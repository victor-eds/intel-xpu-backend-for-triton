--- conflicted
+++ resolved
@@ -594,12 +594,6 @@
   return false;
 }
 
-<<<<<<< HEAD
-  // TODO(jlebar): Remove these special cases once they're fully subsumed by the
-  // linear-layout check above.
-  return !triton::gpu::intel::isDpasToDotShortcut(srcTy, dstTy) &&
-         !isMmaToMmaShortcut(srcTy, dstTy) &&
-=======
 bool cvtNeedsWarpShuffle(RankedTensorType srcTy, RankedTensorType dstTy) {
   MLIRContext *ctx = srcTy.getContext();
   std::optional<LinearLayout> srcLayout =
@@ -629,7 +623,7 @@
   // TODO(Keren): We didn't check `cvtNeedsWarpShuffle` here because it's not
   // supported yet in Triton's backend.
   return !cvtReordersRegisters(srcTy, dstTy) &&
->>>>>>> 49eea241
+         !triton::gpu::intel::isDpasToDotShortcut(srcTy, dstTy) &&
          !isMmaToDotShortcut(srcTy, dstTy) &&
          !isMfmaToDotShortcut(srcTy, dstTy);
 }
