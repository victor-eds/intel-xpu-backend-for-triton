--- conflicted
+++ resolved
@@ -1693,31 +1693,16 @@
 struct InsertSliceTMAOpConversion : public ConvertTritonGPUOpToLLVMPattern<
                                         triton::nvidia_gpu::InsertSliceTMAOp> {
   using ConvertTritonGPUOpToLLVMPattern<
-<<<<<<< HEAD
-      triton::nvidia_gpu::InsertSliceAsyncV2Op>::
-      ConvertTritonGPUOpToLLVMPattern;
-
-  InsertSliceAsyncV2OpConversion(TritonGPUToLLVMTypeConverter &converter,
-
-                                 ModuleAllocation &allocation,
-                                 mlir::triton::gpu::TMAMetadataTy *tmaMetadata,
-                                 const TensorPtrMapT *tensorPtrMap,
-                                 Target target, PatternBenefit benefit)
-      : ConvertTritonGPUOpToLLVMPattern<
-            triton::nvidia_gpu::InsertSliceAsyncV2Op>(
-            converter, allocation, tmaMetadata, target, benefit),
-=======
       triton::nvidia_gpu::InsertSliceTMAOp>::ConvertTritonGPUOpToLLVMPattern;
 
   InsertSliceTMAOpConversion(TritonGPUToLLVMTypeConverter &converter,
 
                              ModuleAllocation &allocation,
                              mlir::triton::gpu::TMAMetadataTy *tmaMetadata,
-                             const TensorPtrMapT *tensorPtrMap,
+                             const TensorPtrMapT *tensorPtrMap, Target target,
                              PatternBenefit benefit)
       : ConvertTritonGPUOpToLLVMPattern<triton::nvidia_gpu::InsertSliceTMAOp>(
-            converter, allocation, tmaMetadata, benefit),
->>>>>>> 83487266
+            converter, allocation, tmaMetadata, target, benefit),
         tensorPtrMap(tensorPtrMap) {}
 
   LogicalResult
@@ -2090,20 +2075,12 @@
   patterns.add<AtomicRMWOpConversion>(typeConverter, allocation,
                                       axisInfoAnalysis, target, benefit);
   patterns.add<InsertSliceOpConversion>(typeConverter, allocation,
-<<<<<<< HEAD
                                         indexCacheInfo, target, benefit);
   patterns.add<InsertSliceAsyncOpConversion>(typeConverter, allocation,
                                              indexCacheInfo, axisInfoAnalysis,
                                              target, benefit);
-  patterns.add<InsertSliceAsyncV2OpConversion>(
+  patterns.add<InsertSliceTMAOpConversion>(
       typeConverter, allocation, tmaMetadata, tensorPtrMap, target, benefit);
-=======
-                                        indexCacheInfo, benefit);
-  patterns.add<InsertSliceAsyncOpConversion>(
-      typeConverter, allocation, indexCacheInfo, axisInfoAnalysis, benefit);
-  patterns.add<InsertSliceTMAOpConversion>(typeConverter, allocation,
-                                           tmaMetadata, tensorPtrMap, benefit);
->>>>>>> 83487266
   patterns.add<StoreAsyncOpConversion>(typeConverter, allocation, tmaMetadata,
                                        tensorPtrMap, target, benefit);
 }