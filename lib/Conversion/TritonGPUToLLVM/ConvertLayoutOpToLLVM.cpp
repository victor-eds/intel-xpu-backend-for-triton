#include "PatternTritonGPUOpToLLVM.h"
#include "Utility.h"

#include "triton/Dialect/TritonGPU/Transforms/Utility.h"
#include "triton/Dialect/TritonNvidiaGPU/Transforms/Utility.h"

using ::mlir::LLVM::getSharedMemoryObjectFromStruct;
using ::mlir::LLVM::getStridesFromShapeAndOrder;
using ::mlir::LLVM::linearize;

using ::mlir::LLVM::getSharedMemoryObjectFromStruct;
using ::mlir::LLVM::getStridesFromShapeAndOrder;
using ::mlir::triton::gpu::DotOperandEncodingAttr;
using ::mlir::triton::gpu::getContigPerThread;
using ::mlir::triton::gpu::getOrder;
using ::mlir::triton::gpu::getShapePerCTA;
using ::mlir::triton::gpu::getShapePerCTATile;
using ::mlir::triton::gpu::getSizePerThread;
using ::mlir::triton::gpu::getTotalElemsPerThread;
using ::mlir::triton::gpu::isaDistributedLayout;
using ::mlir::triton::gpu::SharedEncodingAttr;

// Forward declarations

namespace SharedToDotOperandMMAv1 {
using CoordTy = SmallVector<Value>;
using ValueTable = std::map<std::pair<int, int>, std::pair<Value, Value>>;

SmallVector<CoordTy> getMNCoords(Value thread, Location loc,
                                 ConversionPatternRewriter &rewriter,
                                 ArrayRef<unsigned int> wpt,
                                 const NvidiaMmaEncodingAttr &mmaLayout,
                                 ArrayRef<int64_t> shape, bool isARow,
                                 bool isBRow, bool isAVec4, bool isBVec4);

Value convertLayout(int opIdx, Value tensor, const SharedMemoryObject &smemObj,
                    Value thread, Location loc,
                    TritonGPUToLLVMTypeConverter *typeConverter,
                    ConversionPatternRewriter &rewriter, Type resultTy);

} // namespace SharedToDotOperandMMAv1

namespace SharedToDotOperandMMAv2 {
Value convertLayout(int opIdx, ConversionPatternRewriter &rewriter,
                    Location loc, Value tensor,
                    DotOperandEncodingAttr bEncoding,
                    const SharedMemoryObject &smemObj,
                    TritonGPUToLLVMTypeConverter *typeConverter, Value thread);
}

namespace SharedToDotOperandFMA {
Value convertLayout(int opIdx, Value B, Value llB, BlockedEncodingAttr dLayout,
                    Value thread, Location loc,
                    TritonGPUToLLVMTypeConverter *typeConverter,
                    ConversionPatternRewriter &rewriter);
}

namespace SharedToDotOperandDPAS {
Value convertLayout(int opIdx, ConversionPatternRewriter &rewriter,
                    Location loc, Value tensor,
                    DotOperandEncodingAttr bEncoding,
                    const SharedMemoryObject &smemObj,
                    TritonGPUToLLVMTypeConverter *typeConverter, Value thread);
} // namespace SharedToDotOperandDPAS

namespace {
struct ConvertLayoutOpConversion
    : public ConvertTritonGPUOpToLLVMPattern<triton::gpu::ConvertLayoutOp> {
public:
  using ConvertTritonGPUOpToLLVMPattern<
      triton::gpu::ConvertLayoutOp>::ConvertTritonGPUOpToLLVMPattern;

  LogicalResult
  matchAndRewrite(triton::gpu::ConvertLayoutOp op, OpAdaptor adaptor,
                  ConversionPatternRewriter &rewriter) const override {
    Value src = op.getSrc();
    Value dst = op.getResult();
    auto srcTy = src.getType().cast<RankedTensorType>();
    auto dstTy = dst.getType().cast<RankedTensorType>();
    Attribute srcLayout = srcTy.getEncoding();
    Attribute dstLayout = dstTy.getEncoding();
    if (isaDistributedLayout(srcLayout) &&
        dstLayout.isa<SharedEncodingAttr>()) {
      return lowerDistributedToShared(op, adaptor, rewriter);
    }
    if (srcLayout.isa<SharedEncodingAttr>() &&
        dstLayout.isa<DotOperandEncodingAttr>()) {
      return lowerSharedToDotOperand(op, adaptor, rewriter);
    }
    // forwarding on mma->mma shortcut, lower distributed->distributed otherwise
    if (srcLayout.isa<NvidiaMmaEncodingAttr>() &&
        dstLayout.isa<NvidiaMmaEncodingAttr>()) {
      if (isMmaToMmaShortcut(srcTy, dstTy)) {
        return lowerMmaToMma(op, adaptor, rewriter);
      }
    }
    if (isaDistributedLayout(srcLayout) && isaDistributedLayout(dstLayout)) {
      return lowerDistributedToDistributed(op, adaptor, rewriter);
    }
    if (srcLayout.isa<NvidiaMmaEncodingAttr>() &&
        dstLayout.isa<DotOperandEncodingAttr>()) {
      return lowerMmaToDotOperand(op, adaptor, rewriter);
    }
    if (srcLayout.isa<SharedEncodingAttr>() &&
        isaDistributedLayout(dstLayout)) {
      return lowerSharedToDistributed(op, adaptor, rewriter);
    }
    // TODO: to be implemented
    llvm_unreachable("unsupported layout conversion");
    return failure();
  }

private:
  SmallVector<Value>
  getMultiDimOffset(Attribute layout, Location loc,
                    ConversionPatternRewriter &rewriter, unsigned elemId,
                    RankedTensorType type,
                    ArrayRef<unsigned> multiDimCTAInRepId,
                    ArrayRef<unsigned> shapePerCTATile) const {
    auto shape = type.getShape();
    unsigned rank = shape.size();
    if (auto blockedLayout = layout.dyn_cast<BlockedEncodingAttr>()) {
      auto multiDimOffsetFirstElem =
          emitBaseIndexForLayout(loc, rewriter, blockedLayout, type, false);
      SmallVector<Value> multiDimOffset(rank);
      SmallVector<unsigned> multiDimElemId = getMultiDimIndex<unsigned>(
          elemId, getSizePerThread(layout), getOrder(layout));
      for (unsigned d = 0; d < rank; ++d) {
        multiDimOffset[d] =
            add(multiDimOffsetFirstElem[d],
                i32_val(multiDimCTAInRepId[d] * shapePerCTATile[d] +
                        multiDimElemId[d]));
      }
      return multiDimOffset;
    }
    if (auto sliceLayout = layout.dyn_cast<SliceEncodingAttr>()) {
      unsigned dim = sliceLayout.getDim();
      auto parentEncoding = sliceLayout.getParent();
      auto parentSizePerThread = getSizePerThread(parentEncoding);
      auto parentShape = sliceLayout.paddedShape(shape);
      auto parentTy = RankedTensorType::get(parentShape, type.getElementType(),
                                            parentEncoding);
      auto offsets = emitOffsetForLayout(layout, type);
      auto parentOffset = emitOffsetForLayout(parentEncoding, parentTy);
      SmallVector<int> idxs;
      for (SmallVector<unsigned> off : offsets) {
        off.insert(off.begin() + dim, 0);
        auto it = std::find(parentOffset.begin(), parentOffset.end(), off);
        idxs.push_back(std::distance(parentOffset.begin(), it));
      }
      auto multiDimOffsetParent = getMultiDimOffset(
          parentEncoding, loc, rewriter, idxs[elemId], parentTy,
          sliceLayout.paddedShape(multiDimCTAInRepId),
          sliceLayout.paddedShape(shapePerCTATile));
      SmallVector<Value> multiDimOffset(rank);
      for (unsigned d = 0; d < rank + 1; ++d) {
        if (d == dim)
          continue;
        unsigned slicedD = d < dim ? d : (d - 1);
        multiDimOffset[slicedD] = multiDimOffsetParent[d];
      }
      return multiDimOffset;
    }
    if (auto mmaLayout = layout.dyn_cast<NvidiaMmaEncodingAttr>()) {
      auto shapePerCTA = getShapePerCTA(mmaLayout, shape);
      auto instrShape = mmaLayout.getInstrShape();
      SmallVector<Value> mmaColIdx(4);
      SmallVector<Value> mmaRowIdx(2);
      Value threadId = getThreadId(rewriter, loc);
      Value warpSize = i32_val(32);
      Value laneId = urem(threadId, warpSize);
      Value warpId = udiv(threadId, warpSize);
      // TODO: fix the bug in MMAEncodingAttr document
      SmallVector<Value> multiDimWarpId(2);
      auto warpsPerCTA = mmaLayout.getWarpsPerCTA();
      if (mmaLayout.isHopper()) {
        multiDimWarpId[0] = urem(warpId, i32_val(warpsPerCTA[0]));
        multiDimWarpId[1] = udiv(warpId, i32_val(warpsPerCTA[0]));
      } else {
        auto order = triton::gpu::getOrder(mmaLayout);
        multiDimWarpId = delinearize(rewriter, loc, warpId, warpsPerCTA, order);
      }
      Value _1 = i32_val(1);
      Value _2 = i32_val(2);
      Value _4 = i32_val(4);
      Value _8 = i32_val(8);
      Value _16 = i32_val(16);
      if (mmaLayout.isAmpere() || mmaLayout.isHopper()) {
        multiDimWarpId[0] =
            urem(multiDimWarpId[0],
                 i32_val(ceil<unsigned>(shapePerCTA[0], instrShape[0])));
        multiDimWarpId[1] =
            urem(multiDimWarpId[1],
                 i32_val(ceil<unsigned>(shapePerCTA[1], instrShape[1])));

        Value mmaGrpId = udiv(laneId, _4);
        Value mmaGrpIdP8 = add(mmaGrpId, _8);
        Value mmaThreadIdInGrp = urem(laneId, _4);
        Value mmaThreadIdInGrpM2 = mul(mmaThreadIdInGrp, _2);
        Value mmaThreadIdInGrpM2P1 = add(mmaThreadIdInGrpM2, _1);
        Value rowWarpOffset = mul(multiDimWarpId[0], i32_val(instrShape[0]));
        mmaRowIdx[0] = add(mmaGrpId, rowWarpOffset);
        mmaRowIdx[1] = add(mmaGrpIdP8, rowWarpOffset);
        Value colWarpOffset = mul(multiDimWarpId[1], i32_val(instrShape[1]));
        mmaColIdx[0] = add(mmaThreadIdInGrpM2, colWarpOffset);
        mmaColIdx[1] = add(mmaThreadIdInGrpM2P1, colWarpOffset);
      } else if (mmaLayout.isVolta()) {
        // Volta doesn't follow the pattern here."
      } else {
        llvm_unreachable("Unexpected MMALayout version");
      }

      assert(rank == 2);
      SmallVector<Value> multiDimOffset(rank);
      if (mmaLayout.isHopper()) {
        unsigned elemIdRem4 = elemId % 4;
        unsigned nGrpId = elemId / 4;
        multiDimOffset[0] = elemIdRem4 < 2 ? mmaRowIdx[0] : mmaRowIdx[1];
        multiDimOffset[1] = elemIdRem4 % 2 == 0 ? mmaColIdx[0] : mmaColIdx[1];
        multiDimOffset[1] = add(multiDimOffset[1], i32_val(8 * nGrpId));
        multiDimOffset[0] =
            add(multiDimOffset[0],
                i32_val(multiDimCTAInRepId[0] * shapePerCTATile[0]));
        multiDimOffset[1] =
            add(multiDimOffset[1],
                i32_val(multiDimCTAInRepId[1] * shapePerCTATile[1]));
      } else if (mmaLayout.isAmpere()) {
        multiDimOffset[0] = elemId < 2 ? mmaRowIdx[0] : mmaRowIdx[1];
        multiDimOffset[1] = elemId % 2 == 0 ? mmaColIdx[0] : mmaColIdx[1];
        multiDimOffset[0] =
            add(multiDimOffset[0],
                i32_val(multiDimCTAInRepId[0] * shapePerCTATile[0]));
        multiDimOffset[1] =
            add(multiDimOffset[1],
                i32_val(multiDimCTAInRepId[1] * shapePerCTATile[1]));
      } else if (mmaLayout.isVolta()) {
        auto [isARow, isBRow, isAVec4, isBVec4, _] =
            mmaLayout.decodeVoltaLayoutStates();
        auto coords = SharedToDotOperandMMAv1::getMNCoords(
            threadId, loc, rewriter, mmaLayout.getWarpsPerCTA(), mmaLayout,
            shape, isARow, isBRow, isAVec4, isBVec4);
        return coords[elemId];
      } else {
        llvm_unreachable("Unexpected MMALayout version");
      }
      return multiDimOffset;
    }
    if (auto dpasLayout = layout.dyn_cast<DpasEncodingAttr>()) {
      SmallVector<Value> multiDimBase =
          emitBaseIndexForLayout(loc, rewriter, layout, type, false);
      SmallVector<SmallVector<unsigned>> offsets;
      emitDpasOffsetForCTA(dpasLayout, offsets, multiDimCTAInRepId[0],
                           multiDimCTAInRepId[1]);

      SmallVector<Value> multiDimOffset = {
          add(multiDimBase[0], i32_val(offsets[elemId][0])),
          add(multiDimBase[1], i32_val(offsets[elemId][1]))};
      return multiDimOffset;
    }
    llvm_unreachable("unexpected layout in getMultiDimOffset");
  }

  SmallVector<Value>
  getWrappedMultiDimOffset(ConversionPatternRewriter &rewriter, Location loc,
                           ArrayRef<Value> multiDimOffset,
                           ArrayRef<unsigned> shape,
                           SmallVector<unsigned> shapePerCTATile,
                           SmallVector<int64_t> shapePerCTA) const {
    unsigned rank = shape.size();
    SmallVector<Value> multiDimOffsetWrapped(rank);
    for (unsigned d = 0; d < rank; ++d) {
      if (shapePerCTATile[d] > shapePerCTA[d])
        multiDimOffsetWrapped[d] = urem(multiDimOffset[d], i32_val(shape[d]));
      else
        multiDimOffsetWrapped[d] = multiDimOffset[d];
    }
    return multiDimOffsetWrapped;
  }

  // shared memory rd/st for blocked or mma layout with data padding
  void processReplica(Location loc, ConversionPatternRewriter &rewriter,
                      bool stNotRd, RankedTensorType type,
                      ArrayRef<unsigned> numCTAsEachRep,
                      ArrayRef<unsigned> multiDimRepId, unsigned vec,
                      ArrayRef<unsigned> paddedRepShape,
                      ArrayRef<unsigned> origRepShape,
                      ArrayRef<unsigned> outOrd, SmallVector<Value> &vals,
                      Value smemBase) const {
    auto accumNumCTAsEachRep = product<unsigned>(numCTAsEachRep);
    auto layout = type.getEncoding();
    auto rank = type.getRank();
    auto sizePerThread = getSizePerThread(layout);
    auto accumSizePerThread = product<unsigned>(sizePerThread);
    SmallVector<unsigned> numCTATiles(rank);
    auto shapePerCTATile = getShapePerCTATile(layout);
    auto shapePerCTA = getShapePerCTA(layout, type.getShape());
    auto order = getOrder(layout);
    for (unsigned d = 0; d < rank; ++d) {
      numCTATiles[d] = ceil<unsigned>(shapePerCTA[d], shapePerCTATile[d]);
    }
    auto elemTy = type.getElementType();
    bool isInt1 = elemTy.isInteger(1);
    bool isPtr = elemTy.isa<triton::PointerType>();
    auto llvmElemTyOrig = getTypeConverter()->convertType(elemTy);
    if (isInt1)
      elemTy = IntegerType::get(elemTy.getContext(), 8);
    else if (isPtr)
      elemTy = IntegerType::get(elemTy.getContext(), 64);

    auto llvmElemTy = getTypeConverter()->convertType(elemTy);

    for (unsigned ctaId = 0; ctaId < accumNumCTAsEachRep; ++ctaId) {
      auto multiDimCTAInRepId =
          getMultiDimIndex<unsigned>(ctaId, numCTAsEachRep, order);
      SmallVector<unsigned> multiDimCTAId(rank);
      for (const auto &it : llvm::enumerate(multiDimCTAInRepId)) {
        auto d = it.index();
        multiDimCTAId[d] = multiDimRepId[d] * numCTAsEachRep[d] + it.value();
      }

      auto linearCTAId =
          getLinearIndex<unsigned>(multiDimCTAId, numCTATiles, order);
      // TODO: This is actually redundant index calculation, we should
      //       consider of caching the index calculation result in case
      //       of performance issue observed.
      for (unsigned elemId = 0; elemId < accumSizePerThread; elemId += vec) {
        SmallVector<Value> multiDimOffset =
            getMultiDimOffset(layout, loc, rewriter, elemId, type,
                              multiDimCTAInRepId, shapePerCTATile);
        SmallVector<Value> multiDimOffsetWrapped = getWrappedMultiDimOffset(
            rewriter, loc, multiDimOffset, origRepShape, shapePerCTATile,
            shapePerCTA);
        Value offset = linearize(rewriter, loc, multiDimOffsetWrapped,
                                 paddedRepShape, outOrd);
        auto elemPtrTy = ptr_ty(rewriter.getContext(), 3);
        Value ptr = gep(elemPtrTy, llvmElemTy, smemBase, offset);
        auto vecTy = vec_ty(llvmElemTy, vec);
        ptr = bitcast(ptr, ptr_ty(rewriter.getContext(), 3));
        if (stNotRd) {
          Value valVec = undef(vecTy);
          for (unsigned v = 0; v < vec; ++v) {
            auto currVal = vals[elemId + linearCTAId * accumSizePerThread + v];
            if (isInt1)
              currVal = zext(llvmElemTy, currVal);
            else if (isPtr)
              currVal = ptrtoint(llvmElemTy, currVal);
            valVec = insert_element(vecTy, valVec, currVal, i32_val(v));
          }
          store(valVec, ptr);
        } else {
          Value valVec = load(vecTy, ptr);
          for (unsigned v = 0; v < vec; ++v) {
            Value currVal = extract_element(llvmElemTy, valVec, i32_val(v));
            if (isInt1)
              currVal = icmp_ne(currVal,
                                rewriter.create<LLVM::ConstantOp>(
                                    loc, i8_ty, rewriter.getI8IntegerAttr(0)));
            else if (isPtr)
              currVal = inttoptr(llvmElemTyOrig, currVal);
            vals[elemId + linearCTAId * accumSizePerThread + v] = currVal;
          }
        }
      }
    }
  }

  // The MMAV1's result is quite different from the existing "Replica"
  // structure, add a new simple but clear implementation for it to avoid
  // modifying the logic of the existing one.
  void processReplicaForMMAV1(Location loc, ConversionPatternRewriter &rewriter,
                              bool stNotRd, RankedTensorType type,
                              ArrayRef<unsigned> multiDimRepId, unsigned vec,
                              ArrayRef<unsigned> paddedRepShape,
                              ArrayRef<unsigned> outOrd,
                              SmallVector<Value> &vals, Value smemBase,
                              ArrayRef<int64_t> shape,
                              bool isDestMma = false) const {
    unsigned accumNumCTAsEachRep = 1;
    auto layout = type.getEncoding();
    NvidiaMmaEncodingAttr mma = layout.dyn_cast<NvidiaMmaEncodingAttr>();
    auto sliceLayout = layout.dyn_cast<SliceEncodingAttr>();
    if (sliceLayout)
      mma = sliceLayout.getParent().cast<NvidiaMmaEncodingAttr>();

    auto order = getOrder(layout);
    auto rank = type.getRank();
    int accumSizePerThread = vals.size();

    SmallVector<unsigned> numCTAs(rank, 1);
    SmallVector<unsigned> numCTAsEachRep(rank, 1);
    SmallVector<unsigned> shapePerCTATile = getShapePerCTATile(layout, shape);
    SmallVector<int64_t> shapePerCTA = getShapePerCTA(layout, shape);
    auto elemTy = getTypeConverter()->convertType(type.getElementType());

    int ctaId = 0;

    auto multiDimCTAInRepId =
        getMultiDimIndex<unsigned>(ctaId, numCTAsEachRep, order);
    SmallVector<unsigned> multiDimCTAId(rank);
    for (const auto &it : llvm::enumerate(multiDimCTAInRepId)) {
      auto d = it.index();
      multiDimCTAId[d] = multiDimRepId[d] * numCTAsEachRep[d] + it.value();
    }

    std::vector<std::pair<SmallVector<Value>, Value>> coord2valT(
        accumSizePerThread);
    bool needTrans = outOrd[0] != 0;
    if (sliceLayout || isDestMma)
      needTrans = false;

    vec = needTrans ? 2 : 1;
    {
      // We need to transpose the coordinates and values here to enable vec=2
      // when store to smem.
      std::vector<std::pair<SmallVector<Value>, Value>> coord2val(
          accumSizePerThread);
      for (unsigned elemId = 0; elemId < accumSizePerThread; ++elemId) {
        // TODO[Superjomn]: Move the coordinate computation out of loop, it is
        // duplicate in Volta.
        SmallVector<Value> multiDimOffset =
            getMultiDimOffset(layout, loc, rewriter, elemId, type,
                              multiDimCTAInRepId, shapePerCTATile);
        coord2val[elemId] = std::make_pair(multiDimOffset, vals[elemId]);
      }

      if (needTrans) {
        // do transpose
        int numM = mma.getMMAv1NumOuter(shapePerCTA, 0);
        int numN = accumSizePerThread / numM;

        for (int r = 0; r < numM; r++) {
          for (int c = 0; c < numN; c++) {
            coord2valT[r * numN + c] = std::move(coord2val[c * numM + r]);
          }
        }
      } else {
        coord2valT = std::move(coord2val);
      }
    }

    // Now the coord2valT has the transposed and contiguous elements(with
    // vec=2), the original vals is not needed.
    for (unsigned elemId = 0; elemId < accumSizePerThread; elemId += vec) {
      auto coord = coord2valT[elemId].first;
      Value offset = linearize(rewriter, loc, coord, paddedRepShape, outOrd);
      auto elemPtrTy = ptr_ty(rewriter.getContext(), 3);
      Value ptr = gep(elemPtrTy, elemTy, smemBase, offset);
      auto vecTy = vec_ty(elemTy, vec);
      ptr = bitcast(ptr, ptr_ty(rewriter.getContext(), 3));
      if (stNotRd) {
        Value valVec = undef(vecTy);
        for (unsigned v = 0; v < vec; ++v) {
          auto currVal = coord2valT[elemId + v].second;
          valVec = insert_element(vecTy, valVec, currVal, i32_val(v));
        }
        store(valVec, ptr);
      } else {
        Value valVec = load(vecTy, ptr);
        for (unsigned v = 0; v < vec; ++v) {
          Value currVal = extract_element(elemTy, valVec, i32_val(v));
          vals[elemId + v] = currVal;
        }
      }
    }
  }

  LogicalResult
  lowerDistToDistWithDistSmem(triton::gpu::ConvertLayoutOp op,
                              OpAdaptor adaptor,
                              ConversionPatternRewriter &rewriter) const {
    auto loc = op.getLoc();

    Value src = op.getSrc();
    Value dst = op.getResult();
    auto srcTy = src.getType().cast<RankedTensorType>();
    auto dstTy = dst.getType().cast<RankedTensorType>();
    auto srcLayout = srcTy.getEncoding();
    auto dstLayout = dstTy.getEncoding();
    auto srcShapePerCTA = getShapePerCTA(srcTy);
    auto srcCTAsPerCGA = triton::gpu::getCTAsPerCGA(srcLayout);
    auto srcCTAOrder = triton::gpu::getCTAOrder(srcLayout);
    unsigned rank = srcShapePerCTA.size();

    auto llvmElemTy = getTypeConverter()->convertType(dstTy.getElementType());
    auto elemPtrTy = ptr_ty(rewriter.getContext(), 3);

    Value smemBase =
        LLVM::getSharedMemoryBase(loc, rewriter, op.getOperation(), target);
    smemBase = bitcast(smemBase, elemPtrTy);
    auto smemShape = convertType<unsigned, int64_t>(srcShapePerCTA);

    // Store to local shared memory
    {
      auto inVals =
          getTypeConverter()->unpackLLElements(loc, adaptor.getSrc(), rewriter);
      auto inIndices =
          emitIndices(loc, rewriter, srcLayout, srcTy, /*withCTAOffset*/ false);

      assert(inIndices.size() == inVals.size() &&
             "Unexpected number of indices emitted");

      for (unsigned i = 0; i < inIndices.size(); ++i) {
        Value offset = linearize(rewriter, loc, inIndices[i], smemShape);
        Value ptr = gep(elemPtrTy, llvmElemTy, smemBase, offset);
        store(inVals[i], ptr);
      }
    }

    // Cluster barrier
    rewriter.create<triton::nvidia_gpu::ClusterArriveOp>(loc, false);
    rewriter.create<triton::nvidia_gpu::ClusterWaitOp>(loc);

    // Load from remote shared memory
    {
      SmallVector<Value> srcShapePerCTACache;
      for (unsigned i = 0; i < rank; ++i)
        srcShapePerCTACache.push_back(i32_val(srcShapePerCTA[i]));

      SmallVector<Value> outVals;
      auto outIndices =
          emitIndices(loc, rewriter, dstLayout, dstTy, /*withCTAOffset*/ true);

      for (unsigned i = 0; i < outIndices.size(); ++i) {
        auto coord = outIndices[i];
        assert(coord.size() == rank && "Unexpected rank of index emitted");

        SmallVector<Value> multiDimCTAId, localCoord;
        for (unsigned d = 0; d < rank; ++d) {
          multiDimCTAId.push_back(udiv(coord[d], srcShapePerCTACache[d]));
          localCoord.push_back(urem(coord[d], srcShapePerCTACache[d]));
        }

        Value remoteCTAId =
            linearize(rewriter, loc, multiDimCTAId, srcCTAsPerCGA, srcCTAOrder);
        Value localOffset = linearize(rewriter, loc, localCoord, smemShape);

        Value ptr = gep(elemPtrTy, llvmElemTy, smemBase, localOffset);
        outVals.push_back(load_dsmem(ptr, remoteCTAId, llvmElemTy));
      }

      Value result =
          getTypeConverter()->packLLElements(loc, outVals, rewriter, dstTy);
      rewriter.replaceOp(op, result);
    }

    // Cluster barrier
    rewriter.create<triton::nvidia_gpu::ClusterArriveOp>(loc, false);
    rewriter.create<triton::nvidia_gpu::ClusterWaitOp>(loc);

    return success();
  }

  // blocked/mma -> blocked/mma.
  // Data padding in shared memory to avoid bank conflict.
  LogicalResult
  lowerDistributedToDistributed(triton::gpu::ConvertLayoutOp op,
                                OpAdaptor adaptor,
                                ConversionPatternRewriter &rewriter) const {
    auto loc = op.getLoc();
    Value src = op.getSrc();
    Value dst = op.getResult();
    auto srcTy = src.getType().cast<RankedTensorType>();
    auto dstTy = dst.getType().cast<RankedTensorType>();
    Attribute srcLayout = srcTy.getEncoding();
    Attribute dstLayout = dstTy.getEncoding();

    if (shouldUseDistSmem(srcLayout, dstLayout))
      return lowerDistToDistWithDistSmem(op, adaptor, rewriter);
    Value smemBase =
        LLVM::getSharedMemoryBase(loc, rewriter, op.getOperation(), target);
    auto elemPtrTy = ptr_ty(rewriter.getContext(), 3);
    smemBase = bitcast(smemBase, elemPtrTy);
    auto shape = dstTy.getShape();
    unsigned rank = dstTy.getRank();
    SmallVector<unsigned> numReplicates(rank);
    SmallVector<unsigned> inNumCTAsEachRep(rank);
    SmallVector<unsigned> outNumCTAsEachRep(rank);
    SmallVector<unsigned> inNumCTAs(rank);
    SmallVector<unsigned> outNumCTAs(rank);
    auto srcShapePerCTATile = getShapePerCTATile(srcLayout, srcTy.getShape());
    auto dstShapePerCTATile = getShapePerCTATile(dstLayout, shape);
    auto shapePerCTA = getShapePerCTA(srcLayout, shape);

    // For Volta, all the coords for a CTA are calculated.
    bool isSrcMmaV1{}, isDstMmaV1{};
    if (auto mmaLayout = srcLayout.dyn_cast<NvidiaMmaEncodingAttr>()) {
      isSrcMmaV1 = mmaLayout.isVolta();
    }
    if (auto sliceLayout = srcLayout.dyn_cast<SliceEncodingAttr>()) {
      isSrcMmaV1 =
          sliceLayout.getParent().isa<NvidiaMmaEncodingAttr>() &&
          sliceLayout.getParent().cast<NvidiaMmaEncodingAttr>().isVolta();
    }
    if (auto mmaLayout = dstLayout.dyn_cast<NvidiaMmaEncodingAttr>()) {
      isDstMmaV1 = mmaLayout.isVolta();
    }
    if (auto sliceLayout = dstLayout.dyn_cast<SliceEncodingAttr>()) {
      isDstMmaV1 =
          sliceLayout.getParent().isa<NvidiaMmaEncodingAttr>() &&
          sliceLayout.getParent().cast<NvidiaMmaEncodingAttr>().isVolta();
    }

    for (unsigned d = 0; d < rank; ++d) {
      unsigned inPerCTA =
          std::min<unsigned>(shapePerCTA[d], srcShapePerCTATile[d]);
      unsigned outPerCTA =
          std::min<unsigned>(shapePerCTA[d], dstShapePerCTATile[d]);
      unsigned maxPerCTA = std::max(inPerCTA, outPerCTA);
      numReplicates[d] = ceil<unsigned>(shapePerCTA[d], maxPerCTA);
      inNumCTAsEachRep[d] = maxPerCTA / inPerCTA;
      outNumCTAsEachRep[d] = maxPerCTA / outPerCTA;
      assert(maxPerCTA % inPerCTA == 0 && maxPerCTA % outPerCTA == 0);
      inNumCTAs[d] = ceil<unsigned>(shapePerCTA[d], inPerCTA);
      outNumCTAs[d] = ceil<unsigned>(shapePerCTA[d], outPerCTA);
    }
    // Potentially we need to store for multiple CTAs in this replication
    auto accumNumReplicates = product<unsigned>(numReplicates);
    auto vals =
        getTypeConverter()->unpackLLElements(loc, adaptor.getSrc(), rewriter);
    unsigned inVec = 0;
    unsigned outVec = 0;
    auto origRepShape = getRepShapeForCvtLayout(op);
    auto paddedRepShape = getScratchConfigForCvtLayout(op, inVec, outVec);
    if (getElementTypeOrSelf(op.getType())
            .isa<mlir::Float8E4M3B11FNUZType, mlir::Float8E4M3FNType>()) {
      assert(inVec % 4 == 0 && "conversion not supported for FP8E4M3B15");
      assert(outVec % 4 == 0 && "conversion not supported for FP8E4M3B15");
    }

    unsigned outElems = getTotalElemsPerThread(dstTy);
    auto outOrd = getOrder(dstLayout);
    SmallVector<Value> outVals(outElems);

    for (unsigned repId = 0; repId < accumNumReplicates; ++repId) {
      auto multiDimRepId =
          getMultiDimIndex<unsigned>(repId, numReplicates, outOrd);
      if (repId != 0) {
        // TODO[shuhaoj]: change hard code style of numThreads. Hide async
        // attr.  Better way to determine barId (number of agents are limited).
        if (auto optionalAgentId = getWSAgentId(op)) {
          int agentId = *optionalAgentId, roleId = 0;
          if (auto optionalRoleId = getWSRoleId(op))
            roleId = *optionalRoleId;
          int barId = agentId + roleId + nameBarrierIdBegin;
          assert(barId < nameBarrierIdEnd);
          auto bar = rewriter.create<LLVM::ConstantOp>(
              loc, i32_ty, rewriter.getI32IntegerAttr(barId));
          auto kNumThreads = rewriter.create<LLVM::ConstantOp>(
              loc, i32_ty, rewriter.getI32IntegerAttr(128));
          rewriter.create<triton::nvgpu::NamedBarrierWaitOp>(loc, bar,
                                                             kNumThreads);
        } else {
          barrier();
        }
      }
      if (srcLayout.isa<BlockedEncodingAttr>() ||
          srcLayout.isa<SliceEncodingAttr>() ||
          srcLayout.isa<DpasEncodingAttr>() ||
          srcLayout.isa<NvidiaMmaEncodingAttr>()) {
        if (isSrcMmaV1)
          processReplicaForMMAV1(loc, rewriter, /*stNotRd*/ true, srcTy,
                                 multiDimRepId, inVec, paddedRepShape, outOrd,
                                 vals, smemBase, shape);
        else if (isStMatrixCompatible(srcTy) && accumNumReplicates == 1 &&
                 outOrd[0] == 1 && paddedRepShape[1] % 8 == 0) {
          Value llvmSrc = adaptor.getSrc();
          storeDistributedToSharedWithStMatrix(srcTy, llvmSrc, smemBase,
                                               paddedRepShape, origRepShape,
                                               loc, rewriter);
        } else
          processReplica(loc, rewriter, /*stNotRd*/ true, srcTy,
                         inNumCTAsEachRep, multiDimRepId, inVec, paddedRepShape,
                         origRepShape, outOrd, vals, smemBase);
      } else {
        llvm::report_fatal_error(
            "ConvertLayout with input layout not implemented");
        return failure();
      }

      // TODO[shuhaoj]: change hard code style of numThreads. Hide async_agent
      // attr.  Better way to determine barId (number of agents are limited).
      if (auto optionalAgentId = getWSAgentId(op)) {
        int agentId = *optionalAgentId, roleId = 0;
        if (auto optionalRoleId = getWSRoleId(op))
          roleId = *optionalRoleId;
        int barId = agentId + roleId + nameBarrierIdBegin;
        assert(barId < nameBarrierIdEnd);
        auto bar = rewriter.create<LLVM::ConstantOp>(
            loc, i32_ty, rewriter.getI32IntegerAttr(barId));
        auto kNumThreads = rewriter.create<LLVM::ConstantOp>(
            loc, i32_ty, rewriter.getI32IntegerAttr(128));
        rewriter.create<triton::nvgpu::NamedBarrierWaitOp>(loc, bar,
                                                           kNumThreads);
      } else {
        barrier();
      }
      if (dstLayout.isa<BlockedEncodingAttr>() ||
          dstLayout.isa<SliceEncodingAttr>() ||
          dstLayout.isa<DpasEncodingAttr>() ||
          dstLayout.isa<NvidiaMmaEncodingAttr>()) {
        if (isDstMmaV1)
          processReplicaForMMAV1(loc, rewriter, /*stNotRd*/ false, dstTy,
                                 multiDimRepId, outVec, paddedRepShape, outOrd,
                                 outVals, smemBase, shape, /*isDestMma=*/true);
        else
          processReplica(loc, rewriter, /*stNotRd*/ false, dstTy,
                         outNumCTAsEachRep, multiDimRepId, outVec,
                         paddedRepShape, origRepShape, outOrd, outVals,
                         smemBase);
      } else {
        llvm::report_fatal_error(
            "ConvertLayout with output layout not implemented");
        return failure();
      }
    }

    Value result =
        getTypeConverter()->packLLElements(loc, outVals, rewriter, dstTy);
    rewriter.replaceOp(op, result);

    return success();
  }

  LogicalResult
  lowerSharedToDistributed(triton::gpu::ConvertLayoutOp op, OpAdaptor adaptor,
                           ConversionPatternRewriter &rewriter) const {
    auto loc = op.getLoc();
    Value src = op.getSrc();
    Value dst = op.getResult();
    auto srcTy = src.getType().cast<RankedTensorType>();
    auto srcShape = srcTy.getShape();
    auto dstTy = dst.getType().cast<RankedTensorType>();
    auto dstShape = dstTy.getShape();
    assert(dstShape.size() == 2 &&
           "Unexpected rank of ConvertLayout(shared->blocked)");
    auto srcSharedLayout = srcTy.getEncoding().cast<SharedEncodingAttr>();
    auto dstLayout = dstTy.getEncoding();
    auto inOrd = getOrder(srcSharedLayout);

    auto smemObj = getSharedMemoryObjectFromStruct(
        loc, adaptor.getSrc(),
        getTypeConverter()->convertType(srcTy.getElementType()), rewriter);
    auto elemTy = getTypeConverter()->convertType(dstTy.getElementType());

    auto srcStrides =
        getStridesFromShapeAndOrder(srcShape, inOrd, loc, rewriter);
    auto dstIndices = emitIndices(loc, rewriter, dstLayout, dstTy, true);

    SmallVector<Value> outVals = loadSharedToDistributed(
        dst, dstIndices, src, smemObj, elemTy, loc, rewriter);

    Value result =
        getTypeConverter()->packLLElements(loc, outVals, rewriter, dstTy);
    rewriter.replaceOp(op, result);

    return success();
  }

  Value computeStMatrixAddr(Value laneId, int matStride, Location loc,
                            ConversionPatternRewriter &rewriter) const {
    Value rowInMat = urem(laneId, i32_val(8)); // row in the 8x8 matrix
    // linear index of the matrix in the 2x2 matrices
    // Decompose matIndex => s_0, s_1, that is the coordinate in 2x2 matrices in
    // a warp.
    Value matIndex = udiv(laneId, i32_val(8));
    Value s0 = urem(matIndex, i32_val(2));
    Value s1 = udiv(matIndex, i32_val(2));
    Value mIndex = add(rowInMat, mul(s0, i32_val(8)));
    int m8n8Stride = 8;
    Value offset =
        add(mul(mIndex, i32_val(matStride)), mul(s1, i32_val(m8n8Stride)));
    return offset;
  }

  void stMatrixm8n8x4(Value offset, ArrayRef<Value> vals, int indexOffset,
                      Value smemBase, Type elemTy, Location loc,
                      ConversionPatternRewriter &rewriter) const {
    SmallVector<Value> inputs;
    auto prTy = ptr_ty(rewriter.getContext(), 3);
    // Pack the input into 2xf16
    Type packedTy = vec_ty(vals[0].getType(), 2);
    for (int i = 0; i < 4; i++) {
      Value input = undef(packedTy);
      for (int j = 0; j < 2; j++) {
        input = insert_element(packedTy, input, vals[indexOffset + i * 2 + j],
                               i32_val(j));
      }
      inputs.push_back(bitcast(input, i32_ty));
    }
    Value addr = gep(smemBase.getType(),
                     getTypeConverter()->convertType(elemTy), smemBase, offset);
    rewriter.create<triton::nvgpu::StoreMatrixOp>(loc, addr, inputs);
  }

  void storeDistributedToSharedWithStMatrix(
      RankedTensorType tensorTy, Value llvmSrc, Value smemBase,
      ArrayRef<unsigned> paddedRepShape, ArrayRef<unsigned> origRepShape,
      Location loc, ConversionPatternRewriter &rewriter) const {
    auto shapePerCTA = getShapePerCTA(tensorTy);
    auto mmaLayout = tensorTy.getEncoding().cast<NvidiaMmaEncodingAttr>();
    auto order = triton::gpu::getOrder(mmaLayout);
    auto warpsPerCTA = mmaLayout.getWarpsPerCTA();
    auto shapePerCTATile = getShapePerCTATile(mmaLayout);
    ArrayRef<unsigned> mmaShape = mmaLayout.getInstrShape();
    // 4xm8n8 matches exactly the size of 1 warp of wgmma layout for 16bit type
    // and has a shape of 16x16.
    int instrN = mmaShape[1] * warpsPerCTA[1];
    int instrM = mmaShape[0] * warpsPerCTA[0];
    std::array<int, 2> numRep = {ceil((int)origRepShape[0], instrM),
                                 ceil((int)origRepShape[1], instrN)};

    Value thread = getThreadId(rewriter, loc);
    Value warp = udiv(thread, i32_val(32));
    Value lane = urem(thread, i32_val(32));

    SmallVector<Value> multiDimWarpId =
        delinearize(rewriter, loc, warp, warpsPerCTA);

    auto inVals = getTypeConverter()->unpackLLElements(loc, llvmSrc, rewriter);
    // Compute the relative offset for each lane.
    Value stMatrixLaneOffset =
        computeStMatrixAddr(lane, paddedRepShape[1], loc, rewriter);
    multiDimWarpId[0] = mul(multiDimWarpId[0], i32_val(mmaShape[0]));
    multiDimWarpId[1] = mul(multiDimWarpId[1], i32_val(mmaShape[1]));
    SmallVector<Value> multiDimOffsetWrapped =
        getWrappedMultiDimOffset(rewriter, loc, multiDimWarpId, origRepShape,
                                 shapePerCTATile, shapePerCTA);
    Value relativeOffset =
        linearize(rewriter, loc, multiDimOffsetWrapped, paddedRepShape, order);
    relativeOffset = add(relativeOffset, stMatrixLaneOffset);
    int indexOffset = 0;
    int m8n8x4Stride = 16;
    int numNChunk = mmaShape[1] / m8n8x4Stride;
    for (int m = 0; m < numRep[0]; m++) {
      for (int n = 0; n < numRep[1]; n++) {
        for (int k = 0; k < numNChunk; k++) {
          Value addr =
              add(relativeOffset, i32_val(k * m8n8x4Stride + n * instrN +
                                          m * instrM * paddedRepShape[1]));
          stMatrixm8n8x4(addr, inVals, indexOffset, smemBase,
                         tensorTy.getElementType(), loc, rewriter);
          indexOffset += 8;
        }
      }
    }
  }

  bool isStMatrixCompatible(RankedTensorType tensorTy) const {
    auto mmaLayout = tensorTy.getEncoding().dyn_cast<NvidiaMmaEncodingAttr>();
    if (!mmaLayout || !mmaLayout.isHopper())
      return false;
    if (tensorTy.getElementType().getIntOrFloatBitWidth() != 16)
      return false;
    return true;
  }

  // blocked -> shared.
  // Swizzling in shared memory to avoid bank conflict. Normally used for
  // A/B operands of dots.
  LogicalResult
  lowerDistributedToShared(triton::gpu::ConvertLayoutOp op, OpAdaptor adaptor,
                           ConversionPatternRewriter &rewriter) const {
    auto loc = op.getLoc();
    Value src = op.getSrc();
    Value dst = op.getResult();
    auto srcTy = src.getType().cast<RankedTensorType>();
    auto srcShape = srcTy.getShape();
    auto dstTy = dst.getType().cast<RankedTensorType>();
    auto dstShapePerCTA = triton::gpu::getShapePerCTA(dstTy);
    assert(srcShape.size() == 2 &&
           "Unexpected rank of ConvertLayout(blocked->shared)");
    auto srcLayout = srcTy.getEncoding();
    auto dstSharedLayout = dstTy.getEncoding().cast<SharedEncodingAttr>();
    auto inOrd = getOrder(srcLayout);
    auto outOrd = dstSharedLayout.getOrder();
    Value smemBase =
        LLVM::getSharedMemoryBase(loc, rewriter, op.getOperation(), target);
    auto elemTy = getTypeConverter()->convertType(srcTy.getElementType());
    auto elemPtrTy = ptr_ty(rewriter.getContext(), 3);
    smemBase = bitcast(smemBase, elemPtrTy);

    int32_t elemSize = elemTy.getIntOrFloatBitWidth();
    auto mmaLayout = srcLayout.dyn_cast<NvidiaMmaEncodingAttr>();
    unsigned numElems = triton::gpu::getTotalElemsPerThread(srcTy);
    auto dstStrides =
        getStridesFromShapeAndOrder(dstShapePerCTA, outOrd, loc, rewriter);
    auto srcIndices = emitIndices(loc, rewriter, srcLayout, srcTy, false);
    storeDistributedToShared(src, adaptor.getSrc(), dstStrides, srcIndices, dst,
                             smemBase, elemTy, loc, rewriter);
    auto smemObj = SharedMemoryObject(smemBase, elemTy, dstShapePerCTA, outOrd,
                                      loc, rewriter);
    auto retVal = getStructFromSharedMemoryObject(loc, smemObj, rewriter);
    rewriter.replaceOp(op, retVal);
    return success();
  }

  // shared -> mma_operand
  LogicalResult
  lowerSharedToDotOperand(triton::gpu::ConvertLayoutOp op, OpAdaptor adaptor,
                          ConversionPatternRewriter &rewriter) const {
    auto loc = op.getLoc();
    Value src = op.getSrc();
    Value dst = op.getResult();
    auto dstTensorTy = dst.getType().cast<RankedTensorType>();
    auto srcTensorTy = src.getType().cast<RankedTensorType>();
    auto dotOperandLayout =
        dstTensorTy.getEncoding().cast<DotOperandEncodingAttr>();
    auto sharedLayout = srcTensorTy.getEncoding().cast<SharedEncodingAttr>();

    bool isOuter{};
    int K{};
    if (dotOperandLayout.getOpIdx() == 0) // $a
      K = dstTensorTy.getShape()[sharedLayout.getOrder()[0]];
    else // $b
      K = dstTensorTy.getShape()[sharedLayout.getOrder()[1]];
    isOuter = K == 1;

    Value res;
    if (auto mmaLayout = dotOperandLayout.getParent()
                             .dyn_cast_or_null<NvidiaMmaEncodingAttr>()) {
      res = lowerSharedToDotOperandMMA(op, adaptor, rewriter, mmaLayout,
                                       dotOperandLayout, isOuter);
    } else if (auto dpasLayout = dotOperandLayout.getParent()
                                     .dyn_cast_or_null<DpasEncodingAttr>()) {
      res = lowerSharedToDotOperandDPAS(op, adaptor, rewriter, dpasLayout,
                                        dotOperandLayout, isOuter);
    } else if (auto blockedLayout =
                   dotOperandLayout.getParent()
                       .dyn_cast_or_null<BlockedEncodingAttr>()) {
      auto dotOpLayout =
          dstTensorTy.getEncoding().cast<DotOperandEncodingAttr>();
      auto thread = getThreadId(rewriter, loc);
      res = SharedToDotOperandFMA::convertLayout(
          dotOpLayout.getOpIdx(), src, adaptor.getSrc(), blockedLayout, thread,
          loc, getTypeConverter(), rewriter);
    } else {
      assert(false && "Unsupported dot operand layout found");
    }

    rewriter.replaceOp(op, res);
    return success();
  }

  // mma -> dot_operand
  LogicalResult
  lowerMmaToDotOperand(triton::gpu::ConvertLayoutOp op, OpAdaptor adaptor,
                       ConversionPatternRewriter &rewriter) const {
    auto loc = op.getLoc();
    auto srcTy = op.getSrc().getType().cast<RankedTensorType>();
    auto dstTy = op.getResult().getType().cast<RankedTensorType>();
    if (matchMmaV3AndDotOperandLayout(srcTy, dstTy)) {
      rewriter.replaceOp(op, adaptor.getSrc());
      return success();
    }

    if (isMmaToDotShortcut(srcTy, dstTy)) {
      // get source values
      auto vals =
          getTypeConverter()->unpackLLElements(loc, adaptor.getSrc(), rewriter);
      unsigned elems = getTotalElemsPerThread(srcTy);
      Type elemTy =
          this->getTypeConverter()->convertType(srcTy.getElementType());
      // for the destination type, we need to pack values together
      // so they can be consumed by tensor core operations
      SmallVector<Value> vecVals;
      SmallVector<Type> types;
      // For some reasons, LLVM's NVPTX backend inserts unnecessary (?) integer
      // instructions to pack & unpack sub-word integers. A workaround is to
      // store the results of ldmatrix in i32
      auto elemSize = elemTy.getIntOrFloatBitWidth();
      if (auto intTy = elemTy.dyn_cast<IntegerType>() && elemSize <= 16) {
        auto fold = 32 / elemSize;
        for (unsigned i = 0; i < elems; i += fold) {
          Value val = i32_val(0);
          for (unsigned j = 0; j < fold; j++) {
            auto ext =
                shl(i32_ty, zext(i32_ty, vals[i + j]), i32_val(elemSize * j));
            val = or_(i32_ty, val, ext);
          }
          vecVals.push_back(val);
        }
        elems = elems / (32 / elemSize);
        types = SmallVector<Type>(elems, i32_ty);
      } else {
        unsigned vecSize = std::max<unsigned>(32 / elemSize, 1);
        Type vecTy = vec_ty(elemTy, vecSize);
        types = SmallVector<Type>(elems / vecSize, vecTy);
        for (unsigned i = 0; i < elems; i += vecSize) {
          Value packed = rewriter.create<LLVM::UndefOp>(loc, vecTy);
          for (unsigned j = 0; j < vecSize; j++)
            packed = insert_element(vecTy, packed, vals[i + j], i32_val(j));
          vecVals.push_back(packed);
        }
      }

      // This needs to be ordered the same way that
      // ldmatrix.x4 would order it
      // TODO: this needs to be refactor so we don't
      // implicitly depends on how emitOffsetsForMMAV2
      // is implemented
      SmallVector<Value> reorderedVals;
      for (unsigned i = 0; i < vecVals.size(); i += 4) {
        reorderedVals.push_back(bitcast(vecVals[i], i32_ty));
        reorderedVals.push_back(bitcast(vecVals[i + 2], i32_ty));
        reorderedVals.push_back(bitcast(vecVals[i + 1], i32_ty));
        reorderedVals.push_back(bitcast(vecVals[i + 3], i32_ty));
      }

      Value view = getTypeConverter()->packLLElements(loc, reorderedVals,
                                                      rewriter, dstTy);
      rewriter.replaceOp(op, view);
      return success();
    }
    return failure();
  }

  // mma -> mma
  LogicalResult lowerMmaToMma(triton::gpu::ConvertLayoutOp op,
                              OpAdaptor adaptor,
                              ConversionPatternRewriter &rewriter) const {
    auto loc = op.getLoc();
    auto srcTy = op.getSrc().getType().cast<RankedTensorType>();
    auto dstTy = op.getResult().getType().cast<RankedTensorType>();
    if (triton::gpu::getTotalElemsPerThread(srcTy) ==
        triton::gpu::getTotalElemsPerThread(dstTy)) {
      rewriter.replaceOp(op, adaptor.getSrc());
      return success();
    }
    // get source values
    auto vals =
        getTypeConverter()->unpackLLElements(loc, adaptor.getSrc(), rewriter);
    SmallVector<Value> retVals;
    SmallVector<unsigned> dstElementPerThread =
        triton::gpu::getElemsPerThread(dstTy);
    SmallVector<unsigned> srcElementPerThread =
        triton::gpu::getElemsPerThread(srcTy);
    for (unsigned j = 0; j < dstElementPerThread[0]; j++) {
      for (unsigned i = 0; i < dstElementPerThread[1]; i++) {
        if (i >= srcElementPerThread[1] || j >= srcElementPerThread[0]) {
          retVals.push_back(undef(vals[0].getType()));
          continue;
        }
        unsigned index = i + j * srcElementPerThread[1];
        retVals.push_back(vals[index]);
      }
    }
    assert(retVals.size() == triton::gpu::getTotalElemsPerThread(dstTy));
    Value view =
        getTypeConverter()->packLLElements(loc, retVals, rewriter, dstTy);
    rewriter.replaceOp(op, view);
    return success();
  }

  // shared -> dot_operand if the result layout is mma
  Value
  lowerSharedToDotOperandMMA(triton::gpu::ConvertLayoutOp op, OpAdaptor adaptor,
                             ConversionPatternRewriter &rewriter,
                             const NvidiaMmaEncodingAttr &mmaLayout,
                             const DotOperandEncodingAttr &dotOperandLayout,
                             bool isOuter) const {
    auto loc = op.getLoc();
    Value src = op.getSrc();
    Value dst = op.getResult();
    bool isMMA = supportMMA(dst, mmaLayout.getVersionMajor());

    auto llvmElemTy = getTypeConverter()->convertType(
        src.getType().cast<RankedTensorType>().getElementType());

    auto smemObj = getSharedMemoryObjectFromStruct(loc, adaptor.getSrc(),
                                                   llvmElemTy, rewriter);
    Value res;
    if (!isOuter && mmaLayout.isAmpere()) { // tensor core v2
      res = SharedToDotOperandMMAv2::convertLayout(
          dotOperandLayout.getOpIdx(), rewriter, loc, src, dotOperandLayout,
          smemObj, getTypeConverter(), getThreadId(rewriter, loc));
    } else if (!isOuter && mmaLayout.isVolta() && isMMA) { // tensor core v1
      bool isMMAv1Row = mmaLayout.getMMAv1IsRow(dotOperandLayout.getOpIdx());
      auto srcSharedLayout = src.getType()
                                 .cast<RankedTensorType>()
                                 .getEncoding()
                                 .cast<SharedEncodingAttr>();

      // Can only convert [1, 0] to row or [0, 1] to col for now
      if ((srcSharedLayout.getOrder()[0] == 1 && !isMMAv1Row) ||
          (srcSharedLayout.getOrder()[0] == 0 && isMMAv1Row)) {
        llvm::errs() << "Unsupported Shared -> DotOperand[MMAv1] conversion\n";
        return Value();
      }

      res = SharedToDotOperandMMAv1::convertLayout(
          dotOperandLayout.getOpIdx(), src, smemObj, getThreadId(rewriter, loc),
          loc, getTypeConverter(), rewriter, dst.getType());
    } else {
      assert(false && "Unsupported mma layout found");
    }
    return res;
  }

  // shared -> dot_operand if the result layout is dpas
  Value lowerSharedToDotOperandDPAS(
      triton::gpu::ConvertLayoutOp op, OpAdaptor adaptor,
      ConversionPatternRewriter &rewriter, const DpasEncodingAttr &dpasLayout,
      const DotOperandEncodingAttr &dotOperandLayout, bool isOuter) const {
    auto loc = op.getLoc();
    Value src = op.getSrc();
    Value dst = op.getResult();

    auto llvmElemTy = getTypeConverter()->convertType(
        src.getType().cast<RankedTensorType>().getElementType());

    auto smemObj = getSharedMemoryObjectFromStruct(loc, adaptor.getSrc(),
                                                   llvmElemTy, rewriter);
    Value res;
    if (!isOuter) {
      res = SharedToDotOperandDPAS::convertLayout(
          dotOperandLayout.getOpIdx(), rewriter, loc, src, dotOperandLayout,
          smemObj, getTypeConverter(), tid_val());
    } else {
      assert(false && "unsupported layout found");
    }
    return res;
  }
};
} // namespace

void mlir::triton::populateConvertLayoutOpToLLVMPatterns(
<<<<<<< HEAD
    TritonGPUToLLVMTypeConverter &typeConverter, RewritePatternSet &patterns,
    int numWarps, ModuleAxisInfoAnalysis &axisInfoAnalysis, Target target,
    PatternBenefit benefit) {
  patterns.add<ConvertLayoutOpConversion>(typeConverter, target, benefit);
=======
    LLVMTypeConverter &typeConverter, RewritePatternSet &patterns,
    PatternBenefit benefit) {
  patterns.add<ConvertLayoutOpConversion>(typeConverter, benefit);
>>>>>>> 8681e996
}<|MERGE_RESOLUTION|>--- conflicted
+++ resolved
@@ -1124,14 +1124,7 @@
 } // namespace
 
 void mlir::triton::populateConvertLayoutOpToLLVMPatterns(
-<<<<<<< HEAD
     TritonGPUToLLVMTypeConverter &typeConverter, RewritePatternSet &patterns,
-    int numWarps, ModuleAxisInfoAnalysis &axisInfoAnalysis, Target target,
-    PatternBenefit benefit) {
+    Target target, PatternBenefit benefit) {
   patterns.add<ConvertLayoutOpConversion>(typeConverter, target, benefit);
-=======
-    LLVMTypeConverter &typeConverter, RewritePatternSet &patterns,
-    PatternBenefit benefit) {
-  patterns.add<ConvertLayoutOpConversion>(typeConverter, benefit);
->>>>>>> 8681e996
 }