#include "PatternTritonGPUOpToLLVM.h"
#include "Utility.h"

#include "triton/Dialect/TritonGPU/Transforms/Utility.h"

using ::mlir::LLVM::getSharedMemoryObjectFromStruct;
using ::mlir::LLVM::getStridesFromShapeAndOrder;
using ::mlir::LLVM::linearize;

using ::mlir::LLVM::getSharedMemoryObjectFromStruct;
using ::mlir::LLVM::getStridesFromShapeAndOrder;
using ::mlir::triton::gpu::DotOperandEncodingAttr;
using ::mlir::triton::gpu::getContigPerThread;
using ::mlir::triton::gpu::getOrder;
using ::mlir::triton::gpu::getShapePerCTA;
using ::mlir::triton::gpu::getShapePerCTATile;
using ::mlir::triton::gpu::getSizePerThread;
using ::mlir::triton::gpu::getTotalElemsPerThread;
using ::mlir::triton::gpu::isaDistributedLayout;
using ::mlir::triton::gpu::SharedEncodingAttr;

// Forward declarations

namespace SharedToDotOperandMMAv1 {
using CoordTy = SmallVector<Value>;
using ValueTable = std::map<std::pair<int, int>, std::pair<Value, Value>>;

SmallVector<CoordTy> getMNCoords(Value thread, Location loc,
                                 ConversionPatternRewriter &rewriter,
                                 ArrayRef<unsigned int> wpt,
                                 const NvidiaMmaEncodingAttr &mmaLayout,
                                 ArrayRef<int64_t> shape, bool isARow,
                                 bool isBRow, bool isAVec4, bool isBVec4);

Value convertLayout(int opIdx, Value tensor, const SharedMemoryObject &smemObj,
                    Value thread, Location loc,
                    TritonGPUToLLVMTypeConverter *typeConverter,
                    ConversionPatternRewriter &rewriter, Type resultTy);

} // namespace SharedToDotOperandMMAv1

namespace SharedToDotOperandMMAv2 {
Value convertLayout(int opIdx, ConversionPatternRewriter &rewriter,
                    Location loc, Value tensor,
                    DotOperandEncodingAttr bEncoding,
                    const SharedMemoryObject &smemObj,
                    const LLVMTypeConverter *typeConverter, Value thread);
}

namespace SharedToDotOperandFMA {
Value convertLayout(int opIdx, Value B, Value llB, BlockedEncodingAttr dLayout,
                    Value thread, Location loc,
                    TritonGPUToLLVMTypeConverter *typeConverter,
                    ConversionPatternRewriter &rewriter);
}

namespace SharedToDotOperandDPAS {
Value convertLayout(int opIdx, ConversionPatternRewriter &rewriter,
                    Location loc, Value tensor,
                    DotOperandEncodingAttr bEncoding,
                    const SharedMemoryObject &smemObj,
                    TritonGPUToLLVMTypeConverter *typeConverter, Value thread);
} // namespace SharedToDotOperandDPAS

namespace {
struct ConvertLayoutOpConversion
    : public ConvertTritonGPUOpToLLVMPattern<triton::gpu::ConvertLayoutOp> {
public:
  using ConvertTritonGPUOpToLLVMPattern<
      triton::gpu::ConvertLayoutOp>::ConvertTritonGPUOpToLLVMPattern;

  LogicalResult
  matchAndRewrite(triton::gpu::ConvertLayoutOp op, OpAdaptor adaptor,
                  ConversionPatternRewriter &rewriter) const override {
    auto srcTy = op.getSrc().getType();
    auto dstTy = op.getResult().getType();
    Attribute srcLayout = srcTy.getEncoding();
    Attribute dstLayout = dstTy.getEncoding();
    if (isaDistributedLayout(srcLayout) &&
        dstLayout.isa<SharedEncodingAttr>()) {
      return lowerDistributedToShared(op, adaptor, rewriter);
    }
    if (srcLayout.isa<SharedEncodingAttr>() &&
        dstLayout.isa<DotOperandEncodingAttr>()) {
      return lowerSharedToDotOperand(op, adaptor, rewriter);
    }
    // forwarding on mma->mma shortcut, lower distributed->distributed otherwise
    if (srcLayout.isa<NvidiaMmaEncodingAttr>() &&
        dstLayout.isa<NvidiaMmaEncodingAttr>()) {
      if (isMmaToMmaShortcut(srcTy, dstTy)) {
        return lowerMmaToMma(op, adaptor, rewriter);
      }
    }
    if (isaDistributedLayout(srcLayout) && isaDistributedLayout(dstLayout)) {
      return lowerDistributedToDistributed(op, adaptor, rewriter);
    }
    if (srcLayout.isa<NvidiaMmaEncodingAttr>() &&
        dstLayout.isa<DotOperandEncodingAttr>()) {
      return lowerMmaToDotOperand(op, adaptor, rewriter);
    }
    if (srcLayout.isa<SharedEncodingAttr>() &&
        isaDistributedLayout(dstLayout)) {
      return lowerSharedToDistributed(op, adaptor, rewriter);
    }
    // TODO: to be implemented
    llvm_unreachable("unsupported layout conversion");
    return failure();
  }

private:
  SmallVector<Value>
  getMultiDimOffset(Attribute layout, Location loc,
                    ConversionPatternRewriter &rewriter, unsigned elemId,
                    RankedTensorType type,
                    ArrayRef<unsigned> multiDimCTAInRepId,
                    ArrayRef<unsigned> shapePerCTATile) const {
    auto shape = type.getShape();
    unsigned rank = shape.size();
    if (auto blockedLayout = layout.dyn_cast<BlockedEncodingAttr>()) {
      auto multiDimOffsetFirstElem =
          emitBaseIndexForLayout(loc, rewriter, blockedLayout, type, false);
      SmallVector<Value> multiDimOffset(rank);
      SmallVector<unsigned> multiDimElemId = getMultiDimIndex<unsigned>(
          elemId, getSizePerThread(layout), getOrder(layout));
      for (unsigned d = 0; d < rank; ++d) {
        multiDimOffset[d] =
            add(multiDimOffsetFirstElem[d],
                i32_val(multiDimCTAInRepId[d] * shapePerCTATile[d] +
                        multiDimElemId[d]));
      }
      return multiDimOffset;
    }
    if (auto sliceLayout = layout.dyn_cast<SliceEncodingAttr>()) {
      unsigned dim = sliceLayout.getDim();
      auto parentEncoding = sliceLayout.getParent();
      auto parentSizePerThread = getSizePerThread(parentEncoding);
      auto parentShape = sliceLayout.paddedShape(shape);
      auto parentTy = RankedTensorType::get(parentShape, type.getElementType(),
                                            parentEncoding);
      auto offsets = emitOffsetForLayout(layout, type);
      auto parentOffset = emitOffsetForLayout(parentEncoding, parentTy);
      SmallVector<int> idxs;
      for (SmallVector<unsigned> off : offsets) {
        off.insert(off.begin() + dim, 0);
        auto it = std::find(parentOffset.begin(), parentOffset.end(), off);
        idxs.push_back(std::distance(parentOffset.begin(), it));
      }
      auto multiDimOffsetParent = getMultiDimOffset(
          parentEncoding, loc, rewriter, idxs[elemId], parentTy,
          sliceLayout.paddedShape(multiDimCTAInRepId),
          sliceLayout.paddedShape(shapePerCTATile));
      SmallVector<Value> multiDimOffset(rank);
      for (unsigned d = 0; d < rank + 1; ++d) {
        if (d == dim)
          continue;
        unsigned slicedD = d < dim ? d : (d - 1);
        multiDimOffset[slicedD] = multiDimOffsetParent[d];
      }
      return multiDimOffset;
    }
    if (auto mmaLayout = layout.dyn_cast<NvidiaMmaEncodingAttr>()) {
      assert(rank == 2 ||
             (rank == 3 && mmaLayout.isAmpere()) && "Unexpected rank");
      auto shapePerCTA = getShapePerCTA(mmaLayout, shape);
      auto instrShape = mmaLayout.getInstrShape();
      SmallVector<Value> mmaColIdx(2);
      SmallVector<Value> mmaRowIdx(2);
      Value threadId = getThreadId(rewriter, loc);
      Value warpSize = i32_val(32);
      Value laneId = urem(threadId, warpSize);
      Value warpId = udiv(threadId, warpSize);
      // TODO: fix the bug in MMAEncodingAttr document
      SmallVector<Value> multiDimWarpId(2);
      auto warpsPerCTA = mmaLayout.getWarpsPerCTA();
      if (mmaLayout.isHopper()) {
        multiDimWarpId[0] = urem(warpId, i32_val(warpsPerCTA[0]));
        multiDimWarpId[1] = udiv(warpId, i32_val(warpsPerCTA[0]));
      } else {
        auto order = triton::gpu::getOrder(mmaLayout);
        multiDimWarpId = delinearize(rewriter, loc, warpId, warpsPerCTA, order);
      }
      Value _1 = i32_val(1);
      Value _2 = i32_val(2);
      Value _4 = i32_val(4);
      Value _8 = i32_val(8);
      Value _16 = i32_val(16);
      if (mmaLayout.isAmpere() || mmaLayout.isHopper()) {
        multiDimWarpId[rank - 1] =
            urem(multiDimWarpId[rank - 1],
                 i32_val(ceil<unsigned>(shapePerCTA[rank - 1],
                                        instrShape[rank - 1])));
        multiDimWarpId[rank - 2] =
            urem(multiDimWarpId[rank - 2],
                 i32_val(ceil<unsigned>(shapePerCTA[rank - 2],
                                        instrShape[rank - 2])));

        Value mmaGrpId = udiv(laneId, _4);
        Value mmaGrpIdP8 = add(mmaGrpId, _8);
        Value mmaThreadIdInGrp = urem(laneId, _4);
        Value mmaThreadIdInGrpM2 = mul(mmaThreadIdInGrp, _2);
        Value mmaThreadIdInGrpM2P1 = add(mmaThreadIdInGrpM2, _1);
        Value rowWarpOffset =
            mul(multiDimWarpId[rank - 2], i32_val(instrShape[rank - 2]));
        mmaRowIdx[0] = add(mmaGrpId, rowWarpOffset);
        mmaRowIdx[1] = add(mmaGrpIdP8, rowWarpOffset);
        Value colWarpOffset =
            mul(multiDimWarpId[rank - 1], i32_val(instrShape[rank - 1]));
        mmaColIdx[0] = add(mmaThreadIdInGrpM2, colWarpOffset);
        mmaColIdx[1] = add(mmaThreadIdInGrpM2P1, colWarpOffset);
      } else if (mmaLayout.isVolta()) {
        // Volta doesn't follow the pattern here."
      } else {
        llvm_unreachable("Unexpected MMALayout version");
      }

      SmallVector<Value> multiDimOffset(rank);
      if (mmaLayout.isHopper()) {
        unsigned elemIdRem4 = elemId % 4;
        unsigned nGrpId = elemId / 4;
        multiDimOffset[0] = elemIdRem4 < 2 ? mmaRowIdx[0] : mmaRowIdx[1];
        multiDimOffset[1] = elemIdRem4 % 2 == 0 ? mmaColIdx[0] : mmaColIdx[1];
        multiDimOffset[1] = add(multiDimOffset[1], i32_val(8 * nGrpId));
        multiDimOffset[0] =
            add(multiDimOffset[0],
                i32_val(multiDimCTAInRepId[0] * shapePerCTATile[0]));
        multiDimOffset[1] =
            add(multiDimOffset[1],
                i32_val(multiDimCTAInRepId[1] * shapePerCTATile[1]));
      } else if (mmaLayout.isAmpere()) {
        if (rank == 3)
          multiDimOffset[0] =
              add(multiDimWarpId[0],
                  i32_val(multiDimCTAInRepId[0] * shapePerCTATile[0]));
        multiDimOffset[rank - 2] = elemId < 2 ? mmaRowIdx[0] : mmaRowIdx[1];
        multiDimOffset[rank - 1] =
            elemId % 2 == 0 ? mmaColIdx[0] : mmaColIdx[1];
        multiDimOffset[rank - 2] =
            add(multiDimOffset[rank - 2], i32_val(multiDimCTAInRepId[rank - 2] *
                                                  shapePerCTATile[rank - 2]));
        multiDimOffset[rank - 1] =
            add(multiDimOffset[rank - 1], i32_val(multiDimCTAInRepId[rank - 1] *
                                                  shapePerCTATile[rank - 1]));
      } else if (mmaLayout.isVolta()) {
        auto [isARow, isBRow, isAVec4, isBVec4, _] =
            mmaLayout.decodeVoltaLayoutStates();
        auto coords = SharedToDotOperandMMAv1::getMNCoords(
            threadId, loc, rewriter, mmaLayout.getWarpsPerCTA(), mmaLayout,
            shape, isARow, isBRow, isAVec4, isBVec4);
        return coords[elemId];
      } else {
        llvm_unreachable("Unexpected MMALayout version");
      }
      return multiDimOffset;
    }
    if (auto dpasLayout = layout.dyn_cast<DpasEncodingAttr>()) {
      SmallVector<Value> multiDimBase =
          emitBaseIndexForLayout(loc, rewriter, layout, type, false);
      SmallVector<SmallVector<unsigned>> offsets;
      emitDpasOffsetForCTA(dpasLayout, offsets, multiDimCTAInRepId[0],
                           multiDimCTAInRepId[1]);

      SmallVector<Value> multiDimOffset = {
          add(multiDimBase[0], i32_val(offsets[elemId][0])),
          add(multiDimBase[1], i32_val(offsets[elemId][1]))};
      return multiDimOffset;
    }
    llvm_unreachable("unexpected layout in getMultiDimOffset");
  }

  SmallVector<Value>
  getWrappedMultiDimOffset(ConversionPatternRewriter &rewriter, Location loc,
                           ArrayRef<Value> multiDimOffset,
                           ArrayRef<unsigned> shape,
                           SmallVector<unsigned> shapePerCTATile,
                           SmallVector<int64_t> shapePerCTA) const {
    unsigned rank = shape.size();
    SmallVector<Value> multiDimOffsetWrapped(rank);
    for (unsigned d = 0; d < rank; ++d) {
      if (shapePerCTATile[d] > shapePerCTA[d])
        multiDimOffsetWrapped[d] = urem(multiDimOffset[d], i32_val(shape[d]));
      else
        multiDimOffsetWrapped[d] = multiDimOffset[d];
    }
    return multiDimOffsetWrapped;
  }

  // shared memory rd/st for blocked or mma layout with data padding
  void processReplica(Location loc, ConversionPatternRewriter &rewriter,
                      bool stNotRd, RankedTensorType type,
                      ArrayRef<unsigned> numCTAsEachRep,
                      ArrayRef<unsigned> multiDimRepId, unsigned vec,
                      ArrayRef<unsigned> paddedRepShape,
                      ArrayRef<unsigned> origRepShape,
                      ArrayRef<unsigned> outOrd, SmallVector<Value> &vals,
                      Value smemBase) const {
    auto accumNumCTAsEachRep = product<unsigned>(numCTAsEachRep);
    auto layout = type.getEncoding();
    auto rank = type.getRank();
    auto sizePerThread = getSizePerThread(layout);
    auto accumSizePerThread = product<unsigned>(sizePerThread);
    SmallVector<unsigned> numCTATiles(rank);
    auto shapePerCTATile = getShapePerCTATile(layout);
    auto shapePerCTA = getShapePerCTA(layout, type.getShape());
    auto order = getOrder(layout);
    for (unsigned d = 0; d < rank; ++d) {
      numCTATiles[d] = ceil<unsigned>(shapePerCTA[d], shapePerCTATile[d]);
    }
    auto elemTy = type.getElementType();
    bool isInt1 = elemTy.isInteger(1);
    bool isPtr = elemTy.isa<triton::PointerType>();
    auto llvmElemTyOrig = getTypeConverter()->convertType(elemTy);
    if (isInt1)
      elemTy = IntegerType::get(elemTy.getContext(), 8);
    else if (isPtr)
      elemTy = IntegerType::get(elemTy.getContext(), 64);

    auto llvmElemTy = getTypeConverter()->convertType(elemTy);

    for (unsigned ctaId = 0; ctaId < accumNumCTAsEachRep; ++ctaId) {
      auto multiDimCTAInRepId =
          getMultiDimIndex<unsigned>(ctaId, numCTAsEachRep, order);
      SmallVector<unsigned> multiDimCTAId(rank);
      for (const auto &it : llvm::enumerate(multiDimCTAInRepId)) {
        auto d = it.index();
        multiDimCTAId[d] = multiDimRepId[d] * numCTAsEachRep[d] + it.value();
      }

      auto linearCTAId =
          getLinearIndex<unsigned>(multiDimCTAId, numCTATiles, order);
      // TODO: This is actually redundant index calculation, we should
      //       consider of caching the index calculation result in case
      //       of performance issue observed.
      for (unsigned elemId = 0; elemId < accumSizePerThread; elemId += vec) {
        SmallVector<Value> multiDimOffset =
            getMultiDimOffset(layout, loc, rewriter, elemId, type,
                              multiDimCTAInRepId, shapePerCTATile);
        SmallVector<Value> multiDimOffsetWrapped = getWrappedMultiDimOffset(
            rewriter, loc, multiDimOffset, origRepShape, shapePerCTATile,
            shapePerCTA);
        Value offset = linearize(rewriter, loc, multiDimOffsetWrapped,
                                 paddedRepShape, outOrd);
        auto elemPtrTy = ptr_ty(rewriter.getContext(), 3);
        Value ptr = gep(elemPtrTy, llvmElemTy, smemBase, offset);
        auto vecTy = vec_ty(llvmElemTy, vec);
        ptr = bitcast(ptr, ptr_ty(rewriter.getContext(), 3));
        if (stNotRd) {
          Value valVec = undef(vecTy);
          for (unsigned v = 0; v < vec; ++v) {
            auto currVal = vals[elemId + linearCTAId * accumSizePerThread + v];
            if (isInt1)
              currVal = zext(llvmElemTy, currVal);
            else if (isPtr)
              currVal = ptrtoint(llvmElemTy, currVal);
            valVec = insert_element(vecTy, valVec, currVal, i32_val(v));
          }
          store(valVec, ptr);
        } else {
          Value valVec = load(vecTy, ptr);
          for (unsigned v = 0; v < vec; ++v) {
            Value currVal = extract_element(llvmElemTy, valVec, i32_val(v));
            if (isInt1)
              currVal = icmp_ne(currVal,
                                rewriter.create<LLVM::ConstantOp>(
                                    loc, i8_ty, rewriter.getI8IntegerAttr(0)));
            else if (isPtr)
              currVal = inttoptr(llvmElemTyOrig, currVal);
            vals[elemId + linearCTAId * accumSizePerThread + v] = currVal;
          }
        }
      }
    }
  }

  // The MMAV1's result is quite different from the existing "Replica"
  // structure, add a new simple but clear implementation for it to avoid
  // modifying the logic of the existing one.
  void processReplicaForMMAV1(Location loc, ConversionPatternRewriter &rewriter,
                              bool stNotRd, RankedTensorType type,
                              ArrayRef<unsigned> multiDimRepId, unsigned vec,
                              ArrayRef<unsigned> paddedRepShape,
                              ArrayRef<unsigned> outOrd,
                              SmallVector<Value> &vals, Value smemBase,
                              ArrayRef<int64_t> shape,
                              bool isDestMma = false) const {
    unsigned accumNumCTAsEachRep = 1;
    auto layout = type.getEncoding();
    NvidiaMmaEncodingAttr mma = layout.dyn_cast<NvidiaMmaEncodingAttr>();
    auto sliceLayout = layout.dyn_cast<SliceEncodingAttr>();
    if (sliceLayout)
      mma = sliceLayout.getParent().cast<NvidiaMmaEncodingAttr>();

    auto order = getOrder(layout);
    auto rank = type.getRank();
    int accumSizePerThread = vals.size();

    SmallVector<unsigned> numCTAs(rank, 1);
    SmallVector<unsigned> numCTAsEachRep(rank, 1);
    SmallVector<unsigned> shapePerCTATile = getShapePerCTATile(layout, shape);
    SmallVector<int64_t> shapePerCTA = getShapePerCTA(layout, shape);
    auto elemTy = getTypeConverter()->convertType(type.getElementType());

    int ctaId = 0;

    auto multiDimCTAInRepId =
        getMultiDimIndex<unsigned>(ctaId, numCTAsEachRep, order);
    SmallVector<unsigned> multiDimCTAId(rank);
    for (const auto &it : llvm::enumerate(multiDimCTAInRepId)) {
      auto d = it.index();
      multiDimCTAId[d] = multiDimRepId[d] * numCTAsEachRep[d] + it.value();
    }

    std::vector<std::pair<SmallVector<Value>, Value>> coord2valT(
        accumSizePerThread);
    bool needTrans = outOrd[0] != 0;
    if (sliceLayout || isDestMma)
      needTrans = false;

    vec = needTrans ? 2 : 1;
    {
      // We need to transpose the coordinates and values here to enable vec=2
      // when store to smem.
      std::vector<std::pair<SmallVector<Value>, Value>> coord2val(
          accumSizePerThread);
      for (unsigned elemId = 0; elemId < accumSizePerThread; ++elemId) {
        // TODO[Superjomn]: Move the coordinate computation out of loop, it is
        // duplicate in Volta.
        SmallVector<Value> multiDimOffset =
            getMultiDimOffset(layout, loc, rewriter, elemId, type,
                              multiDimCTAInRepId, shapePerCTATile);
        coord2val[elemId] = std::make_pair(multiDimOffset, vals[elemId]);
      }

      if (needTrans) {
        // do transpose
        int numM = mma.getMMAv1NumOuter(shapePerCTA, 0);
        int numN = accumSizePerThread / numM;

        for (int r = 0; r < numM; r++) {
          for (int c = 0; c < numN; c++) {
            coord2valT[r * numN + c] = std::move(coord2val[c * numM + r]);
          }
        }
      } else {
        coord2valT = std::move(coord2val);
      }
    }

    // Now the coord2valT has the transposed and contiguous elements(with
    // vec=2), the original vals is not needed.
    for (unsigned elemId = 0; elemId < accumSizePerThread; elemId += vec) {
      auto coord = coord2valT[elemId].first;
      Value offset = linearize(rewriter, loc, coord, paddedRepShape, outOrd);
      auto elemPtrTy = ptr_ty(rewriter.getContext(), 3);
      Value ptr = gep(elemPtrTy, elemTy, smemBase, offset);
      auto vecTy = vec_ty(elemTy, vec);
      ptr = bitcast(ptr, ptr_ty(rewriter.getContext(), 3));
      if (stNotRd) {
        Value valVec = undef(vecTy);
        for (unsigned v = 0; v < vec; ++v) {
          auto currVal = coord2valT[elemId + v].second;
          valVec = insert_element(vecTy, valVec, currVal, i32_val(v));
        }
        store(valVec, ptr);
      } else {
        Value valVec = load(vecTy, ptr);
        for (unsigned v = 0; v < vec; ++v) {
          Value currVal = extract_element(elemTy, valVec, i32_val(v));
          vals[elemId + v] = currVal;
        }
      }
    }
  }

  LogicalResult
  lowerDistToDistWithDistSmem(triton::gpu::ConvertLayoutOp op,
                              OpAdaptor adaptor,
                              ConversionPatternRewriter &rewriter) const {
    auto loc = op.getLoc();
<<<<<<< HEAD

    Value src = op.getSrc();
    Value dst = op.getResult();
    auto srcTy = src.getType().cast<RankedTensorType>();
    auto dstTy = dst.getType().cast<RankedTensorType>();
=======
    auto typeConverter = getTypeConverter();
    auto srcTy = op.getSrc().getType();
    auto dstTy = op.getResult().getType();
>>>>>>> 453de899
    auto srcLayout = srcTy.getEncoding();
    auto dstLayout = dstTy.getEncoding();
    auto srcShapePerCTA = getShapePerCTA(srcTy);
    auto srcCTAsPerCGA = triton::gpu::getCTAsPerCGA(srcLayout);
    auto srcCTAOrder = triton::gpu::getCTAOrder(srcLayout);
    unsigned rank = srcShapePerCTA.size();

    auto llvmElemTy = getTypeConverter()->convertType(dstTy.getElementType());
    auto elemPtrTy = ptr_ty(rewriter.getContext(), 3);

    Value smemBase =
        LLVM::getSharedMemoryBase(loc, rewriter, op.getOperation(), target);
    smemBase = bitcast(smemBase, elemPtrTy);
    auto smemShape = convertType<unsigned, int64_t>(srcShapePerCTA);

    // Store to local shared memory
    {
      auto inVals =
          getTypeConverter()->unpackLLElements(loc, adaptor.getSrc(), rewriter);
      auto inIndices =
          emitIndices(loc, rewriter, srcLayout, srcTy, /*withCTAOffset*/ false);

      assert(inIndices.size() == inVals.size() &&
             "Unexpected number of indices emitted");

      for (unsigned i = 0; i < inIndices.size(); ++i) {
        Value offset = linearize(rewriter, loc, inIndices[i], smemShape);
        Value ptr = gep(elemPtrTy, llvmElemTy, smemBase, offset);
        store(inVals[i], ptr);
      }
    }

    // Cluster barrier
    rewriter.create<triton::nvidia_gpu::ClusterArriveOp>(loc, false);
    rewriter.create<triton::nvidia_gpu::ClusterWaitOp>(loc);

    // Load from remote shared memory
    {
      SmallVector<Value> srcShapePerCTACache;
      for (unsigned i = 0; i < rank; ++i)
        srcShapePerCTACache.push_back(i32_val(srcShapePerCTA[i]));

      SmallVector<Value> outVals;
      auto outIndices =
          emitIndices(loc, rewriter, dstLayout, dstTy, /*withCTAOffset*/ true);

      for (unsigned i = 0; i < outIndices.size(); ++i) {
        auto coord = outIndices[i];
        assert(coord.size() == rank && "Unexpected rank of index emitted");

        SmallVector<Value> multiDimCTAId, localCoord;
        for (unsigned d = 0; d < rank; ++d) {
          multiDimCTAId.push_back(udiv(coord[d], srcShapePerCTACache[d]));
          localCoord.push_back(urem(coord[d], srcShapePerCTACache[d]));
        }

        Value remoteCTAId =
            linearize(rewriter, loc, multiDimCTAId, srcCTAsPerCGA, srcCTAOrder);
        Value localOffset = linearize(rewriter, loc, localCoord, smemShape);

        Value ptr = gep(elemPtrTy, llvmElemTy, smemBase, localOffset);
        outVals.push_back(load_dsmem(ptr, remoteCTAId, llvmElemTy));
      }

      Value result =
          getTypeConverter()->packLLElements(loc, outVals, rewriter, dstTy);
      rewriter.replaceOp(op, result);
    }

    // Cluster barrier
    rewriter.create<triton::nvidia_gpu::ClusterArriveOp>(loc, false);
    rewriter.create<triton::nvidia_gpu::ClusterWaitOp>(loc);

    return success();
  }

  // blocked/mma -> blocked/mma.
  // Data padding in shared memory to avoid bank conflict.
  LogicalResult
  lowerDistributedToDistributed(triton::gpu::ConvertLayoutOp op,
                                OpAdaptor adaptor,
                                ConversionPatternRewriter &rewriter) const {
    auto loc = op.getLoc();
<<<<<<< HEAD
    Value src = op.getSrc();
    Value dst = op.getResult();
    auto srcTy = src.getType().cast<RankedTensorType>();
    auto dstTy = dst.getType().cast<RankedTensorType>();
=======
    auto typeConverter = getTypeConverter();
    auto srcTy = op.getSrc().getType();
    auto dstTy = op.getResult().getType();
>>>>>>> 453de899
    Attribute srcLayout = srcTy.getEncoding();
    Attribute dstLayout = dstTy.getEncoding();

    if (shouldUseDistSmem(srcLayout, dstLayout))
      return lowerDistToDistWithDistSmem(op, adaptor, rewriter);
    Value smemBase =
        LLVM::getSharedMemoryBase(loc, rewriter, op.getOperation(), target);
    auto elemPtrTy = ptr_ty(rewriter.getContext(), 3);
    smemBase = bitcast(smemBase, elemPtrTy);
    auto shape = dstTy.getShape();
    unsigned rank = dstTy.getRank();
    SmallVector<unsigned> numReplicates(rank);
    SmallVector<unsigned> inNumCTAsEachRep(rank);
    SmallVector<unsigned> outNumCTAsEachRep(rank);
    SmallVector<unsigned> inNumCTAs(rank);
    SmallVector<unsigned> outNumCTAs(rank);
    auto srcShapePerCTATile = getShapePerCTATile(srcLayout, srcTy.getShape());
    auto dstShapePerCTATile = getShapePerCTATile(dstLayout, shape);
    auto shapePerCTA = getShapePerCTA(srcLayout, shape);

    // For Volta, all the coords for a CTA are calculated.
    bool isSrcMmaV1{}, isDstMmaV1{};
    if (auto mmaLayout = srcLayout.dyn_cast<NvidiaMmaEncodingAttr>()) {
      isSrcMmaV1 = mmaLayout.isVolta();
    }
    if (auto sliceLayout = srcLayout.dyn_cast<SliceEncodingAttr>()) {
      isSrcMmaV1 =
          sliceLayout.getParent().isa<NvidiaMmaEncodingAttr>() &&
          sliceLayout.getParent().cast<NvidiaMmaEncodingAttr>().isVolta();
    }
    if (auto mmaLayout = dstLayout.dyn_cast<NvidiaMmaEncodingAttr>()) {
      isDstMmaV1 = mmaLayout.isVolta();
    }
    if (auto sliceLayout = dstLayout.dyn_cast<SliceEncodingAttr>()) {
      isDstMmaV1 =
          sliceLayout.getParent().isa<NvidiaMmaEncodingAttr>() &&
          sliceLayout.getParent().cast<NvidiaMmaEncodingAttr>().isVolta();
    }

    for (unsigned d = 0; d < rank; ++d) {
      unsigned inPerCTA =
          std::min<unsigned>(shapePerCTA[d], srcShapePerCTATile[d]);
      unsigned outPerCTA =
          std::min<unsigned>(shapePerCTA[d], dstShapePerCTATile[d]);
      unsigned maxPerCTA = std::max(inPerCTA, outPerCTA);
      numReplicates[d] = ceil<unsigned>(shapePerCTA[d], maxPerCTA);
      inNumCTAsEachRep[d] = maxPerCTA / inPerCTA;
      outNumCTAsEachRep[d] = maxPerCTA / outPerCTA;
      assert(maxPerCTA % inPerCTA == 0 && maxPerCTA % outPerCTA == 0);
      inNumCTAs[d] = ceil<unsigned>(shapePerCTA[d], inPerCTA);
      outNumCTAs[d] = ceil<unsigned>(shapePerCTA[d], outPerCTA);
    }
    // Potentially we need to store for multiple CTAs in this replication
    auto accumNumReplicates = product<unsigned>(numReplicates);
    auto vals =
        getTypeConverter()->unpackLLElements(loc, adaptor.getSrc(), rewriter);
    unsigned inVec = 0;
    unsigned outVec = 0;
    auto origRepShape = getRepShapeForCvtLayout(op);
    auto paddedRepShape = getScratchConfigForCvtLayout(op, inVec, outVec);
    if (getElementTypeOrSelf(op.getType())
            .isa<mlir::Float8E4M3B11FNUZType, mlir::Float8E4M3FNType>()) {
      assert(inVec % 4 == 0 && "conversion not supported for FP8E4M3B15");
      assert(outVec % 4 == 0 && "conversion not supported for FP8E4M3B15");
    }

    unsigned outElems = getTotalElemsPerThread(dstTy);
    auto outOrd = getOrder(dstLayout);
    SmallVector<Value> outVals(outElems);

    for (unsigned repId = 0; repId < accumNumReplicates; ++repId) {
      auto multiDimRepId =
          getMultiDimIndex<unsigned>(repId, numReplicates, outOrd);
      if (repId != 0) {
        barrier();
      }
      if (srcLayout.isa<BlockedEncodingAttr>() ||
          srcLayout.isa<SliceEncodingAttr>() ||
          srcLayout.isa<DpasEncodingAttr>() ||
          srcLayout.isa<NvidiaMmaEncodingAttr>()) {
        if (isSrcMmaV1)
          processReplicaForMMAV1(loc, rewriter, /*stNotRd*/ true, srcTy,
                                 multiDimRepId, inVec, paddedRepShape, outOrd,
                                 vals, smemBase, shape);
        else if (isStMatrixCompatible(srcTy) && accumNumReplicates == 1 &&
                 outOrd[0] == 1 && paddedRepShape[1] % 8 == 0) {
          storeDistributedToSharedWithStMatrix(srcTy, vals, smemBase,
                                               paddedRepShape, origRepShape,
                                               loc, rewriter);
        } else
          processReplica(loc, rewriter, /*stNotRd*/ true, srcTy,
                         inNumCTAsEachRep, multiDimRepId, inVec, paddedRepShape,
                         origRepShape, outOrd, vals, smemBase);
      } else {
        llvm::report_fatal_error(
            "ConvertLayout with input layout not implemented");
        return failure();
      }

      barrier();
      if (dstLayout.isa<BlockedEncodingAttr>() ||
          dstLayout.isa<SliceEncodingAttr>() ||
          dstLayout.isa<DpasEncodingAttr>() ||
          dstLayout.isa<NvidiaMmaEncodingAttr>()) {
        if (isDstMmaV1)
          processReplicaForMMAV1(loc, rewriter, /*stNotRd*/ false, dstTy,
                                 multiDimRepId, outVec, paddedRepShape, outOrd,
                                 outVals, smemBase, shape, /*isDestMma=*/true);
        else
          processReplica(loc, rewriter, /*stNotRd*/ false, dstTy,
                         outNumCTAsEachRep, multiDimRepId, outVec,
                         paddedRepShape, origRepShape, outOrd, outVals,
                         smemBase);
      } else {
        llvm::report_fatal_error(
            "ConvertLayout with output layout not implemented");
        return failure();
      }
    }

    Value result =
        getTypeConverter()->packLLElements(loc, outVals, rewriter, dstTy);
    rewriter.replaceOp(op, result);

    return success();
  }

  LogicalResult
  lowerSharedToDistributed(triton::gpu::ConvertLayoutOp op, OpAdaptor adaptor,
                           ConversionPatternRewriter &rewriter) const {
    auto loc = op.getLoc();
    auto srcTy = op.getSrc().getType();
    auto dstTy = op.getResult().getType();
    auto dstShape = dstTy.getShape();
    assert(dstShape.size() == 2 &&
           "Unexpected rank of ConvertLayout(shared->blocked)");
    auto srcSharedLayout = srcTy.getEncoding().cast<SharedEncodingAttr>();
    auto dstLayout = dstTy.getEncoding();
    auto inOrd = getOrder(srcSharedLayout);

    auto smemObj = getSharedMemoryObjectFromStruct(
        loc, adaptor.getSrc(),
        getTypeConverter()->convertType(srcTy.getElementType()), rewriter);
    auto elemTy = getTypeConverter()->convertType(dstTy.getElementType());

    auto srcStrides =
        getStridesFromShapeAndOrder(srcTy.getShape(), inOrd, loc, rewriter);
    auto dstIndices = emitIndices(loc, rewriter, dstLayout, dstTy, true);

    SmallVector<Value> outVals =
        loadSharedToDistributed(op.getResult(), dstIndices, op.getSrc(),
                                smemObj, elemTy, loc, rewriter);

    Value result =
        getTypeConverter()->packLLElements(loc, outVals, rewriter, dstTy);
    rewriter.replaceOp(op, result);

    return success();
  }

  Value computeStMatrixAddr(Value laneId, int matStride, Location loc,
                            ConversionPatternRewriter &rewriter) const {
    Value rowInMat = urem(laneId, i32_val(8)); // row in the 8x8 matrix
    // linear index of the matrix in the 2x2 matrices
    // Decompose matIndex => s_0, s_1, that is the coordinate in 2x2 matrices in
    // a warp.
    Value matIndex = udiv(laneId, i32_val(8));
    Value s0 = urem(matIndex, i32_val(2));
    Value s1 = udiv(matIndex, i32_val(2));
    Value mIndex = add(rowInMat, mul(s0, i32_val(8)));
    int m8n8Stride = 8;
    Value offset =
        add(mul(mIndex, i32_val(matStride)), mul(s1, i32_val(m8n8Stride)));
    return offset;
  }

  void stMatrixm8n8x4(Value offset, ArrayRef<Value> vals, int indexOffset,
                      Value smemBase, Type elemTy, Location loc,
                      ConversionPatternRewriter &rewriter) const {
    SmallVector<Value> inputs;
    auto prTy = ptr_ty(rewriter.getContext(), 3);
    // Pack the input into 2xf16
    Type packedTy = vec_ty(vals[0].getType(), 2);
    for (int i = 0; i < 4; i++) {
      Value input = undef(packedTy);
      for (int j = 0; j < 2; j++) {
        input = insert_element(packedTy, input, vals[indexOffset + i * 2 + j],
                               i32_val(j));
      }
      inputs.push_back(bitcast(input, i32_ty));
    }
    Value addr = gep(smemBase.getType(),
                     getTypeConverter()->convertType(elemTy), smemBase, offset);
    rewriter.create<triton::nvgpu::StoreMatrixOp>(loc, addr, inputs);
  }

  void storeDistributedToSharedWithStMatrix(
      RankedTensorType tensorTy, SmallVector<Value> &inVals, Value smemBase,
      ArrayRef<unsigned> paddedRepShape, ArrayRef<unsigned> origRepShape,
      Location loc, ConversionPatternRewriter &rewriter) const {
    auto shapePerCTA = getShapePerCTA(tensorTy);
    auto mmaLayout = tensorTy.getEncoding().cast<NvidiaMmaEncodingAttr>();
    auto order = triton::gpu::getOrder(mmaLayout);
    auto warpsPerCTA = mmaLayout.getWarpsPerCTA();
    auto shapePerCTATile = getShapePerCTATile(mmaLayout);
    ArrayRef<unsigned> mmaShape = mmaLayout.getInstrShape();
    // 4xm8n8 matches exactly the size of 1 warp of wgmma layout for 16bit type
    // and has a shape of 16x16.
    int instrN = mmaShape[1] * warpsPerCTA[1];
    int instrM = mmaShape[0] * warpsPerCTA[0];
    std::array<int, 2> numRep = {ceil((int)origRepShape[0], instrM),
                                 ceil((int)origRepShape[1], instrN)};

    Value thread = getThreadId(rewriter, loc);
    Value warp = udiv(thread, i32_val(32));
    Value lane = urem(thread, i32_val(32));

    SmallVector<Value> multiDimWarpId =
        delinearize(rewriter, loc, warp, warpsPerCTA);

    // Compute the relative offset for each lane.
    Value stMatrixLaneOffset =
        computeStMatrixAddr(lane, paddedRepShape[1], loc, rewriter);
    multiDimWarpId[0] = mul(multiDimWarpId[0], i32_val(mmaShape[0]));
    multiDimWarpId[1] = mul(multiDimWarpId[1], i32_val(mmaShape[1]));
    SmallVector<Value> multiDimOffsetWrapped =
        getWrappedMultiDimOffset(rewriter, loc, multiDimWarpId, origRepShape,
                                 shapePerCTATile, shapePerCTA);
    Value relativeOffset =
        linearize(rewriter, loc, multiDimOffsetWrapped, paddedRepShape, order);
    relativeOffset = add(relativeOffset, stMatrixLaneOffset);
    int indexOffset = 0;
    int m8n8x4Stride = 16;
    int numNChunk = mmaShape[1] / m8n8x4Stride;
    for (int m = 0; m < numRep[0]; m++) {
      for (int n = 0; n < numRep[1]; n++) {
        for (int k = 0; k < numNChunk; k++) {
          Value addr =
              add(relativeOffset, i32_val(k * m8n8x4Stride + n * instrN +
                                          m * instrM * paddedRepShape[1]));
          stMatrixm8n8x4(addr, inVals, indexOffset, smemBase,
                         tensorTy.getElementType(), loc, rewriter);
          indexOffset += 8;
        }
      }
    }
  }

  bool isStMatrixCompatible(RankedTensorType tensorTy) const {
    auto mmaLayout = tensorTy.getEncoding().dyn_cast<NvidiaMmaEncodingAttr>();
    if (!mmaLayout || !mmaLayout.isHopper())
      return false;
    if (tensorTy.getElementType().getIntOrFloatBitWidth() != 16)
      return false;
    return true;
  }

  // blocked -> shared.
  // Swizzling in shared memory to avoid bank conflict. Normally used for
  // A/B operands of dots.
  LogicalResult
  lowerDistributedToShared(triton::gpu::ConvertLayoutOp op, OpAdaptor adaptor,
                           ConversionPatternRewriter &rewriter) const {
    auto loc = op.getLoc();
    auto srcTy = op.getSrc().getType();
    auto dstTy = op.getResult().getType();
    auto dstShapePerCTA = triton::gpu::getShapePerCTA(dstTy);
    auto srcLayout = srcTy.getEncoding();
    auto outOrd = dstTy.getEncoding().cast<SharedEncodingAttr>().getOrder();
    assert(srcTy.getShape().size() == 2 ||
           (srcTy.getShape().size() <= 3 && outOrd[2] == 0) &&
               "Unexpected rank of ConvertLayout(blocked->shared)");
    Value smemBase =
        LLVM::getSharedMemoryBase(loc, rewriter, op.getOperation(), target);
    auto elemTy = getTypeConverter()->convertType(srcTy.getElementType());
    auto elemPtrTy = ptr_ty(rewriter.getContext(), 3);
    smemBase = bitcast(smemBase, elemPtrTy);

    int32_t elemSize = elemTy.getIntOrFloatBitWidth();
    auto mmaLayout = srcLayout.dyn_cast<NvidiaMmaEncodingAttr>();
    unsigned numElems = triton::gpu::getTotalElemsPerThread(srcTy);
    auto dstStrides =
        getStridesFromShapeAndOrder(dstShapePerCTA, outOrd, loc, rewriter);
    auto srcIndices = emitIndices(loc, rewriter, srcLayout, srcTy, false);
    auto inVals = unpackLLElements(loc, adaptor.getSrc(), rewriter);
    storeDistributedToShared(op.getSrc(), inVals, dstStrides, srcIndices,
                             op.getResult(), smemBase, elemTy, loc, rewriter);
    auto smemObj = SharedMemoryObject(smemBase, elemTy, dstShapePerCTA, outOrd,
                                      loc, rewriter);
    auto retVal = getStructFromSharedMemoryObject(loc, smemObj, rewriter);
    rewriter.replaceOp(op, retVal);
    return success();
  }

  // shared -> mma_operand
  LogicalResult
  lowerSharedToDotOperand(triton::gpu::ConvertLayoutOp op, OpAdaptor adaptor,
                          ConversionPatternRewriter &rewriter) const {
    auto loc = op.getLoc();
    auto srcTensorTy = op.getSrc().getType();
    auto dstTensorTy = op.getResult().getType();
    auto dotOperandLayout =
        dstTensorTy.getEncoding().cast<DotOperandEncodingAttr>();
    auto sharedLayout = srcTensorTy.getEncoding().cast<SharedEncodingAttr>();

    int K;
    if (dotOperandLayout.getOpIdx() == 0) // $a
      K = dstTensorTy.getShape()[sharedLayout.getOrder()[0]];
    else // $b
      K = dstTensorTy.getShape()[sharedLayout.getOrder()[1]];
    bool isOuter = K == 1;

    Value res;
    if (auto mmaLayout = dotOperandLayout.getParent()
                             .dyn_cast_or_null<NvidiaMmaEncodingAttr>()) {
      res = lowerSharedToDotOperandMMA(op, adaptor, rewriter, mmaLayout,
                                       dotOperandLayout, isOuter);
    } else if (auto dpasLayout = dotOperandLayout.getParent()
                                     .dyn_cast_or_null<DpasEncodingAttr>()) {
      res = lowerSharedToDotOperandDPAS(op, adaptor, rewriter, dpasLayout,
                                        dotOperandLayout, isOuter);
    } else if (auto blockedLayout =
                   dotOperandLayout.getParent()
                       .dyn_cast_or_null<BlockedEncodingAttr>()) {
      auto dotOpLayout =
          dstTensorTy.getEncoding().cast<DotOperandEncodingAttr>();
      auto thread = getThreadId(rewriter, loc);
      res = SharedToDotOperandFMA::convertLayout(
          dotOpLayout.getOpIdx(), op.getSrc(), adaptor.getSrc(), blockedLayout,
          thread, loc, getTypeConverter(), rewriter);
    } else {
      assert(false && "Unsupported dot operand layout found");
    }

    rewriter.replaceOp(op, res);
    return success();
  }

  // mma -> dot_operand
  LogicalResult
  lowerMmaToDotOperand(triton::gpu::ConvertLayoutOp op, OpAdaptor adaptor,
                       ConversionPatternRewriter &rewriter) const {
    auto loc = op.getLoc();
    auto srcTy = op.getSrc().getType();
    auto dstTy = op.getResult().getType();
    if (matchMmaV3AndDotOperandLayout(srcTy, dstTy)) {
      rewriter.replaceOp(op, adaptor.getSrc());
      return success();
    }

    if (isMmaToDotShortcut(srcTy, dstTy)) {
      // get source values
      auto vals =
          getTypeConverter()->unpackLLElements(loc, adaptor.getSrc(), rewriter);
      unsigned elems = getTotalElemsPerThread(srcTy);
      Type elemTy =
          this->getTypeConverter()->convertType(srcTy.getElementType());
      // for the destination type, we need to pack values together
      // so they can be consumed by tensor core operations
      SmallVector<Value> vecVals;
      SmallVector<Type> types;
      // For some reasons, LLVM's NVPTX backend inserts unnecessary (?) integer
      // instructions to pack & unpack sub-word integers. A workaround is to
      // store the results of ldmatrix in i32
      auto elemSize = elemTy.getIntOrFloatBitWidth();
      if (auto intTy = elemTy.dyn_cast<IntegerType>() && elemSize <= 16) {
        auto fold = 32 / elemSize;
        for (unsigned i = 0; i < elems; i += fold) {
          Value val = i32_val(0);
          for (unsigned j = 0; j < fold; j++) {
            auto ext =
                shl(i32_ty, zext(i32_ty, vals[i + j]), i32_val(elemSize * j));
            val = or_(i32_ty, val, ext);
          }
          vecVals.push_back(val);
        }
        elems = elems / (32 / elemSize);
        types = SmallVector<Type>(elems, i32_ty);
      } else {
        unsigned vecSize = std::max<unsigned>(32 / elemSize, 1);
        Type vecTy = vec_ty(elemTy, vecSize);
        types = SmallVector<Type>(elems / vecSize, vecTy);
        for (unsigned i = 0; i < elems; i += vecSize) {
          Value packed = rewriter.create<LLVM::UndefOp>(loc, vecTy);
          for (unsigned j = 0; j < vecSize; j++)
            packed = insert_element(vecTy, packed, vals[i + j], i32_val(j));
          vecVals.push_back(packed);
        }
      }

      // This needs to be ordered the same way that
      // ldmatrix.x4 would order it
      // TODO: this needs to be refactor so we don't
      // implicitly depends on how emitOffsetsForMMAV2
      // is implemented
      SmallVector<Value> reorderedVals;
      for (unsigned i = 0; i < vecVals.size(); i += 4) {
        reorderedVals.push_back(bitcast(vecVals[i], i32_ty));
        reorderedVals.push_back(bitcast(vecVals[i + 2], i32_ty));
        reorderedVals.push_back(bitcast(vecVals[i + 1], i32_ty));
        reorderedVals.push_back(bitcast(vecVals[i + 3], i32_ty));
      }

      Value view = getTypeConverter()->packLLElements(loc, reorderedVals,
                                                      rewriter, dstTy);
      rewriter.replaceOp(op, view);
      return success();
    }
    return failure();
  }

  // mma -> mma
  LogicalResult lowerMmaToMma(triton::gpu::ConvertLayoutOp op,
                              OpAdaptor adaptor,
                              ConversionPatternRewriter &rewriter) const {
    auto loc = op.getLoc();
    auto srcTy = op.getSrc().getType();
    auto dstTy = op.getResult().getType();
    if (triton::gpu::getTotalElemsPerThread(srcTy) ==
        triton::gpu::getTotalElemsPerThread(dstTy)) {
      rewriter.replaceOp(op, adaptor.getSrc());
      return success();
    }
    // get source values
    auto vals =
        getTypeConverter()->unpackLLElements(loc, adaptor.getSrc(), rewriter);
    SmallVector<Value> retVals;
    SmallVector<unsigned> dstElementPerThread =
        triton::gpu::getElemsPerThread(dstTy);
    SmallVector<unsigned> srcElementPerThread =
        triton::gpu::getElemsPerThread(srcTy);
    for (unsigned j = 0; j < dstElementPerThread[0]; j++) {
      for (unsigned i = 0; i < dstElementPerThread[1]; i++) {
        if (i >= srcElementPerThread[1] || j >= srcElementPerThread[0]) {
          retVals.push_back(undef(vals[0].getType()));
          continue;
        }
        unsigned index = i + j * srcElementPerThread[1];
        retVals.push_back(vals[index]);
      }
    }
    assert(retVals.size() == triton::gpu::getTotalElemsPerThread(dstTy));
    Value view =
        getTypeConverter()->packLLElements(loc, retVals, rewriter, dstTy);
    rewriter.replaceOp(op, view);
    return success();
  }

  // shared -> dot_operand if the result layout is mma
  Value
  lowerSharedToDotOperandMMA(triton::gpu::ConvertLayoutOp op, OpAdaptor adaptor,
                             ConversionPatternRewriter &rewriter,
                             const NvidiaMmaEncodingAttr &mmaLayout,
                             const DotOperandEncodingAttr &dotOperandLayout,
                             bool isOuter) const {
    auto loc = op.getLoc();
    auto src = op.getSrc();
    auto dst = op.getResult();
    bool isMMA = supportMMA(dst, mmaLayout.getVersionMajor());

    auto llvmElemTy =
        getTypeConverter()->convertType(src.getType().getElementType());

    auto smemObj = getSharedMemoryObjectFromStruct(loc, adaptor.getSrc(),
                                                   llvmElemTy, rewriter);
    Value res;
    if (!isOuter && mmaLayout.isAmpere()) { // tensor core v2
      res = SharedToDotOperandMMAv2::convertLayout(
          dotOperandLayout.getOpIdx(), rewriter, loc, src, dotOperandLayout,
          smemObj, getTypeConverter(), getThreadId(rewriter, loc));
    } else if (!isOuter && mmaLayout.isVolta() && isMMA) { // tensor core v1
      bool isMMAv1Row = mmaLayout.getMMAv1IsRow(dotOperandLayout.getOpIdx());
      auto srcSharedLayout =
          src.getType().getEncoding().cast<SharedEncodingAttr>();

      // Can only convert [1, 0] to row or [0, 1] to col for now
      if ((srcSharedLayout.getOrder()[0] == 1 && !isMMAv1Row) ||
          (srcSharedLayout.getOrder()[0] == 0 && isMMAv1Row)) {
        llvm::errs() << "Unsupported Shared -> DotOperand[MMAv1] conversion\n";
        return Value();
      }

      res = SharedToDotOperandMMAv1::convertLayout(
          dotOperandLayout.getOpIdx(), src, smemObj, getThreadId(rewriter, loc),
          loc, getTypeConverter(), rewriter, dst.getType());
    } else {
      assert(false && "Unsupported mma layout found");
    }
    return res;
  }

  // shared -> dot_operand if the result layout is dpas
  Value lowerSharedToDotOperandDPAS(
      triton::gpu::ConvertLayoutOp op, OpAdaptor adaptor,
      ConversionPatternRewriter &rewriter, const DpasEncodingAttr &dpasLayout,
      const DotOperandEncodingAttr &dotOperandLayout, bool isOuter) const {
    auto loc = op.getLoc();
    Value src = op.getSrc();
    Value dst = op.getResult();

    auto llvmElemTy = getTypeConverter()->convertType(
        src.getType().cast<RankedTensorType>().getElementType());

    auto smemObj = getSharedMemoryObjectFromStruct(loc, adaptor.getSrc(),
                                                   llvmElemTy, rewriter);
    Value res;
    if (!isOuter) {
      res = SharedToDotOperandDPAS::convertLayout(
          dotOperandLayout.getOpIdx(), rewriter, loc, src, dotOperandLayout,
          smemObj, getTypeConverter(), tid_val());
    } else {
      assert(false && "unsupported layout found");
    }
    return res;
  }
};
} // namespace

void mlir::triton::populateConvertLayoutOpToLLVMPatterns(
    TritonGPUToLLVMTypeConverter &typeConverter, RewritePatternSet &patterns,
    Target target, PatternBenefit benefit) {
  patterns.add<ConvertLayoutOpConversion>(typeConverter, target, benefit);
}<|MERGE_RESOLUTION|>--- conflicted
+++ resolved
@@ -476,17 +476,9 @@
                               OpAdaptor adaptor,
                               ConversionPatternRewriter &rewriter) const {
     auto loc = op.getLoc();
-<<<<<<< HEAD
-
-    Value src = op.getSrc();
-    Value dst = op.getResult();
-    auto srcTy = src.getType().cast<RankedTensorType>();
-    auto dstTy = dst.getType().cast<RankedTensorType>();
-=======
     auto typeConverter = getTypeConverter();
     auto srcTy = op.getSrc().getType();
     auto dstTy = op.getResult().getType();
->>>>>>> 453de899
     auto srcLayout = srcTy.getEncoding();
     auto dstLayout = dstTy.getEncoding();
     auto srcShapePerCTA = getShapePerCTA(srcTy);
@@ -570,16 +562,9 @@
                                 OpAdaptor adaptor,
                                 ConversionPatternRewriter &rewriter) const {
     auto loc = op.getLoc();
-<<<<<<< HEAD
-    Value src = op.getSrc();
-    Value dst = op.getResult();
-    auto srcTy = src.getType().cast<RankedTensorType>();
-    auto dstTy = dst.getType().cast<RankedTensorType>();
-=======
     auto typeConverter = getTypeConverter();
     auto srcTy = op.getSrc().getType();
     auto dstTy = op.getResult().getType();
->>>>>>> 453de899
     Attribute srcLayout = srcTy.getEncoding();
     Attribute dstLayout = dstTy.getEncoding();
 
