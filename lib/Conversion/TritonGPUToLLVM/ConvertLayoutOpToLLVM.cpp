#include "PatternTritonGPUOpToLLVM.h"
#include "Utility.h"

#include "triton/Dialect/TritonGPU/Transforms/Utility.h"
#include "triton/Dialect/TritonNvidiaGPU/Transforms/Utility.h"

using ::mlir::LLVM::getSharedMemoryObjectFromStruct;
using ::mlir::LLVM::getStridesFromShapeAndOrder;
using ::mlir::LLVM::linearize;

using ::mlir::LLVM::getSharedMemoryObjectFromStruct;
using ::mlir::LLVM::getStridesFromShapeAndOrder;
using ::mlir::triton::gpu::DotOperandEncodingAttr;
using ::mlir::triton::gpu::getContigPerThread;
using ::mlir::triton::gpu::getOrder;
using ::mlir::triton::gpu::getShapePerCTA;
using ::mlir::triton::gpu::getShapePerCTATile;
using ::mlir::triton::gpu::getSizePerThread;
using ::mlir::triton::gpu::getTotalElemsPerThread;
using ::mlir::triton::gpu::isaDistributedLayout;
using ::mlir::triton::gpu::SharedEncodingAttr;

// Forward declarations

namespace SharedToDotOperandMMAv1 {
using CoordTy = SmallVector<Value>;
using ValueTable = std::map<std::pair<int, int>, std::pair<Value, Value>>;

SmallVector<CoordTy> getMNCoords(Value thread, Location loc,
                                 ConversionPatternRewriter &rewriter,
                                 ArrayRef<unsigned int> wpt,
                                 const NvidiaMmaEncodingAttr &mmaLayout,
                                 ArrayRef<int64_t> shape, bool isARow,
                                 bool isBRow, bool isAVec4, bool isBVec4);

Value convertLayout(int opIdx, Value tensor, const SharedMemoryObject &smemObj,
                    Value thread, Location loc,
                    TritonGPUToLLVMTypeConverter *typeConverter,
                    ConversionPatternRewriter &rewriter, Type resultTy);

} // namespace SharedToDotOperandMMAv1

namespace SharedToDotOperandMMAv2 {
Value convertLayout(int opIdx, ConversionPatternRewriter &rewriter,
                    Location loc, Value tensor,
                    DotOperandEncodingAttr bEncoding,
                    const SharedMemoryObject &smemObj,
                    TritonGPUToLLVMTypeConverter *typeConverter, Value thread);
}

namespace SharedToDotOperandFMA {
Value convertLayout(int opIdx, Value B, Value llB, BlockedEncodingAttr dLayout,
                    Value thread, Location loc,
                    TritonGPUToLLVMTypeConverter *typeConverter,
                    ConversionPatternRewriter &rewriter);
}

namespace SharedToDotOperandDPAS {
Value convertLayout(int opIdx, ConversionPatternRewriter &rewriter,
                    Location loc, Value tensor,
                    DotOperandEncodingAttr bEncoding,
                    const SharedMemoryObject &smemObj,
                    TritonGPUToLLVMTypeConverter *typeConverter, Value thread);
} // namespace SharedToDotOperandDPAS

namespace {
struct ConvertLayoutOpConversion
    : public ConvertTritonGPUOpToLLVMPattern<triton::gpu::ConvertLayoutOp> {
public:
  using ConvertTritonGPUOpToLLVMPattern<
      triton::gpu::ConvertLayoutOp>::ConvertTritonGPUOpToLLVMPattern;

  LogicalResult
  matchAndRewrite(triton::gpu::ConvertLayoutOp op, OpAdaptor adaptor,
                  ConversionPatternRewriter &rewriter) const override {
    Value src = op.getSrc();
    Value dst = op.getResult();
    auto srcTy = src.getType().cast<RankedTensorType>();
    auto dstTy = dst.getType().cast<RankedTensorType>();
    Attribute srcLayout = srcTy.getEncoding();
    Attribute dstLayout = dstTy.getEncoding();
    if (isaDistributedLayout(srcLayout) &&
        dstLayout.isa<SharedEncodingAttr>()) {
      return lowerDistributedToShared(op, adaptor, rewriter);
    }
    if (srcLayout.isa<SharedEncodingAttr>() &&
        dstLayout.isa<DotOperandEncodingAttr>()) {
      return lowerSharedToDotOperand(op, adaptor, rewriter);
    }
    // forwarding on mma->mma shortcut, lower distributed->distributed otherwise
    if (srcLayout.isa<NvidiaMmaEncodingAttr>() &&
        dstLayout.isa<NvidiaMmaEncodingAttr>()) {
      if (isMmaToMmaShortcut(srcTy, dstTy)) {
        return lowerMmaToMma(op, adaptor, rewriter);
      }
    }
    if (isaDistributedLayout(srcLayout) && isaDistributedLayout(dstLayout)) {
      return lowerDistributedToDistributed(op, adaptor, rewriter);
    }
    if (srcLayout.isa<NvidiaMmaEncodingAttr>() &&
        dstLayout.isa<DotOperandEncodingAttr>()) {
      return lowerMmaToDotOperand(op, adaptor, rewriter);
    }
    if (srcLayout.isa<SharedEncodingAttr>() &&
        isaDistributedLayout(dstLayout)) {
      return lowerSharedToDistributed(op, adaptor, rewriter);
    }
    // TODO: to be implemented
    llvm_unreachable("unsupported layout conversion");
    return failure();
  }

private:
  SmallVector<Value>
  getMultiDimOffset(Attribute layout, Location loc,
                    ConversionPatternRewriter &rewriter, unsigned elemId,
                    RankedTensorType type,
                    ArrayRef<unsigned> multiDimCTAInRepId,
                    ArrayRef<unsigned> shapePerCTATile) const {
    auto shape = type.getShape();
    unsigned rank = shape.size();
    if (auto blockedLayout = layout.dyn_cast<BlockedEncodingAttr>()) {
      auto multiDimOffsetFirstElem =
          emitBaseIndexForLayout(loc, rewriter, blockedLayout, type, false);
      SmallVector<Value> multiDimOffset(rank);
      SmallVector<unsigned> multiDimElemId = getMultiDimIndex<unsigned>(
          elemId, getSizePerThread(layout), getOrder(layout));
      for (unsigned d = 0; d < rank; ++d) {
        multiDimOffset[d] =
            add(multiDimOffsetFirstElem[d],
                i32_val(multiDimCTAInRepId[d] * shapePerCTATile[d] +
                        multiDimElemId[d]));
      }
      return multiDimOffset;
    }
    if (auto sliceLayout = layout.dyn_cast<SliceEncodingAttr>()) {
      unsigned dim = sliceLayout.getDim();
      auto parentEncoding = sliceLayout.getParent();
      auto parentSizePerThread = getSizePerThread(parentEncoding);
      auto parentShape = sliceLayout.paddedShape(shape);
      auto parentTy = RankedTensorType::get(parentShape, type.getElementType(),
                                            parentEncoding);
      auto offsets = emitOffsetForLayout(layout, type);
      auto parentOffset = emitOffsetForLayout(parentEncoding, parentTy);
      SmallVector<int> idxs;
      for (SmallVector<unsigned> off : offsets) {
        off.insert(off.begin() + dim, 0);
        auto it = std::find(parentOffset.begin(), parentOffset.end(), off);
        idxs.push_back(std::distance(parentOffset.begin(), it));
      }
      auto multiDimOffsetParent = getMultiDimOffset(
          parentEncoding, loc, rewriter, idxs[elemId], parentTy,
          sliceLayout.paddedShape(multiDimCTAInRepId),
          sliceLayout.paddedShape(shapePerCTATile));
      SmallVector<Value> multiDimOffset(rank);
      for (unsigned d = 0; d < rank + 1; ++d) {
        if (d == dim)
          continue;
        unsigned slicedD = d < dim ? d : (d - 1);
        multiDimOffset[slicedD] = multiDimOffsetParent[d];
      }
      return multiDimOffset;
    }
    if (auto mmaLayout = layout.dyn_cast<NvidiaMmaEncodingAttr>()) {
      auto shapePerCTA = getShapePerCTA(mmaLayout, shape);
      auto instrShape = mmaLayout.getInstrShape();
      SmallVector<Value> mmaColIdx(4);
      SmallVector<Value> mmaRowIdx(2);
      Value threadId = getThreadId(rewriter, loc);
      Value warpSize = i32_val(32);
      Value laneId = urem(threadId, warpSize);
      Value warpId = udiv(threadId, warpSize);
      // TODO: fix the bug in MMAEncodingAttr document
      SmallVector<Value> multiDimWarpId(2);
      auto warpsPerCTA = mmaLayout.getWarpsPerCTA();
      if (mmaLayout.isHopper()) {
        multiDimWarpId[0] = urem(warpId, i32_val(warpsPerCTA[0]));
        multiDimWarpId[1] = udiv(warpId, i32_val(warpsPerCTA[0]));
      } else {
        auto order = triton::gpu::getOrder(mmaLayout);
        multiDimWarpId = delinearize(rewriter, loc, warpId, warpsPerCTA, order);
      }
      Value _1 = i32_val(1);
      Value _2 = i32_val(2);
      Value _4 = i32_val(4);
      Value _8 = i32_val(8);
      Value _16 = i32_val(16);
      if (mmaLayout.isAmpere() || mmaLayout.isHopper()) {
        multiDimWarpId[0] =
            urem(multiDimWarpId[0],
                 i32_val(ceil<unsigned>(shapePerCTA[0], instrShape[0])));
        multiDimWarpId[1] =
            urem(multiDimWarpId[1],
                 i32_val(ceil<unsigned>(shapePerCTA[1], instrShape[1])));

        Value mmaGrpId = udiv(laneId, _4);
        Value mmaGrpIdP8 = add(mmaGrpId, _8);
        Value mmaThreadIdInGrp = urem(laneId, _4);
        Value mmaThreadIdInGrpM2 = mul(mmaThreadIdInGrp, _2);
        Value mmaThreadIdInGrpM2P1 = add(mmaThreadIdInGrpM2, _1);
        Value rowWarpOffset = mul(multiDimWarpId[0], i32_val(instrShape[0]));
        mmaRowIdx[0] = add(mmaGrpId, rowWarpOffset);
        mmaRowIdx[1] = add(mmaGrpIdP8, rowWarpOffset);
        Value colWarpOffset = mul(multiDimWarpId[1], i32_val(instrShape[1]));
        mmaColIdx[0] = add(mmaThreadIdInGrpM2, colWarpOffset);
        mmaColIdx[1] = add(mmaThreadIdInGrpM2P1, colWarpOffset);
      } else if (mmaLayout.isVolta()) {
        // Volta doesn't follow the pattern here."
      } else {
        llvm_unreachable("Unexpected MMALayout version");
      }

      assert(rank == 2);
      SmallVector<Value> multiDimOffset(rank);
      if (mmaLayout.isHopper()) {
        unsigned elemIdRem4 = elemId % 4;
        unsigned nGrpId = elemId / 4;
        multiDimOffset[0] = elemIdRem4 < 2 ? mmaRowIdx[0] : mmaRowIdx[1];
        multiDimOffset[1] = elemIdRem4 % 2 == 0 ? mmaColIdx[0] : mmaColIdx[1];
        multiDimOffset[1] = add(multiDimOffset[1], i32_val(8 * nGrpId));
        multiDimOffset[0] =
            add(multiDimOffset[0],
                i32_val(multiDimCTAInRepId[0] * shapePerCTATile[0]));
        multiDimOffset[1] =
            add(multiDimOffset[1],
                i32_val(multiDimCTAInRepId[1] * shapePerCTATile[1]));
      } else if (mmaLayout.isAmpere()) {
        multiDimOffset[0] = elemId < 2 ? mmaRowIdx[0] : mmaRowIdx[1];
        multiDimOffset[1] = elemId % 2 == 0 ? mmaColIdx[0] : mmaColIdx[1];
        multiDimOffset[0] =
            add(multiDimOffset[0],
                i32_val(multiDimCTAInRepId[0] * shapePerCTATile[0]));
        multiDimOffset[1] =
            add(multiDimOffset[1],
                i32_val(multiDimCTAInRepId[1] * shapePerCTATile[1]));
      } else if (mmaLayout.isVolta()) {
        auto [isARow, isBRow, isAVec4, isBVec4, _] =
            mmaLayout.decodeVoltaLayoutStates();
        auto coords = SharedToDotOperandMMAv1::getMNCoords(
            threadId, loc, rewriter, mmaLayout.getWarpsPerCTA(), mmaLayout,
            shape, isARow, isBRow, isAVec4, isBVec4);
        return coords[elemId];
      } else {
        llvm_unreachable("Unexpected MMALayout version");
      }
      return multiDimOffset;
    }
    if (auto dpasLayout = layout.dyn_cast<DpasEncodingAttr>()) {
      SmallVector<Value> multiDimBase =
          emitBaseIndexForLayout(loc, rewriter, layout, type, false);
      SmallVector<SmallVector<unsigned>> offsets;
      emitDpasOffsetForCTA(dpasLayout, offsets, multiDimCTAInRepId[0],
                           multiDimCTAInRepId[1]);

      SmallVector<Value> multiDimOffset = {
          add(multiDimBase[0], i32_val(offsets[elemId][0])),
          add(multiDimBase[1], i32_val(offsets[elemId][1]))};
      return multiDimOffset;
    }
    llvm_unreachable("unexpected layout in getMultiDimOffset");
  }

  SmallVector<Value>
  getWrappedMultiDimOffset(ConversionPatternRewriter &rewriter, Location loc,
                           ArrayRef<Value> multiDimOffset,
                           ArrayRef<unsigned> shape,
                           SmallVector<unsigned> shapePerCTATile,
                           SmallVector<int64_t> shapePerCTA) const {
    unsigned rank = shape.size();
    SmallVector<Value> multiDimOffsetWrapped(rank);
    for (unsigned d = 0; d < rank; ++d) {
      if (shapePerCTATile[d] > shapePerCTA[d])
        multiDimOffsetWrapped[d] = urem(multiDimOffset[d], i32_val(shape[d]));
      else
        multiDimOffsetWrapped[d] = multiDimOffset[d];
    }
    return multiDimOffsetWrapped;
  }

  // shared memory rd/st for blocked or mma layout with data padding
  void processReplica(Location loc, ConversionPatternRewriter &rewriter,
                      bool stNotRd, RankedTensorType type,
                      ArrayRef<unsigned> numCTAsEachRep,
                      ArrayRef<unsigned> multiDimRepId, unsigned vec,
                      ArrayRef<unsigned> paddedRepShape,
                      ArrayRef<unsigned> origRepShape,
                      ArrayRef<unsigned> outOrd, SmallVector<Value> &vals,
                      Value smemBase) const {
    auto accumNumCTAsEachRep = product<unsigned>(numCTAsEachRep);
    auto layout = type.getEncoding();
    auto rank = type.getRank();
    auto sizePerThread = getSizePerThread(layout);
    auto accumSizePerThread = product<unsigned>(sizePerThread);
    SmallVector<unsigned> numCTATiles(rank);
    auto shapePerCTATile = getShapePerCTATile(layout);
    auto shapePerCTA = getShapePerCTA(layout, type.getShape());
    auto order = getOrder(layout);
    for (unsigned d = 0; d < rank; ++d) {
      numCTATiles[d] = ceil<unsigned>(shapePerCTA[d], shapePerCTATile[d]);
    }
    auto elemTy = type.getElementType();
    bool isInt1 = elemTy.isInteger(1);
    bool isPtr = elemTy.isa<triton::PointerType>();
    auto llvmElemTyOrig = getTypeConverter()->convertType(elemTy);
    if (isInt1)
      elemTy = IntegerType::get(elemTy.getContext(), 8);
    else if (isPtr)
      elemTy = IntegerType::get(elemTy.getContext(), 64);

    auto llvmElemTy = getTypeConverter()->convertType(elemTy);

    for (unsigned ctaId = 0; ctaId < accumNumCTAsEachRep; ++ctaId) {
      auto multiDimCTAInRepId =
          getMultiDimIndex<unsigned>(ctaId, numCTAsEachRep, order);
      SmallVector<unsigned> multiDimCTAId(rank);
      for (const auto &it : llvm::enumerate(multiDimCTAInRepId)) {
        auto d = it.index();
        multiDimCTAId[d] = multiDimRepId[d] * numCTAsEachRep[d] + it.value();
      }

      auto linearCTAId =
          getLinearIndex<unsigned>(multiDimCTAId, numCTATiles, order);
      // TODO: This is actually redundant index calculation, we should
      //       consider of caching the index calculation result in case
      //       of performance issue observed.
      for (unsigned elemId = 0; elemId < accumSizePerThread; elemId += vec) {
        SmallVector<Value> multiDimOffset =
            getMultiDimOffset(layout, loc, rewriter, elemId, type,
                              multiDimCTAInRepId, shapePerCTATile);
        SmallVector<Value> multiDimOffsetWrapped = getWrappedMultiDimOffset(
            rewriter, loc, multiDimOffset, origRepShape, shapePerCTATile,
            shapePerCTA);
        Value offset = linearize(rewriter, loc, multiDimOffsetWrapped,
                                 paddedRepShape, outOrd);
        auto elemPtrTy = ptr_ty(rewriter.getContext(), 3);
        Value ptr = gep(elemPtrTy, llvmElemTy, smemBase, offset);
        auto vecTy = vec_ty(llvmElemTy, vec);
        ptr = bitcast(ptr, ptr_ty(rewriter.getContext(), 3));
        if (stNotRd) {
          Value valVec = undef(vecTy);
          for (unsigned v = 0; v < vec; ++v) {
            auto currVal = vals[elemId + linearCTAId * accumSizePerThread + v];
            if (isInt1)
              currVal = zext(llvmElemTy, currVal);
            else if (isPtr)
              currVal = ptrtoint(llvmElemTy, currVal);
            valVec = insert_element(vecTy, valVec, currVal, i32_val(v));
          }
          store(valVec, ptr);
        } else {
          Value valVec = load(vecTy, ptr);
          for (unsigned v = 0; v < vec; ++v) {
            Value currVal = extract_element(llvmElemTy, valVec, i32_val(v));
            if (isInt1)
              currVal = icmp_ne(currVal,
                                rewriter.create<LLVM::ConstantOp>(
                                    loc, i8_ty, rewriter.getI8IntegerAttr(0)));
            else if (isPtr)
              currVal = inttoptr(llvmElemTyOrig, currVal);
            vals[elemId + linearCTAId * accumSizePerThread + v] = currVal;
          }
        }
      }
    }
  }

  // The MMAV1's result is quite different from the existing "Replica"
  // structure, add a new simple but clear implementation for it to avoid
  // modifying the logic of the existing one.
  void processReplicaForMMAV1(Location loc, ConversionPatternRewriter &rewriter,
                              bool stNotRd, RankedTensorType type,
                              ArrayRef<unsigned> multiDimRepId, unsigned vec,
                              ArrayRef<unsigned> paddedRepShape,
                              ArrayRef<unsigned> outOrd,
                              SmallVector<Value> &vals, Value smemBase,
                              ArrayRef<int64_t> shape,
                              bool isDestMma = false) const {
    unsigned accumNumCTAsEachRep = 1;
    auto layout = type.getEncoding();
    NvidiaMmaEncodingAttr mma = layout.dyn_cast<NvidiaMmaEncodingAttr>();
    auto sliceLayout = layout.dyn_cast<SliceEncodingAttr>();
    if (sliceLayout)
      mma = sliceLayout.getParent().cast<NvidiaMmaEncodingAttr>();

    auto order = getOrder(layout);
    auto rank = type.getRank();
    int accumSizePerThread = vals.size();

    SmallVector<unsigned> numCTAs(rank, 1);
    SmallVector<unsigned> numCTAsEachRep(rank, 1);
    SmallVector<unsigned> shapePerCTATile = getShapePerCTATile(layout, shape);
    SmallVector<int64_t> shapePerCTA = getShapePerCTA(layout, shape);
    auto elemTy = getTypeConverter()->convertType(type.getElementType());

    int ctaId = 0;

    auto multiDimCTAInRepId =
        getMultiDimIndex<unsigned>(ctaId, numCTAsEachRep, order);
    SmallVector<unsigned> multiDimCTAId(rank);
    for (const auto &it : llvm::enumerate(multiDimCTAInRepId)) {
      auto d = it.index();
      multiDimCTAId[d] = multiDimRepId[d] * numCTAsEachRep[d] + it.value();
    }

    std::vector<std::pair<SmallVector<Value>, Value>> coord2valT(
        accumSizePerThread);
    bool needTrans = outOrd[0] != 0;
    if (sliceLayout || isDestMma)
      needTrans = false;

    vec = needTrans ? 2 : 1;
    {
      // We need to transpose the coordinates and values here to enable vec=2
      // when store to smem.
      std::vector<std::pair<SmallVector<Value>, Value>> coord2val(
          accumSizePerThread);
      for (unsigned elemId = 0; elemId < accumSizePerThread; ++elemId) {
        // TODO[Superjomn]: Move the coordinate computation out of loop, it is
        // duplicate in Volta.
        SmallVector<Value> multiDimOffset =
            getMultiDimOffset(layout, loc, rewriter, elemId, type,
                              multiDimCTAInRepId, shapePerCTATile);
        coord2val[elemId] = std::make_pair(multiDimOffset, vals[elemId]);
      }

      if (needTrans) {
        // do transpose
        int numM = mma.getMMAv1NumOuter(shapePerCTA, 0);
        int numN = accumSizePerThread / numM;

        for (int r = 0; r < numM; r++) {
          for (int c = 0; c < numN; c++) {
            coord2valT[r * numN + c] = std::move(coord2val[c * numM + r]);
          }
        }
      } else {
        coord2valT = std::move(coord2val);
      }
    }

    // Now the coord2valT has the transposed and contiguous elements(with
    // vec=2), the original vals is not needed.
    for (unsigned elemId = 0; elemId < accumSizePerThread; elemId += vec) {
      auto coord = coord2valT[elemId].first;
      Value offset = linearize(rewriter, loc, coord, paddedRepShape, outOrd);
      auto elemPtrTy = ptr_ty(rewriter.getContext(), 3);
      Value ptr = gep(elemPtrTy, elemTy, smemBase, offset);
      auto vecTy = vec_ty(elemTy, vec);
      ptr = bitcast(ptr, ptr_ty(rewriter.getContext(), 3));
      if (stNotRd) {
        Value valVec = undef(vecTy);
        for (unsigned v = 0; v < vec; ++v) {
          auto currVal = coord2valT[elemId + v].second;
          valVec = insert_element(vecTy, valVec, currVal, i32_val(v));
        }
        store(valVec, ptr);
      } else {
        Value valVec = load(vecTy, ptr);
        for (unsigned v = 0; v < vec; ++v) {
          Value currVal = extract_element(elemTy, valVec, i32_val(v));
          vals[elemId + v] = currVal;
        }
      }
    }
  }

  LogicalResult
  lowerDistToDistWithDistSmem(triton::gpu::ConvertLayoutOp op,
                              OpAdaptor adaptor,
                              ConversionPatternRewriter &rewriter) const {
    auto loc = op.getLoc();

    Value src = op.getSrc();
    Value dst = op.getResult();
    auto srcTy = src.getType().cast<RankedTensorType>();
    auto dstTy = dst.getType().cast<RankedTensorType>();
    auto srcLayout = srcTy.getEncoding();
    auto dstLayout = dstTy.getEncoding();
    auto srcShapePerCTA = getShapePerCTA(srcTy);
    auto srcCTAsPerCGA = triton::gpu::getCTAsPerCGA(srcLayout);
    auto srcCTAOrder = triton::gpu::getCTAOrder(srcLayout);
    unsigned rank = srcShapePerCTA.size();

    auto llvmElemTy = getTypeConverter()->convertType(dstTy.getElementType());
    auto elemPtrTy = ptr_ty(rewriter.getContext(), 3);

    Value smemBase =
        LLVM::getSharedMemoryBase(loc, rewriter, op.getOperation(), target);
    smemBase = bitcast(smemBase, elemPtrTy);
    auto smemShape = convertType<unsigned, int64_t>(srcShapePerCTA);

    // Store to local shared memory
    {
      auto inVals =
          getTypeConverter()->unpackLLElements(loc, adaptor.getSrc(), rewriter);
      auto inIndices =
          emitIndices(loc, rewriter, srcLayout, srcTy, /*withCTAOffset*/ false);

      assert(inIndices.size() == inVals.size() &&
             "Unexpected number of indices emitted");

      for (unsigned i = 0; i < inIndices.size(); ++i) {
        Value offset = linearize(rewriter, loc, inIndices[i], smemShape);
        Value ptr = gep(elemPtrTy, llvmElemTy, smemBase, offset);
        store(inVals[i], ptr);
      }
    }

    // Cluster barrier
    rewriter.create<triton::nvidia_gpu::ClusterArriveOp>(loc, false);
    rewriter.create<triton::nvidia_gpu::ClusterWaitOp>(loc);

    // Load from remote shared memory
    {
      SmallVector<Value> srcShapePerCTACache;
      for (unsigned i = 0; i < rank; ++i)
        srcShapePerCTACache.push_back(i32_val(srcShapePerCTA[i]));

      SmallVector<Value> outVals;
      auto outIndices =
          emitIndices(loc, rewriter, dstLayout, dstTy, /*withCTAOffset*/ true);

      for (unsigned i = 0; i < outIndices.size(); ++i) {
        auto coord = outIndices[i];
        assert(coord.size() == rank && "Unexpected rank of index emitted");

        SmallVector<Value> multiDimCTAId, localCoord;
        for (unsigned d = 0; d < rank; ++d) {
          multiDimCTAId.push_back(udiv(coord[d], srcShapePerCTACache[d]));
          localCoord.push_back(urem(coord[d], srcShapePerCTACache[d]));
        }

        Value remoteCTAId =
            linearize(rewriter, loc, multiDimCTAId, srcCTAsPerCGA, srcCTAOrder);
        Value localOffset = linearize(rewriter, loc, localCoord, smemShape);

        Value ptr = gep(elemPtrTy, llvmElemTy, smemBase, localOffset);
        outVals.push_back(load_dsmem(ptr, remoteCTAId, llvmElemTy));
      }

      Value result =
          getTypeConverter()->packLLElements(loc, outVals, rewriter, dstTy);
      rewriter.replaceOp(op, result);
    }

    // Cluster barrier
    rewriter.create<triton::nvidia_gpu::ClusterArriveOp>(loc, false);
    rewriter.create<triton::nvidia_gpu::ClusterWaitOp>(loc);

    return success();
  }

  // blocked/mma -> blocked/mma.
  // Data padding in shared memory to avoid bank conflict.
  LogicalResult
  lowerDistributedToDistributed(triton::gpu::ConvertLayoutOp op,
                                OpAdaptor adaptor,
                                ConversionPatternRewriter &rewriter) const {
    auto loc = op.getLoc();
    Value src = op.getSrc();
    Value dst = op.getResult();
    auto srcTy = src.getType().cast<RankedTensorType>();
    auto dstTy = dst.getType().cast<RankedTensorType>();
    Attribute srcLayout = srcTy.getEncoding();
    Attribute dstLayout = dstTy.getEncoding();

    if (shouldUseDistSmem(srcLayout, dstLayout))
      return lowerDistToDistWithDistSmem(op, adaptor, rewriter);
    Value smemBase =
        LLVM::getSharedMemoryBase(loc, rewriter, op.getOperation(), target);
    auto elemPtrTy = ptr_ty(rewriter.getContext(), 3);
    smemBase = bitcast(smemBase, elemPtrTy);
    auto shape = dstTy.getShape();
    unsigned rank = dstTy.getRank();
    SmallVector<unsigned> numReplicates(rank);
    SmallVector<unsigned> inNumCTAsEachRep(rank);
    SmallVector<unsigned> outNumCTAsEachRep(rank);
    SmallVector<unsigned> inNumCTAs(rank);
    SmallVector<unsigned> outNumCTAs(rank);
    auto srcShapePerCTATile = getShapePerCTATile(srcLayout, srcTy.getShape());
    auto dstShapePerCTATile = getShapePerCTATile(dstLayout, shape);
    auto shapePerCTA = getShapePerCTA(srcLayout, shape);

    // For Volta, all the coords for a CTA are calculated.
    bool isSrcMmaV1{}, isDstMmaV1{};
    if (auto mmaLayout = srcLayout.dyn_cast<NvidiaMmaEncodingAttr>()) {
      isSrcMmaV1 = mmaLayout.isVolta();
    }
    if (auto sliceLayout = srcLayout.dyn_cast<SliceEncodingAttr>()) {
      isSrcMmaV1 =
          sliceLayout.getParent().isa<NvidiaMmaEncodingAttr>() &&
          sliceLayout.getParent().cast<NvidiaMmaEncodingAttr>().isVolta();
    }
    if (auto mmaLayout = dstLayout.dyn_cast<NvidiaMmaEncodingAttr>()) {
      isDstMmaV1 = mmaLayout.isVolta();
    }
    if (auto sliceLayout = dstLayout.dyn_cast<SliceEncodingAttr>()) {
      isDstMmaV1 =
          sliceLayout.getParent().isa<NvidiaMmaEncodingAttr>() &&
          sliceLayout.getParent().cast<NvidiaMmaEncodingAttr>().isVolta();
    }

    for (unsigned d = 0; d < rank; ++d) {
      unsigned inPerCTA =
          std::min<unsigned>(shapePerCTA[d], srcShapePerCTATile[d]);
      unsigned outPerCTA =
          std::min<unsigned>(shapePerCTA[d], dstShapePerCTATile[d]);
      unsigned maxPerCTA = std::max(inPerCTA, outPerCTA);
      numReplicates[d] = ceil<unsigned>(shapePerCTA[d], maxPerCTA);
      inNumCTAsEachRep[d] = maxPerCTA / inPerCTA;
      outNumCTAsEachRep[d] = maxPerCTA / outPerCTA;
      assert(maxPerCTA % inPerCTA == 0 && maxPerCTA % outPerCTA == 0);
      inNumCTAs[d] = ceil<unsigned>(shapePerCTA[d], inPerCTA);
      outNumCTAs[d] = ceil<unsigned>(shapePerCTA[d], outPerCTA);
    }
    // Potentially we need to store for multiple CTAs in this replication
    auto accumNumReplicates = product<unsigned>(numReplicates);
    auto vals =
        getTypeConverter()->unpackLLElements(loc, adaptor.getSrc(), rewriter);
    unsigned inVec = 0;
    unsigned outVec = 0;
    auto origRepShape = getRepShapeForCvtLayout(op);
    auto paddedRepShape = getScratchConfigForCvtLayout(op, inVec, outVec);
    if (getElementTypeOrSelf(op.getType())
            .isa<mlir::Float8E4M3B11FNUZType, mlir::Float8E4M3FNType>()) {
      assert(inVec % 4 == 0 && "conversion not supported for FP8E4M3B15");
      assert(outVec % 4 == 0 && "conversion not supported for FP8E4M3B15");
    }

    unsigned outElems = getTotalElemsPerThread(dstTy);
    auto outOrd = getOrder(dstLayout);
    SmallVector<Value> outVals(outElems);

    for (unsigned repId = 0; repId < accumNumReplicates; ++repId) {
      auto multiDimRepId =
          getMultiDimIndex<unsigned>(repId, numReplicates, outOrd);
      if (repId != 0) {
        // TODO[shuhaoj]: change hard code style of numThreads. Hide async
        // attr.  Better way to determine barId (number of agents are limited).
        if (auto optionalAgentId = getWSAgentId(op)) {
          int agentId = *optionalAgentId, roleId = 0;
          if (auto optionalRoleId = getWSRoleId(op))
            roleId = *optionalRoleId;
          int barId = agentId + roleId + nameBarrierIdBegin;
          assert(barId < nameBarrierIdEnd);
          auto bar = rewriter.create<LLVM::ConstantOp>(
              loc, i32_ty, rewriter.getI32IntegerAttr(barId));
          auto kNumThreads = rewriter.create<LLVM::ConstantOp>(
              loc, i32_ty, rewriter.getI32IntegerAttr(128));
          rewriter.create<triton::nvgpu::NamedBarrierWaitOp>(loc, bar,
                                                             kNumThreads);
        } else {
          barrier();
        }
      }
      if (srcLayout.isa<BlockedEncodingAttr>() ||
          srcLayout.isa<SliceEncodingAttr>() ||
          srcLayout.isa<DpasEncodingAttr>() ||
          srcLayout.isa<NvidiaMmaEncodingAttr>()) {
        if (isSrcMmaV1)
          processReplicaForMMAV1(loc, rewriter, /*stNotRd*/ true, srcTy,
                                 multiDimRepId, inVec, paddedRepShape, outOrd,
                                 vals, smemBase, shape);
        else if (isStMatrixCompatible(srcTy) && accumNumReplicates == 1 &&
                 outOrd[0] == 1 && paddedRepShape[1] % 8 == 0) {
<<<<<<< HEAD
          Value llvmSrc = adaptor.getSrc();
          storeDistributedToSharedWithStMatrix(srcTy, llvmSrc, smemBase,
=======
          storeDistributedToSharedWithStMatrix(srcTy, vals, smemBase,
>>>>>>> 9f22ebe5
                                               paddedRepShape, origRepShape,
                                               loc, rewriter);
        } else
          processReplica(loc, rewriter, /*stNotRd*/ true, srcTy,
                         inNumCTAsEachRep, multiDimRepId, inVec, paddedRepShape,
                         origRepShape, outOrd, vals, smemBase);
      } else {
        llvm::report_fatal_error(
            "ConvertLayout with input layout not implemented");
        return failure();
      }

      // TODO[shuhaoj]: change hard code style of numThreads. Hide async_agent
      // attr.  Better way to determine barId (number of agents are limited).
      if (auto optionalAgentId = getWSAgentId(op)) {
        int agentId = *optionalAgentId, roleId = 0;
        if (auto optionalRoleId = getWSRoleId(op))
          roleId = *optionalRoleId;
        int barId = agentId + roleId + nameBarrierIdBegin;
        assert(barId < nameBarrierIdEnd);
        auto bar = rewriter.create<LLVM::ConstantOp>(
            loc, i32_ty, rewriter.getI32IntegerAttr(barId));
        auto kNumThreads = rewriter.create<LLVM::ConstantOp>(
            loc, i32_ty, rewriter.getI32IntegerAttr(128));
        rewriter.create<triton::nvgpu::NamedBarrierWaitOp>(loc, bar,
                                                           kNumThreads);
      } else {
        barrier();
      }
      if (dstLayout.isa<BlockedEncodingAttr>() ||
          dstLayout.isa<SliceEncodingAttr>() ||
          dstLayout.isa<DpasEncodingAttr>() ||
          dstLayout.isa<NvidiaMmaEncodingAttr>()) {
        if (isDstMmaV1)
          processReplicaForMMAV1(loc, rewriter, /*stNotRd*/ false, dstTy,
                                 multiDimRepId, outVec, paddedRepShape, outOrd,
                                 outVals, smemBase, shape, /*isDestMma=*/true);
        else
          processReplica(loc, rewriter, /*stNotRd*/ false, dstTy,
                         outNumCTAsEachRep, multiDimRepId, outVec,
                         paddedRepShape, origRepShape, outOrd, outVals,
                         smemBase);
      } else {
        llvm::report_fatal_error(
            "ConvertLayout with output layout not implemented");
        return failure();
      }
    }

    Value result =
        getTypeConverter()->packLLElements(loc, outVals, rewriter, dstTy);
    rewriter.replaceOp(op, result);

    return success();
  }

  LogicalResult
  lowerSharedToDistributed(triton::gpu::ConvertLayoutOp op, OpAdaptor adaptor,
                           ConversionPatternRewriter &rewriter) const {
    auto loc = op.getLoc();
    Value src = op.getSrc();
    Value dst = op.getResult();
    auto srcTy = src.getType().cast<RankedTensorType>();
    auto srcShape = srcTy.getShape();
    auto dstTy = dst.getType().cast<RankedTensorType>();
    auto dstShape = dstTy.getShape();
    assert(dstShape.size() == 2 &&
           "Unexpected rank of ConvertLayout(shared->blocked)");
    auto srcSharedLayout = srcTy.getEncoding().cast<SharedEncodingAttr>();
    auto dstLayout = dstTy.getEncoding();
    auto inOrd = getOrder(srcSharedLayout);

    auto smemObj = getSharedMemoryObjectFromStruct(
        loc, adaptor.getSrc(),
        getTypeConverter()->convertType(srcTy.getElementType()), rewriter);
    auto elemTy = getTypeConverter()->convertType(dstTy.getElementType());

    auto srcStrides =
        getStridesFromShapeAndOrder(srcShape, inOrd, loc, rewriter);
    auto dstIndices = emitIndices(loc, rewriter, dstLayout, dstTy, true);

    SmallVector<Value> outVals = loadSharedToDistributed(
        dst, dstIndices, src, smemObj, elemTy, loc, rewriter);

    Value result =
        getTypeConverter()->packLLElements(loc, outVals, rewriter, dstTy);
    rewriter.replaceOp(op, result);

    return success();
  }

  Value computeStMatrixAddr(Value laneId, int matStride, Location loc,
                            ConversionPatternRewriter &rewriter) const {
    Value rowInMat = urem(laneId, i32_val(8)); // row in the 8x8 matrix
    // linear index of the matrix in the 2x2 matrices
    // Decompose matIndex => s_0, s_1, that is the coordinate in 2x2 matrices in
    // a warp.
    Value matIndex = udiv(laneId, i32_val(8));
    Value s0 = urem(matIndex, i32_val(2));
    Value s1 = udiv(matIndex, i32_val(2));
    Value mIndex = add(rowInMat, mul(s0, i32_val(8)));
    int m8n8Stride = 8;
    Value offset =
        add(mul(mIndex, i32_val(matStride)), mul(s1, i32_val(m8n8Stride)));
    return offset;
  }

  void stMatrixm8n8x4(Value offset, ArrayRef<Value> vals, int indexOffset,
                      Value smemBase, Type elemTy, Location loc,
                      ConversionPatternRewriter &rewriter) const {
    SmallVector<Value> inputs;
    auto prTy = ptr_ty(rewriter.getContext(), 3);
    // Pack the input into 2xf16
    Type packedTy = vec_ty(vals[0].getType(), 2);
    for (int i = 0; i < 4; i++) {
      Value input = undef(packedTy);
      for (int j = 0; j < 2; j++) {
        input = insert_element(packedTy, input, vals[indexOffset + i * 2 + j],
                               i32_val(j));
      }
      inputs.push_back(bitcast(input, i32_ty));
    }
    Value addr = gep(smemBase.getType(),
                     getTypeConverter()->convertType(elemTy), smemBase, offset);
    rewriter.create<triton::nvgpu::StoreMatrixOp>(loc, addr, inputs);
  }

  void storeDistributedToSharedWithStMatrix(
      RankedTensorType tensorTy, SmallVector<Value> &inVals, Value smemBase,
      ArrayRef<unsigned> paddedRepShape, ArrayRef<unsigned> origRepShape,
      Location loc, ConversionPatternRewriter &rewriter) const {
    auto shapePerCTA = getShapePerCTA(tensorTy);
    auto mmaLayout = tensorTy.getEncoding().cast<NvidiaMmaEncodingAttr>();
    auto order = triton::gpu::getOrder(mmaLayout);
    auto warpsPerCTA = mmaLayout.getWarpsPerCTA();
    auto shapePerCTATile = getShapePerCTATile(mmaLayout);
    ArrayRef<unsigned> mmaShape = mmaLayout.getInstrShape();
    // 4xm8n8 matches exactly the size of 1 warp of wgmma layout for 16bit type
    // and has a shape of 16x16.
    int instrN = mmaShape[1] * warpsPerCTA[1];
    int instrM = mmaShape[0] * warpsPerCTA[0];
    std::array<int, 2> numRep = {ceil((int)origRepShape[0], instrM),
                                 ceil((int)origRepShape[1], instrN)};

    Value thread = getThreadId(rewriter, loc);
    Value warp = udiv(thread, i32_val(32));
    Value lane = urem(thread, i32_val(32));

    SmallVector<Value> multiDimWarpId =
        delinearize(rewriter, loc, warp, warpsPerCTA);

<<<<<<< HEAD
    auto inVals = getTypeConverter()->unpackLLElements(loc, llvmSrc, rewriter);
=======
>>>>>>> 9f22ebe5
    // Compute the relative offset for each lane.
    Value stMatrixLaneOffset =
        computeStMatrixAddr(lane, paddedRepShape[1], loc, rewriter);
    multiDimWarpId[0] = mul(multiDimWarpId[0], i32_val(mmaShape[0]));
    multiDimWarpId[1] = mul(multiDimWarpId[1], i32_val(mmaShape[1]));
    SmallVector<Value> multiDimOffsetWrapped =
        getWrappedMultiDimOffset(rewriter, loc, multiDimWarpId, origRepShape,
                                 shapePerCTATile, shapePerCTA);
    Value relativeOffset =
        linearize(rewriter, loc, multiDimOffsetWrapped, paddedRepShape, order);
    relativeOffset = add(relativeOffset, stMatrixLaneOffset);
    int indexOffset = 0;
    int m8n8x4Stride = 16;
    int numNChunk = mmaShape[1] / m8n8x4Stride;
    for (int m = 0; m < numRep[0]; m++) {
      for (int n = 0; n < numRep[1]; n++) {
        for (int k = 0; k < numNChunk; k++) {
          Value addr =
              add(relativeOffset, i32_val(k * m8n8x4Stride + n * instrN +
                                          m * instrM * paddedRepShape[1]));
          stMatrixm8n8x4(addr, inVals, indexOffset, smemBase,
                         tensorTy.getElementType(), loc, rewriter);
          indexOffset += 8;
        }
      }
    }
  }

  bool isStMatrixCompatible(RankedTensorType tensorTy) const {
    auto mmaLayout = tensorTy.getEncoding().dyn_cast<NvidiaMmaEncodingAttr>();
    if (!mmaLayout || !mmaLayout.isHopper())
      return false;
    if (tensorTy.getElementType().getIntOrFloatBitWidth() != 16)
      return false;
    return true;
  }

  // blocked -> shared.
  // Swizzling in shared memory to avoid bank conflict. Normally used for
  // A/B operands of dots.
  LogicalResult
  lowerDistributedToShared(triton::gpu::ConvertLayoutOp op, OpAdaptor adaptor,
                           ConversionPatternRewriter &rewriter) const {
    auto loc = op.getLoc();
    Value src = op.getSrc();
    Value dst = op.getResult();
    auto srcTy = src.getType().cast<RankedTensorType>();
    auto srcShape = srcTy.getShape();
    auto dstTy = dst.getType().cast<RankedTensorType>();
    auto dstShapePerCTA = triton::gpu::getShapePerCTA(dstTy);
    assert(srcShape.size() == 2 &&
           "Unexpected rank of ConvertLayout(blocked->shared)");
    auto srcLayout = srcTy.getEncoding();
    auto dstSharedLayout = dstTy.getEncoding().cast<SharedEncodingAttr>();
    auto inOrd = getOrder(srcLayout);
    auto outOrd = dstSharedLayout.getOrder();
    Value smemBase =
        LLVM::getSharedMemoryBase(loc, rewriter, op.getOperation(), target);
    auto elemTy = getTypeConverter()->convertType(srcTy.getElementType());
    auto elemPtrTy = ptr_ty(rewriter.getContext(), 3);
    smemBase = bitcast(smemBase, elemPtrTy);

    int32_t elemSize = elemTy.getIntOrFloatBitWidth();
    auto mmaLayout = srcLayout.dyn_cast<NvidiaMmaEncodingAttr>();
    unsigned numElems = triton::gpu::getTotalElemsPerThread(srcTy);
    auto dstStrides =
        getStridesFromShapeAndOrder(dstShapePerCTA, outOrd, loc, rewriter);
    auto srcIndices = emitIndices(loc, rewriter, srcLayout, srcTy, false);
    storeDistributedToShared(src, adaptor.getSrc(), dstStrides, srcIndices, dst,
                             smemBase, elemTy, loc, rewriter);
    auto smemObj = SharedMemoryObject(smemBase, elemTy, dstShapePerCTA, outOrd,
                                      loc, rewriter);
    auto retVal = getStructFromSharedMemoryObject(loc, smemObj, rewriter);
    rewriter.replaceOp(op, retVal);
    return success();
  }

  // shared -> mma_operand
  LogicalResult
  lowerSharedToDotOperand(triton::gpu::ConvertLayoutOp op, OpAdaptor adaptor,
                          ConversionPatternRewriter &rewriter) const {
    auto loc = op.getLoc();
    Value src = op.getSrc();
    Value dst = op.getResult();
    auto dstTensorTy = dst.getType().cast<RankedTensorType>();
    auto srcTensorTy = src.getType().cast<RankedTensorType>();
    auto dotOperandLayout =
        dstTensorTy.getEncoding().cast<DotOperandEncodingAttr>();
    auto sharedLayout = srcTensorTy.getEncoding().cast<SharedEncodingAttr>();

    bool isOuter{};
    int K{};
    if (dotOperandLayout.getOpIdx() == 0) // $a
      K = dstTensorTy.getShape()[sharedLayout.getOrder()[0]];
    else // $b
      K = dstTensorTy.getShape()[sharedLayout.getOrder()[1]];
    isOuter = K == 1;

    Value res;
    if (auto mmaLayout = dotOperandLayout.getParent()
                             .dyn_cast_or_null<NvidiaMmaEncodingAttr>()) {
      res = lowerSharedToDotOperandMMA(op, adaptor, rewriter, mmaLayout,
                                       dotOperandLayout, isOuter);
    } else if (auto dpasLayout = dotOperandLayout.getParent()
                                     .dyn_cast_or_null<DpasEncodingAttr>()) {
      res = lowerSharedToDotOperandDPAS(op, adaptor, rewriter, dpasLayout,
                                        dotOperandLayout, isOuter);
    } else if (auto blockedLayout =
                   dotOperandLayout.getParent()
                       .dyn_cast_or_null<BlockedEncodingAttr>()) {
      auto dotOpLayout =
          dstTensorTy.getEncoding().cast<DotOperandEncodingAttr>();
      auto thread = getThreadId(rewriter, loc);
      res = SharedToDotOperandFMA::convertLayout(
          dotOpLayout.getOpIdx(), src, adaptor.getSrc(), blockedLayout, thread,
          loc, getTypeConverter(), rewriter);
    } else {
      assert(false && "Unsupported dot operand layout found");
    }

    rewriter.replaceOp(op, res);
    return success();
  }

  // mma -> dot_operand
  LogicalResult
  lowerMmaToDotOperand(triton::gpu::ConvertLayoutOp op, OpAdaptor adaptor,
                       ConversionPatternRewriter &rewriter) const {
    auto loc = op.getLoc();
    auto srcTy = op.getSrc().getType().cast<RankedTensorType>();
    auto dstTy = op.getResult().getType().cast<RankedTensorType>();
    if (matchMmaV3AndDotOperandLayout(srcTy, dstTy)) {
      rewriter.replaceOp(op, adaptor.getSrc());
      return success();
    }

    if (isMmaToDotShortcut(srcTy, dstTy)) {
      // get source values
      auto vals =
          getTypeConverter()->unpackLLElements(loc, adaptor.getSrc(), rewriter);
      unsigned elems = getTotalElemsPerThread(srcTy);
      Type elemTy =
          this->getTypeConverter()->convertType(srcTy.getElementType());
      // for the destination type, we need to pack values together
      // so they can be consumed by tensor core operations
      SmallVector<Value> vecVals;
      SmallVector<Type> types;
      // For some reasons, LLVM's NVPTX backend inserts unnecessary (?) integer
      // instructions to pack & unpack sub-word integers. A workaround is to
      // store the results of ldmatrix in i32
      auto elemSize = elemTy.getIntOrFloatBitWidth();
      if (auto intTy = elemTy.dyn_cast<IntegerType>() && elemSize <= 16) {
        auto fold = 32 / elemSize;
        for (unsigned i = 0; i < elems; i += fold) {
          Value val = i32_val(0);
          for (unsigned j = 0; j < fold; j++) {
            auto ext =
                shl(i32_ty, zext(i32_ty, vals[i + j]), i32_val(elemSize * j));
            val = or_(i32_ty, val, ext);
          }
          vecVals.push_back(val);
        }
        elems = elems / (32 / elemSize);
        types = SmallVector<Type>(elems, i32_ty);
      } else {
        unsigned vecSize = std::max<unsigned>(32 / elemSize, 1);
        Type vecTy = vec_ty(elemTy, vecSize);
        types = SmallVector<Type>(elems / vecSize, vecTy);
        for (unsigned i = 0; i < elems; i += vecSize) {
          Value packed = rewriter.create<LLVM::UndefOp>(loc, vecTy);
          for (unsigned j = 0; j < vecSize; j++)
            packed = insert_element(vecTy, packed, vals[i + j], i32_val(j));
          vecVals.push_back(packed);
        }
      }

      // This needs to be ordered the same way that
      // ldmatrix.x4 would order it
      // TODO: this needs to be refactor so we don't
      // implicitly depends on how emitOffsetsForMMAV2
      // is implemented
      SmallVector<Value> reorderedVals;
      for (unsigned i = 0; i < vecVals.size(); i += 4) {
        reorderedVals.push_back(bitcast(vecVals[i], i32_ty));
        reorderedVals.push_back(bitcast(vecVals[i + 2], i32_ty));
        reorderedVals.push_back(bitcast(vecVals[i + 1], i32_ty));
        reorderedVals.push_back(bitcast(vecVals[i + 3], i32_ty));
      }

      Value view = getTypeConverter()->packLLElements(loc, reorderedVals,
                                                      rewriter, dstTy);
      rewriter.replaceOp(op, view);
      return success();
    }
    return failure();
  }

  // mma -> mma
  LogicalResult lowerMmaToMma(triton::gpu::ConvertLayoutOp op,
                              OpAdaptor adaptor,
                              ConversionPatternRewriter &rewriter) const {
    auto loc = op.getLoc();
    auto srcTy = op.getSrc().getType().cast<RankedTensorType>();
    auto dstTy = op.getResult().getType().cast<RankedTensorType>();
    if (triton::gpu::getTotalElemsPerThread(srcTy) ==
        triton::gpu::getTotalElemsPerThread(dstTy)) {
      rewriter.replaceOp(op, adaptor.getSrc());
      return success();
    }
    // get source values
    auto vals =
        getTypeConverter()->unpackLLElements(loc, adaptor.getSrc(), rewriter);
    SmallVector<Value> retVals;
    SmallVector<unsigned> dstElementPerThread =
        triton::gpu::getElemsPerThread(dstTy);
    SmallVector<unsigned> srcElementPerThread =
        triton::gpu::getElemsPerThread(srcTy);
    for (unsigned j = 0; j < dstElementPerThread[0]; j++) {
      for (unsigned i = 0; i < dstElementPerThread[1]; i++) {
        if (i >= srcElementPerThread[1] || j >= srcElementPerThread[0]) {
          retVals.push_back(undef(vals[0].getType()));
          continue;
        }
        unsigned index = i + j * srcElementPerThread[1];
        retVals.push_back(vals[index]);
      }
    }
    assert(retVals.size() == triton::gpu::getTotalElemsPerThread(dstTy));
    Value view =
        getTypeConverter()->packLLElements(loc, retVals, rewriter, dstTy);
    rewriter.replaceOp(op, view);
    return success();
  }

  // shared -> dot_operand if the result layout is mma
  Value
  lowerSharedToDotOperandMMA(triton::gpu::ConvertLayoutOp op, OpAdaptor adaptor,
                             ConversionPatternRewriter &rewriter,
                             const NvidiaMmaEncodingAttr &mmaLayout,
                             const DotOperandEncodingAttr &dotOperandLayout,
                             bool isOuter) const {
    auto loc = op.getLoc();
    Value src = op.getSrc();
    Value dst = op.getResult();
    bool isMMA = supportMMA(dst, mmaLayout.getVersionMajor());

    auto llvmElemTy = getTypeConverter()->convertType(
        src.getType().cast<RankedTensorType>().getElementType());

    auto smemObj = getSharedMemoryObjectFromStruct(loc, adaptor.getSrc(),
                                                   llvmElemTy, rewriter);
    Value res;
    if (!isOuter && mmaLayout.isAmpere()) { // tensor core v2
      res = SharedToDotOperandMMAv2::convertLayout(
          dotOperandLayout.getOpIdx(), rewriter, loc, src, dotOperandLayout,
          smemObj, getTypeConverter(), getThreadId(rewriter, loc));
    } else if (!isOuter && mmaLayout.isVolta() && isMMA) { // tensor core v1
      bool isMMAv1Row = mmaLayout.getMMAv1IsRow(dotOperandLayout.getOpIdx());
      auto srcSharedLayout = src.getType()
                                 .cast<RankedTensorType>()
                                 .getEncoding()
                                 .cast<SharedEncodingAttr>();

      // Can only convert [1, 0] to row or [0, 1] to col for now
      if ((srcSharedLayout.getOrder()[0] == 1 && !isMMAv1Row) ||
          (srcSharedLayout.getOrder()[0] == 0 && isMMAv1Row)) {
        llvm::errs() << "Unsupported Shared -> DotOperand[MMAv1] conversion\n";
        return Value();
      }

      res = SharedToDotOperandMMAv1::convertLayout(
          dotOperandLayout.getOpIdx(), src, smemObj, getThreadId(rewriter, loc),
          loc, getTypeConverter(), rewriter, dst.getType());
    } else {
      assert(false && "Unsupported mma layout found");
    }
    return res;
  }

  // shared -> dot_operand if the result layout is dpas
  Value lowerSharedToDotOperandDPAS(
      triton::gpu::ConvertLayoutOp op, OpAdaptor adaptor,
      ConversionPatternRewriter &rewriter, const DpasEncodingAttr &dpasLayout,
      const DotOperandEncodingAttr &dotOperandLayout, bool isOuter) const {
    auto loc = op.getLoc();
    Value src = op.getSrc();
    Value dst = op.getResult();

    auto llvmElemTy = getTypeConverter()->convertType(
        src.getType().cast<RankedTensorType>().getElementType());

    auto smemObj = getSharedMemoryObjectFromStruct(loc, adaptor.getSrc(),
                                                   llvmElemTy, rewriter);
    Value res;
    if (!isOuter) {
      res = SharedToDotOperandDPAS::convertLayout(
          dotOperandLayout.getOpIdx(), rewriter, loc, src, dotOperandLayout,
          smemObj, getTypeConverter(), tid_val());
    } else {
      assert(false && "unsupported layout found");
    }
    return res;
  }
};
} // namespace

void mlir::triton::populateConvertLayoutOpToLLVMPatterns(
    TritonGPUToLLVMTypeConverter &typeConverter, RewritePatternSet &patterns,
    Target target, PatternBenefit benefit) {
  patterns.add<ConvertLayoutOpConversion>(typeConverter, target, benefit);
}<|MERGE_RESOLUTION|>--- conflicted
+++ resolved
@@ -663,12 +663,7 @@
                                  vals, smemBase, shape);
         else if (isStMatrixCompatible(srcTy) && accumNumReplicates == 1 &&
                  outOrd[0] == 1 && paddedRepShape[1] % 8 == 0) {
-<<<<<<< HEAD
-          Value llvmSrc = adaptor.getSrc();
-          storeDistributedToSharedWithStMatrix(srcTy, llvmSrc, smemBase,
-=======
           storeDistributedToSharedWithStMatrix(srcTy, vals, smemBase,
->>>>>>> 9f22ebe5
                                                paddedRepShape, origRepShape,
                                                loc, rewriter);
         } else
@@ -820,10 +815,6 @@
     SmallVector<Value> multiDimWarpId =
         delinearize(rewriter, loc, warp, warpsPerCTA);
 
-<<<<<<< HEAD
-    auto inVals = getTypeConverter()->unpackLLElements(loc, llvmSrc, rewriter);
-=======
->>>>>>> 9f22ebe5
     // Compute the relative offset for each lane.
     Value stMatrixLaneOffset =
         computeStMatrixAddr(lane, paddedRepShape[1], loc, rewriter);
