#include "ConvertLayoutOpToLLVM.h"
#include "Utility.h"

#include "triton/Dialect/TritonGPU/Transforms/Utility.h"
#include "triton/Dialect/TritonNvidiaGPU/Transforms/Utility.h"

using ::mlir::LLVM::getSharedMemoryObjectFromStruct;
using ::mlir::LLVM::getStridesFromShapeAndOrder;
using ::mlir::LLVM::linearize;

using ::mlir::LLVM::getSharedMemoryObjectFromStruct;
using ::mlir::LLVM::getStridesFromShapeAndOrder;
using ::mlir::triton::gpu::DotOperandEncodingAttr;
using ::mlir::triton::gpu::getContigPerThread;
using ::mlir::triton::gpu::getOrder;
using ::mlir::triton::gpu::getShapePerCTA;
using ::mlir::triton::gpu::getShapePerCTATile;
using ::mlir::triton::gpu::getSizePerThread;
using ::mlir::triton::gpu::getTotalElemsPerThread;
using ::mlir::triton::gpu::isaDistributedLayout;
using ::mlir::triton::gpu::SharedEncodingAttr;

// Forward declarations

namespace SharedToDotOperandMMAv1 {
using CoordTy = SmallVector<Value>;
using ValueTable = std::map<std::pair<int, int>, std::pair<Value, Value>>;

SmallVector<CoordTy> getMNCoords(Value thread, Location loc,
                                 ConversionPatternRewriter &rewriter,
                                 ArrayRef<unsigned int> wpt,
                                 const NvidiaMmaEncodingAttr &mmaLayout,
                                 ArrayRef<int64_t> shape, bool isARow,
                                 bool isBRow, bool isAVec4, bool isBVec4);

Value convertLayout(int opIdx, Value tensor, const SharedMemoryObject &smemObj,
                    Value thread, Location loc,
                    TritonGPUToLLVMTypeConverter *typeConverter,
                    ConversionPatternRewriter &rewriter, Type resultTy);

} // namespace SharedToDotOperandMMAv1

namespace SharedToDotOperandMMAv2 {
Value convertLayout(int opIdx, ConversionPatternRewriter &rewriter,
                    Location loc, Value tensor,
                    DotOperandEncodingAttr bEncoding,
                    const SharedMemoryObject &smemObj,
                    TritonGPUToLLVMTypeConverter *typeConverter, Value thread);
}

namespace SharedToDotOperandFMA {
Value convertLayout(int opIdx, Value B, Value llB, BlockedEncodingAttr dLayout,
                    Value thread, Location loc,
                    TritonGPUToLLVMTypeConverter *typeConverter,
                    ConversionPatternRewriter &rewriter);
}

namespace SharedToDotOperandDPAS {
Value convertLayout(int opIdx, ConversionPatternRewriter &rewriter,
                    Location loc, Value tensor,
                    DotOperandEncodingAttr bEncoding,
                    const SharedMemoryObject &smemObj,
                    TritonGPUToLLVMTypeConverter *typeConverter, Value thread);
} // namespace SharedToDotOperandDPAS

struct ConvertLayoutOpConversion
    : public ConvertTritonGPUOpToLLVMPattern<triton::gpu::ConvertLayoutOp> {
public:
  using ConvertTritonGPUOpToLLVMPattern<
      triton::gpu::ConvertLayoutOp>::ConvertTritonGPUOpToLLVMPattern;

  LogicalResult
  matchAndRewrite(triton::gpu::ConvertLayoutOp op, OpAdaptor adaptor,
                  ConversionPatternRewriter &rewriter) const override {
    Value src = op.getSrc();
    Value dst = op.getResult();
    auto srcTy = src.getType().cast<RankedTensorType>();
    auto dstTy = dst.getType().cast<RankedTensorType>();
    Attribute srcLayout = srcTy.getEncoding();
    Attribute dstLayout = dstTy.getEncoding();
    if (isaDistributedLayout(srcLayout) &&
        dstLayout.isa<SharedEncodingAttr>()) {
      return lowerDistributedToShared(op, adaptor, rewriter);
    }
    if (srcLayout.isa<SharedEncodingAttr>() &&
        dstLayout.isa<DotOperandEncodingAttr>()) {
      return lowerSharedToDotOperand(op, adaptor, rewriter);
    }
    // forwarding on mma->mma shortcut, lower distributed->distributed otherwise
    if (srcLayout.isa<NvidiaMmaEncodingAttr>() &&
        dstLayout.isa<NvidiaMmaEncodingAttr>()) {
      if (isMmaToMmaShortcut(srcTy, dstTy)) {
        return lowerMmaToMma(op, adaptor, rewriter);
      }
    }
    if (isaDistributedLayout(srcLayout) && isaDistributedLayout(dstLayout)) {
      return lowerDistributedToDistributed(op, adaptor, rewriter);
    }
    if (srcLayout.isa<NvidiaMmaEncodingAttr>() &&
        dstLayout.isa<DotOperandEncodingAttr>()) {
      return lowerMmaToDotOperand(op, adaptor, rewriter);
    }
    if (srcLayout.isa<SharedEncodingAttr>() &&
        isaDistributedLayout(dstLayout)) {
      return lowerSharedToDistributed(op, adaptor, rewriter);
    }
    // TODO: to be implemented
    llvm_unreachable("unsupported layout conversion");
    return failure();
  }

private:
  SmallVector<Value>
  getMultiDimOffset(Attribute layout, Location loc,
                    ConversionPatternRewriter &rewriter, unsigned elemId,
                    RankedTensorType type,
                    ArrayRef<unsigned> multiDimCTAInRepId,
                    ArrayRef<unsigned> shapePerCTATile) const {
    auto shape = type.getShape();
    unsigned rank = shape.size();
    if (auto blockedLayout = layout.dyn_cast<BlockedEncodingAttr>()) {
      auto multiDimOffsetFirstElem =
          emitBaseIndexForLayout(loc, rewriter, blockedLayout, type, false);
      SmallVector<Value> multiDimOffset(rank);
      SmallVector<unsigned> multiDimElemId = getMultiDimIndex<unsigned>(
          elemId, getSizePerThread(layout), getOrder(layout));
      for (unsigned d = 0; d < rank; ++d) {
        multiDimOffset[d] =
            add(multiDimOffsetFirstElem[d],
                i32_val(multiDimCTAInRepId[d] * shapePerCTATile[d] +
                        multiDimElemId[d]));
      }
      return multiDimOffset;
    }
    if (auto sliceLayout = layout.dyn_cast<SliceEncodingAttr>()) {
      unsigned dim = sliceLayout.getDim();
      auto parentEncoding = sliceLayout.getParent();
      auto parentSizePerThread = getSizePerThread(parentEncoding);
      auto parentShape = sliceLayout.paddedShape(shape);
      auto parentTy = RankedTensorType::get(parentShape, type.getElementType(),
                                            parentEncoding);
      auto offsets = emitOffsetForLayout(layout, type);
      auto parentOffset = emitOffsetForLayout(parentEncoding, parentTy);
      SmallVector<int> idxs;
      for (SmallVector<unsigned> off : offsets) {
        off.insert(off.begin() + dim, 0);
        auto it = std::find(parentOffset.begin(), parentOffset.end(), off);
        idxs.push_back(std::distance(parentOffset.begin(), it));
      }
      auto multiDimOffsetParent = getMultiDimOffset(
          parentEncoding, loc, rewriter, idxs[elemId], parentTy,
          sliceLayout.paddedShape(multiDimCTAInRepId),
          sliceLayout.paddedShape(shapePerCTATile));
      SmallVector<Value> multiDimOffset(rank);
      for (unsigned d = 0; d < rank + 1; ++d) {
        if (d == dim)
          continue;
        unsigned slicedD = d < dim ? d : (d - 1);
        multiDimOffset[slicedD] = multiDimOffsetParent[d];
      }
      return multiDimOffset;
    }
    if (auto mmaLayout = layout.dyn_cast<NvidiaMmaEncodingAttr>()) {
      auto shapePerCTA = getShapePerCTA(mmaLayout, shape);
      auto instrShape = mmaLayout.getInstrShape();
      SmallVector<Value> mmaColIdx(4);
      SmallVector<Value> mmaRowIdx(2);
      Value threadId = getThreadId(rewriter, loc);
      Value warpSize = i32_val(32);
      Value laneId = urem(threadId, warpSize);
      Value warpId = udiv(threadId, warpSize);
      // TODO: fix the bug in MMAEncodingAttr document
      SmallVector<Value> multiDimWarpId(2);
      auto warpsPerCTA = mmaLayout.getWarpsPerCTA();
      if (mmaLayout.isHopper()) {
        multiDimWarpId[0] = urem(warpId, i32_val(warpsPerCTA[0]));
        multiDimWarpId[1] = udiv(warpId, i32_val(warpsPerCTA[0]));
      } else {
        auto order = triton::gpu::getOrder(mmaLayout);
        multiDimWarpId = delinearize(rewriter, loc, warpId, warpsPerCTA, order);
      }
      Value _1 = i32_val(1);
      Value _2 = i32_val(2);
      Value _4 = i32_val(4);
      Value _8 = i32_val(8);
      Value _16 = i32_val(16);
      if (mmaLayout.isAmpere() || mmaLayout.isHopper()) {
        multiDimWarpId[0] =
            urem(multiDimWarpId[0],
                 i32_val(ceil<unsigned>(shapePerCTA[0], instrShape[0])));
        multiDimWarpId[1] =
            urem(multiDimWarpId[1],
                 i32_val(ceil<unsigned>(shapePerCTA[1], instrShape[1])));

        Value mmaGrpId = udiv(laneId, _4);
        Value mmaGrpIdP8 = add(mmaGrpId, _8);
        Value mmaThreadIdInGrp = urem(laneId, _4);
        Value mmaThreadIdInGrpM2 = mul(mmaThreadIdInGrp, _2);
        Value mmaThreadIdInGrpM2P1 = add(mmaThreadIdInGrpM2, _1);
        Value rowWarpOffset = mul(multiDimWarpId[0], i32_val(instrShape[0]));
        mmaRowIdx[0] = add(mmaGrpId, rowWarpOffset);
        mmaRowIdx[1] = add(mmaGrpIdP8, rowWarpOffset);
        Value colWarpOffset = mul(multiDimWarpId[1], i32_val(instrShape[1]));
        mmaColIdx[0] = add(mmaThreadIdInGrpM2, colWarpOffset);
        mmaColIdx[1] = add(mmaThreadIdInGrpM2P1, colWarpOffset);
      } else if (mmaLayout.isVolta()) {
        // Volta doesn't follow the pattern here."
      } else {
        llvm_unreachable("Unexpected MMALayout version");
      }

      assert(rank == 2);
      SmallVector<Value> multiDimOffset(rank);
      if (mmaLayout.isHopper()) {
        unsigned elemIdRem4 = elemId % 4;
        unsigned nGrpId = elemId / 4;
        multiDimOffset[0] = elemIdRem4 < 2 ? mmaRowIdx[0] : mmaRowIdx[1];
        multiDimOffset[1] = elemIdRem4 % 2 == 0 ? mmaColIdx[0] : mmaColIdx[1];
        multiDimOffset[1] = add(multiDimOffset[1], i32_val(8 * nGrpId));
        multiDimOffset[0] =
            add(multiDimOffset[0],
                i32_val(multiDimCTAInRepId[0] * shapePerCTATile[0]));
        multiDimOffset[1] =
            add(multiDimOffset[1],
                i32_val(multiDimCTAInRepId[1] * shapePerCTATile[1]));
      } else if (mmaLayout.isAmpere()) {
        multiDimOffset[0] = elemId < 2 ? mmaRowIdx[0] : mmaRowIdx[1];
        multiDimOffset[1] = elemId % 2 == 0 ? mmaColIdx[0] : mmaColIdx[1];
        multiDimOffset[0] =
            add(multiDimOffset[0],
                i32_val(multiDimCTAInRepId[0] * shapePerCTATile[0]));
        multiDimOffset[1] =
            add(multiDimOffset[1],
                i32_val(multiDimCTAInRepId[1] * shapePerCTATile[1]));
      } else if (mmaLayout.isVolta()) {
        auto [isARow, isBRow, isAVec4, isBVec4, _] =
            mmaLayout.decodeVoltaLayoutStates();
        auto coords = SharedToDotOperandMMAv1::getMNCoords(
            threadId, loc, rewriter, mmaLayout.getWarpsPerCTA(), mmaLayout,
            shape, isARow, isBRow, isAVec4, isBVec4);
        return coords[elemId];
      } else {
        llvm_unreachable("Unexpected MMALayout version");
      }
      return multiDimOffset;
    }
    if (auto dpasLayout = layout.dyn_cast<DpasEncodingAttr>()) {
      SmallVector<Value> multiDimBase =
          emitBaseIndexForLayout(loc, rewriter, layout, type, false);
      SmallVector<SmallVector<unsigned>> offsets;
      emitDpasOffsetForCTA(dpasLayout, offsets, multiDimCTAInRepId[0],
                           multiDimCTAInRepId[1]);

      SmallVector<Value> multiDimOffset = {
          add(multiDimBase[0], i32_val(offsets[elemId][0])),
          add(multiDimBase[1], i32_val(offsets[elemId][1]))};
      return multiDimOffset;
    }
    llvm_unreachable("unexpected layout in getMultiDimOffset");
  }

  SmallVector<Value>
  getWrappedMultiDimOffset(ConversionPatternRewriter &rewriter, Location loc,
                           ArrayRef<Value> multiDimOffset,
                           ArrayRef<unsigned> shape,
                           SmallVector<unsigned> shapePerCTATile,
                           SmallVector<int64_t> shapePerCTA) const {
    unsigned rank = shape.size();
    SmallVector<Value> multiDimOffsetWrapped(rank);
    for (unsigned d = 0; d < rank; ++d) {
      if (shapePerCTATile[d] > shapePerCTA[d])
        multiDimOffsetWrapped[d] = urem(multiDimOffset[d], i32_val(shape[d]));
      else
        multiDimOffsetWrapped[d] = multiDimOffset[d];
    }
    return multiDimOffsetWrapped;
  }

  // shared memory rd/st for blocked or mma layout with data padding
  void processReplica(Location loc, ConversionPatternRewriter &rewriter,
                      bool stNotRd, RankedTensorType type,
                      ArrayRef<unsigned> numCTAsEachRep,
                      ArrayRef<unsigned> multiDimRepId, unsigned vec,
                      ArrayRef<unsigned> paddedRepShape,
                      ArrayRef<unsigned> origRepShape,
                      ArrayRef<unsigned> outOrd, SmallVector<Value> &vals,
                      Value smemBase) const {
    auto accumNumCTAsEachRep = product<unsigned>(numCTAsEachRep);
    auto layout = type.getEncoding();
    auto rank = type.getRank();
    auto sizePerThread = getSizePerThread(layout);
    auto accumSizePerThread = product<unsigned>(sizePerThread);
    SmallVector<unsigned> numCTATiles(rank);
    auto shapePerCTATile = getShapePerCTATile(layout);
    auto shapePerCTA = getShapePerCTA(layout, type.getShape());
    auto order = getOrder(layout);
    for (unsigned d = 0; d < rank; ++d) {
      numCTATiles[d] = ceil<unsigned>(shapePerCTA[d], shapePerCTATile[d]);
    }
    auto elemTy = type.getElementType();
    bool isInt1 = elemTy.isInteger(1);
    bool isPtr = elemTy.isa<triton::PointerType>();
    auto llvmElemTyOrig = getTypeConverter()->convertType(elemTy);
    if (isInt1)
      elemTy = IntegerType::get(elemTy.getContext(), 8);
    else if (isPtr)
      elemTy = IntegerType::get(elemTy.getContext(), 64);

    auto llvmElemTy = getTypeConverter()->convertType(elemTy);

    for (unsigned ctaId = 0; ctaId < accumNumCTAsEachRep; ++ctaId) {
      auto multiDimCTAInRepId =
          getMultiDimIndex<unsigned>(ctaId, numCTAsEachRep, order);
      SmallVector<unsigned> multiDimCTAId(rank);
      for (const auto &it : llvm::enumerate(multiDimCTAInRepId)) {
        auto d = it.index();
        multiDimCTAId[d] = multiDimRepId[d] * numCTAsEachRep[d] + it.value();
      }

      auto linearCTAId =
          getLinearIndex<unsigned>(multiDimCTAId, numCTATiles, order);
      // TODO: This is actually redundant index calculation, we should
      //       consider of caching the index calculation result in case
      //       of performance issue observed.
      for (unsigned elemId = 0; elemId < accumSizePerThread; elemId += vec) {
        SmallVector<Value> multiDimOffset =
            getMultiDimOffset(layout, loc, rewriter, elemId, type,
                              multiDimCTAInRepId, shapePerCTATile);
        SmallVector<Value> multiDimOffsetWrapped = getWrappedMultiDimOffset(
            rewriter, loc, multiDimOffset, origRepShape, shapePerCTATile,
            shapePerCTA);
        Value offset = linearize(rewriter, loc, multiDimOffsetWrapped,
                                 paddedRepShape, outOrd);
        auto elemPtrTy = ptr_ty(rewriter.getContext(), 3);
        Value ptr = gep(elemPtrTy, llvmElemTy, smemBase, offset);
        auto vecTy = vec_ty(llvmElemTy, vec);
        ptr = bitcast(ptr, ptr_ty(rewriter.getContext(), 3));
        if (stNotRd) {
          Value valVec = undef(vecTy);
          for (unsigned v = 0; v < vec; ++v) {
            auto currVal = vals[elemId + linearCTAId * accumSizePerThread + v];
            if (isInt1)
              currVal = zext(llvmElemTy, currVal);
            else if (isPtr)
              currVal = ptrtoint(llvmElemTy, currVal);
            valVec = insert_element(vecTy, valVec, currVal, i32_val(v));
          }
          store(valVec, ptr);
        } else {
          Value valVec = load(vecTy, ptr);
          for (unsigned v = 0; v < vec; ++v) {
            Value currVal = extract_element(llvmElemTy, valVec, i32_val(v));
            if (isInt1)
              currVal = icmp_ne(currVal,
                                rewriter.create<LLVM::ConstantOp>(
                                    loc, i8_ty, rewriter.getI8IntegerAttr(0)));
            else if (isPtr)
              currVal = inttoptr(llvmElemTyOrig, currVal);
            vals[elemId + linearCTAId * accumSizePerThread + v] = currVal;
          }
        }
      }
    }
  }

  // The MMAV1's result is quite different from the existing "Replica"
  // structure, add a new simple but clear implementation for it to avoid
  // modifying the logic of the existing one.
  void processReplicaForMMAV1(Location loc, ConversionPatternRewriter &rewriter,
                              bool stNotRd, RankedTensorType type,
                              ArrayRef<unsigned> multiDimRepId, unsigned vec,
                              ArrayRef<unsigned> paddedRepShape,
                              ArrayRef<unsigned> outOrd,
                              SmallVector<Value> &vals, Value smemBase,
                              ArrayRef<int64_t> shape,
                              bool isDestMma = false) const {
    unsigned accumNumCTAsEachRep = 1;
    auto layout = type.getEncoding();
    NvidiaMmaEncodingAttr mma = layout.dyn_cast<NvidiaMmaEncodingAttr>();
    auto sliceLayout = layout.dyn_cast<SliceEncodingAttr>();
    if (sliceLayout)
      mma = sliceLayout.getParent().cast<NvidiaMmaEncodingAttr>();

    auto order = getOrder(layout);
    auto rank = type.getRank();
    int accumSizePerThread = vals.size();

    SmallVector<unsigned> numCTAs(rank, 1);
    SmallVector<unsigned> numCTAsEachRep(rank, 1);
    SmallVector<unsigned> shapePerCTATile = getShapePerCTATile(layout, shape);
    SmallVector<int64_t> shapePerCTA = getShapePerCTA(layout, shape);
    auto elemTy = getTypeConverter()->convertType(type.getElementType());

    int ctaId = 0;

    auto multiDimCTAInRepId =
        getMultiDimIndex<unsigned>(ctaId, numCTAsEachRep, order);
    SmallVector<unsigned> multiDimCTAId(rank);
    for (const auto &it : llvm::enumerate(multiDimCTAInRepId)) {
      auto d = it.index();
      multiDimCTAId[d] = multiDimRepId[d] * numCTAsEachRep[d] + it.value();
    }

    std::vector<std::pair<SmallVector<Value>, Value>> coord2valT(
        accumSizePerThread);
    bool needTrans = outOrd[0] != 0;
    if (sliceLayout || isDestMma)
      needTrans = false;

    vec = needTrans ? 2 : 1;
    {
      // We need to transpose the coordinates and values here to enable vec=2
      // when store to smem.
      std::vector<std::pair<SmallVector<Value>, Value>> coord2val(
          accumSizePerThread);
      for (unsigned elemId = 0; elemId < accumSizePerThread; ++elemId) {
        // TODO[Superjomn]: Move the coordinate computation out of loop, it is
        // duplicate in Volta.
        SmallVector<Value> multiDimOffset =
            getMultiDimOffset(layout, loc, rewriter, elemId, type,
                              multiDimCTAInRepId, shapePerCTATile);
        coord2val[elemId] = std::make_pair(multiDimOffset, vals[elemId]);
      }

      if (needTrans) {
        // do transpose
        int numM = mma.getMMAv1NumOuter(shapePerCTA, 0);
        int numN = accumSizePerThread / numM;

        for (int r = 0; r < numM; r++) {
          for (int c = 0; c < numN; c++) {
            coord2valT[r * numN + c] = std::move(coord2val[c * numM + r]);
          }
        }
      } else {
        coord2valT = std::move(coord2val);
      }
    }

    // Now the coord2valT has the transposed and contiguous elements(with
    // vec=2), the original vals is not needed.
    for (unsigned elemId = 0; elemId < accumSizePerThread; elemId += vec) {
      auto coord = coord2valT[elemId].first;
      Value offset = linearize(rewriter, loc, coord, paddedRepShape, outOrd);
      auto elemPtrTy = ptr_ty(rewriter.getContext(), 3);
      Value ptr = gep(elemPtrTy, elemTy, smemBase, offset);
      auto vecTy = vec_ty(elemTy, vec);
      ptr = bitcast(ptr, ptr_ty(rewriter.getContext(), 3));
      if (stNotRd) {
        Value valVec = undef(vecTy);
        for (unsigned v = 0; v < vec; ++v) {
          auto currVal = coord2valT[elemId + v].second;
          valVec = insert_element(vecTy, valVec, currVal, i32_val(v));
        }
        store(valVec, ptr);
      } else {
        Value valVec = load(vecTy, ptr);
        for (unsigned v = 0; v < vec; ++v) {
          Value currVal = extract_element(elemTy, valVec, i32_val(v));
          vals[elemId + v] = currVal;
        }
      }
    }
  }

  LogicalResult
  lowerDistToDistWithDistSmem(triton::gpu::ConvertLayoutOp op,
                              OpAdaptor adaptor,
                              ConversionPatternRewriter &rewriter) const {
    auto loc = op.getLoc();

    Value src = op.getSrc();
    Value dst = op.getResult();
    auto srcTy = src.getType().cast<RankedTensorType>();
    auto dstTy = dst.getType().cast<RankedTensorType>();
    auto srcLayout = srcTy.getEncoding();
    auto dstLayout = dstTy.getEncoding();
    auto srcShapePerCTA = getShapePerCTA(srcTy);
    auto srcCTAsPerCGA = triton::gpu::getCTAsPerCGA(srcLayout);
    auto srcCTAOrder = triton::gpu::getCTAOrder(srcLayout);
    unsigned rank = srcShapePerCTA.size();

    auto llvmElemTy = getTypeConverter()->convertType(dstTy.getElementType());
    auto elemPtrTy = ptr_ty(rewriter.getContext(), 3);

    Value smemBase = getSharedMemoryBase(loc, rewriter, op.getOperation());
    smemBase = bitcast(smemBase, elemPtrTy);
    auto smemShape = convertType<unsigned, int64_t>(srcShapePerCTA);

    // Store to local shared memory
    {
      auto inVals = getTypeConverter()->unpackLLElements(loc, adaptor.getSrc(),
                                                         rewriter, srcTy);
      auto inIndices =
          emitIndices(loc, rewriter, srcLayout, srcTy, /*withCTAOffset*/ false);

      assert(inIndices.size() == inVals.size() &&
             "Unexpected number of indices emitted");

      for (unsigned i = 0; i < inIndices.size(); ++i) {
        Value offset = linearize(rewriter, loc, inIndices[i], smemShape);
        Value ptr = gep(elemPtrTy, llvmElemTy, smemBase, offset);
        store(inVals[i], ptr);
      }
    }

    // Cluster barrier
    rewriter.create<triton::nvidia_gpu::ClusterArriveOp>(loc, false);
    rewriter.create<triton::nvidia_gpu::ClusterWaitOp>(loc);

    // Load from remote shared memory
    {
      SmallVector<Value> srcShapePerCTACache;
      for (unsigned i = 0; i < rank; ++i)
        srcShapePerCTACache.push_back(i32_val(srcShapePerCTA[i]));

      SmallVector<Value> outVals;
      auto outIndices =
          emitIndices(loc, rewriter, dstLayout, dstTy, /*withCTAOffset*/ true);

      for (unsigned i = 0; i < outIndices.size(); ++i) {
        auto coord = outIndices[i];
        assert(coord.size() == rank && "Unexpected rank of index emitted");

        SmallVector<Value> multiDimCTAId, localCoord;
        for (unsigned d = 0; d < rank; ++d) {
          multiDimCTAId.push_back(udiv(coord[d], srcShapePerCTACache[d]));
          localCoord.push_back(urem(coord[d], srcShapePerCTACache[d]));
        }

        Value remoteCTAId =
            linearize(rewriter, loc, multiDimCTAId, srcCTAsPerCGA, srcCTAOrder);
        Value localOffset = linearize(rewriter, loc, localCoord, smemShape);

        Value ptr = gep(elemPtrTy, llvmElemTy, smemBase, localOffset);
        outVals.push_back(load_dsmem(ptr, remoteCTAId, llvmElemTy));
      }

      Value result =
          getTypeConverter()->packLLElements(loc, outVals, rewriter, dstTy);
      rewriter.replaceOp(op, result);
    }

    // Cluster barrier
    rewriter.create<triton::nvidia_gpu::ClusterArriveOp>(loc, false);
    rewriter.create<triton::nvidia_gpu::ClusterWaitOp>(loc);

    return success();
  }

  // blocked/mma -> blocked/mma.
  // Data padding in shared memory to avoid bank conflict.
  LogicalResult
  lowerDistributedToDistributed(triton::gpu::ConvertLayoutOp op,
                                OpAdaptor adaptor,
                                ConversionPatternRewriter &rewriter) const {
    auto loc = op.getLoc();
    Value src = op.getSrc();
    Value dst = op.getResult();
    auto srcTy = src.getType().cast<RankedTensorType>();
    auto dstTy = dst.getType().cast<RankedTensorType>();
    Attribute srcLayout = srcTy.getEncoding();
    Attribute dstLayout = dstTy.getEncoding();

    if (shouldUseDistSmem(srcLayout, dstLayout))
      return lowerDistToDistWithDistSmem(op, adaptor, rewriter);
    Value smemBase = getSharedMemoryBase(loc, rewriter, op.getOperation());
    auto elemPtrTy = ptr_ty(rewriter.getContext(), 3);
    smemBase = bitcast(smemBase, elemPtrTy);
    auto shape = dstTy.getShape();
    unsigned rank = dstTy.getRank();
    SmallVector<unsigned> numReplicates(rank);
    SmallVector<unsigned> inNumCTAsEachRep(rank);
    SmallVector<unsigned> outNumCTAsEachRep(rank);
    SmallVector<unsigned> inNumCTAs(rank);
    SmallVector<unsigned> outNumCTAs(rank);
    auto srcShapePerCTATile = getShapePerCTATile(srcLayout, srcTy.getShape());
    auto dstShapePerCTATile = getShapePerCTATile(dstLayout, shape);
    auto shapePerCTA = getShapePerCTA(srcLayout, shape);

    // For Volta, all the coords for a CTA are calculated.
    bool isSrcMmaV1{}, isDstMmaV1{};
    if (auto mmaLayout = srcLayout.dyn_cast<NvidiaMmaEncodingAttr>()) {
      isSrcMmaV1 = mmaLayout.isVolta();
    }
    if (auto sliceLayout = srcLayout.dyn_cast<SliceEncodingAttr>()) {
      isSrcMmaV1 =
          sliceLayout.getParent().isa<NvidiaMmaEncodingAttr>() &&
          sliceLayout.getParent().cast<NvidiaMmaEncodingAttr>().isVolta();
    }
    if (auto mmaLayout = dstLayout.dyn_cast<NvidiaMmaEncodingAttr>()) {
      isDstMmaV1 = mmaLayout.isVolta();
    }
    if (auto sliceLayout = dstLayout.dyn_cast<SliceEncodingAttr>()) {
      isDstMmaV1 =
          sliceLayout.getParent().isa<NvidiaMmaEncodingAttr>() &&
          sliceLayout.getParent().cast<NvidiaMmaEncodingAttr>().isVolta();
    }

    for (unsigned d = 0; d < rank; ++d) {
      unsigned inPerCTA =
          std::min<unsigned>(shapePerCTA[d], srcShapePerCTATile[d]);
      unsigned outPerCTA =
          std::min<unsigned>(shapePerCTA[d], dstShapePerCTATile[d]);
      unsigned maxPerCTA = std::max(inPerCTA, outPerCTA);
      numReplicates[d] = ceil<unsigned>(shapePerCTA[d], maxPerCTA);
      inNumCTAsEachRep[d] = maxPerCTA / inPerCTA;
      outNumCTAsEachRep[d] = maxPerCTA / outPerCTA;
      assert(maxPerCTA % inPerCTA == 0 && maxPerCTA % outPerCTA == 0);
      inNumCTAs[d] = ceil<unsigned>(shapePerCTA[d], inPerCTA);
      outNumCTAs[d] = ceil<unsigned>(shapePerCTA[d], outPerCTA);
    }
    // Potentially we need to store for multiple CTAs in this replication
    auto accumNumReplicates = product<unsigned>(numReplicates);
    auto vals = getTypeConverter()->unpackLLElements(loc, adaptor.getSrc(),
                                                     rewriter, srcTy);
    unsigned inVec = 0;
    unsigned outVec = 0;
    auto origRepShape = getRepShapeForCvtLayout(op);
    auto paddedRepShape = getScratchConfigForCvtLayout(op, inVec, outVec);
    if (getElementTypeOrSelf(op.getType())
            .isa<mlir::Float8E4M3B11FNUZType, mlir::Float8E4M3FNType>()) {
      assert(inVec % 4 == 0 && "conversion not supported for FP8E4M3B15");
      assert(outVec % 4 == 0 && "conversion not supported for FP8E4M3B15");
    }

    unsigned outElems = getTotalElemsPerThread(dstTy);
    auto outOrd = getOrder(dstLayout);
    SmallVector<Value> outVals(outElems);

    for (unsigned repId = 0; repId < accumNumReplicates; ++repId) {
      auto multiDimRepId =
          getMultiDimIndex<unsigned>(repId, numReplicates, outOrd);
      if (repId != 0) {
        // TODO[shuhaoj]: change hard code style of numThreads. Hide async
        // attr.  Better way to determine barId (number of agents are limited).
        if (auto optionalAgentId = getWSAgentId(op)) {
          int agentId = *optionalAgentId, roleId = 0;
          if (auto optionalRoleId = getWSRoleId(op))
            roleId = *optionalRoleId;
          int barId = agentId + roleId + nameBarrierIdBegin;
          assert(barId < nameBarrierIdEnd);
          auto bar = rewriter.create<LLVM::ConstantOp>(
              loc, i32_ty, rewriter.getI32IntegerAttr(barId));
          auto kNumThreads = rewriter.create<LLVM::ConstantOp>(
              loc, i32_ty, rewriter.getI32IntegerAttr(128));
          rewriter.create<triton::nvgpu::NamedBarrierWaitOp>(loc, bar,
                                                             kNumThreads);
        } else {
          barrier();
        }
      }
      if (srcLayout.isa<BlockedEncodingAttr>() ||
          srcLayout.isa<SliceEncodingAttr>() ||
<<<<<<< HEAD
          srcLayout.isa<DpasEncodingAttr>() ||
          srcLayout.isa<MmaEncodingAttr>()) {
=======
          srcLayout.isa<NvidiaMmaEncodingAttr>()) {
>>>>>>> 539fbe50
        if (isSrcMmaV1)
          processReplicaForMMAV1(loc, rewriter, /*stNotRd*/ true, srcTy,
                                 multiDimRepId, inVec, paddedRepShape, outOrd,
                                 vals, smemBase, shape);
        else
          processReplica(loc, rewriter, /*stNotRd*/ true, srcTy,
                         inNumCTAsEachRep, multiDimRepId, inVec, paddedRepShape,
                         origRepShape, outOrd, vals, smemBase);
      } else {
        llvm::report_fatal_error(
            "ConvertLayout with input layout not implemented");
        return failure();
      }

      // TODO[shuhaoj]: change hard code style of numThreads. Hide async_agent
      // attr.  Better way to determine barId (number of agents are limited).
      if (auto optionalAgentId = getWSAgentId(op)) {
        int agentId = *optionalAgentId, roleId = 0;
        if (auto optionalRoleId = getWSRoleId(op))
          roleId = *optionalRoleId;
        int barId = agentId + roleId + nameBarrierIdBegin;
        assert(barId < nameBarrierIdEnd);
        auto bar = rewriter.create<LLVM::ConstantOp>(
            loc, i32_ty, rewriter.getI32IntegerAttr(barId));
        auto kNumThreads = rewriter.create<LLVM::ConstantOp>(
            loc, i32_ty, rewriter.getI32IntegerAttr(128));
        rewriter.create<triton::nvgpu::NamedBarrierWaitOp>(loc, bar,
                                                           kNumThreads);
      } else {
        barrier();
      }
      if (dstLayout.isa<BlockedEncodingAttr>() ||
          dstLayout.isa<SliceEncodingAttr>() ||
<<<<<<< HEAD
          dstLayout.isa<DpasEncodingAttr>() ||
          dstLayout.isa<MmaEncodingAttr>()) {
=======
          dstLayout.isa<NvidiaMmaEncodingAttr>()) {
>>>>>>> 539fbe50
        if (isDstMmaV1)
          processReplicaForMMAV1(loc, rewriter, /*stNotRd*/ false, dstTy,
                                 multiDimRepId, outVec, paddedRepShape, outOrd,
                                 outVals, smemBase, shape, /*isDestMma=*/true);
        else
          processReplica(loc, rewriter, /*stNotRd*/ false, dstTy,
                         outNumCTAsEachRep, multiDimRepId, outVec,
                         paddedRepShape, origRepShape, outOrd, outVals,
                         smemBase);
      } else {
        llvm::report_fatal_error(
            "ConvertLayout with output layout not implemented");
        return failure();
      }
    }

    Value result =
        getTypeConverter()->packLLElements(loc, outVals, rewriter, dstTy);
    rewriter.replaceOp(op, result);

    return success();
  }

  LogicalResult
  lowerSharedToDistributed(triton::gpu::ConvertLayoutOp op, OpAdaptor adaptor,
                           ConversionPatternRewriter &rewriter) const {
    auto loc = op.getLoc();
    Value src = op.getSrc();
    Value dst = op.getResult();
    auto srcTy = src.getType().cast<RankedTensorType>();
    auto srcShape = srcTy.getShape();
    auto dstTy = dst.getType().cast<RankedTensorType>();
    auto dstShape = dstTy.getShape();
    assert(dstShape.size() == 2 &&
           "Unexpected rank of ConvertLayout(shared->blocked)");
    auto srcSharedLayout = srcTy.getEncoding().cast<SharedEncodingAttr>();
    auto dstLayout = dstTy.getEncoding();
    auto inOrd = getOrder(srcSharedLayout);

    auto smemObj = getSharedMemoryObjectFromStruct(
        loc, adaptor.getSrc(),
        getTypeConverter()->convertType(srcTy.getElementType()), rewriter);
    auto elemTy = getTypeConverter()->convertType(dstTy.getElementType());

    auto srcStrides =
        getStridesFromShapeAndOrder(srcShape, inOrd, loc, rewriter);
    auto dstIndices = emitIndices(loc, rewriter, dstLayout, dstTy);

    SmallVector<Value> outVals = loadSharedToDistributed(
        dst, dstIndices, src, smemObj, elemTy, loc, rewriter);

    Value result =
        getTypeConverter()->packLLElements(loc, outVals, rewriter, dstTy);
    rewriter.replaceOp(op, result);

    return success();
  }

  // blocked -> shared.
  // Swizzling in shared memory to avoid bank conflict. Normally used for
  // A/B operands of dots.
  LogicalResult
  lowerDistributedToShared(triton::gpu::ConvertLayoutOp op, OpAdaptor adaptor,
                           ConversionPatternRewriter &rewriter) const {
    auto loc = op.getLoc();
    Value src = op.getSrc();
    Value dst = op.getResult();
    auto srcTy = src.getType().cast<RankedTensorType>();
    auto srcShape = srcTy.getShape();
    auto dstTy = dst.getType().cast<RankedTensorType>();
    auto dstShapePerCTA = triton::gpu::getShapePerCTA(dstTy);
    assert(srcShape.size() == 2 &&
           "Unexpected rank of ConvertLayout(blocked->shared)");
    auto srcLayout = srcTy.getEncoding();
    auto dstSharedLayout = dstTy.getEncoding().cast<SharedEncodingAttr>();
    auto inOrd = getOrder(srcLayout);
    auto outOrd = dstSharedLayout.getOrder();
    Value smemBase = getSharedMemoryBase(loc, rewriter, dst);
    auto elemTy = getTypeConverter()->convertType(srcTy.getElementType());
    auto elemPtrTy = ptr_ty(rewriter.getContext(), 3);
    smemBase = bitcast(smemBase, elemPtrTy);

    int32_t elemSize = elemTy.getIntOrFloatBitWidth();
    auto mmaLayout = srcLayout.dyn_cast<NvidiaMmaEncodingAttr>();
    unsigned numElems = triton::gpu::getTotalElemsPerThread(srcTy);
    if (mmaLayout && mmaLayout.isHopper() && elemSize == 16 &&
        inOrd == outOrd && numElems >= 16) {
      auto inVals = getTypeConverter()->unpackLLElements(loc, adaptor.getSrc(),
                                                         rewriter, srcTy);

      auto srcShapePerCTA = getShapePerCTA(mmaLayout, srcShape);
      auto instrShape = mmaLayout.getInstrShape();
      auto warpsPerCTA = mmaLayout.getWarpsPerCTA();
      uint32_t repM =
          ceil<unsigned>(srcShapePerCTA[0], instrShape[0] * warpsPerCTA[0]);
      uint32_t numElemsPerRep = numElems / repM;
      // rowStride in bytes
      uint32_t rowStrideInBytes = dstShapePerCTA[outOrd[0]] * 2;
      uint32_t swizzlingByteWidth = rowStrideInBytes;
      if (swizzlingByteWidth > 128)
        swizzlingByteWidth = 128;

      unsigned numElemsPerSwizzlingRow = swizzlingByteWidth * 8 / elemSize;
      unsigned leadingDimOffset =
          numElemsPerSwizzlingRow * srcShapePerCTA[outOrd[1]];

      auto ptrSharedTy = LLVM::LLVMPointerType::get(rewriter.getContext(), 3);

      uint32_t rowsPerRep = getShapePerCTATile(mmaLayout)[0];

      Value threadId = getThreadId(rewriter, loc);
      Value warpId = udiv(threadId, i32_val(32));
      Value warpId0 = urem(urem(warpId, i32_val(warpsPerCTA[0])),
                           i32_val(srcShape[0] / instrShape[0]));

      unsigned inVec =
          inOrd == outOrd ? triton::gpu::getContigPerThread(mmaLayout)[inOrd[0]]
                          : 1;
      unsigned outVec = dstSharedLayout.getVec();
      unsigned minVec = std::min(outVec, inVec);
      assert(minVec == 2);
      auto wordTy = vec_ty(elemTy, minVec);

      for (int rep = 0; rep < repM; ++rep) {
        Value rowOfWarp = add(mul(warpId0, i32_val(instrShape[0])),
                              i32_val(rep * rowsPerRep));
        uint32_t elemIdxOffset = rep * numElemsPerRep;

        for (unsigned idx = 0; idx < numElemsPerRep; idx += 8) {
          uint32_t elemIdx = elemIdxOffset + idx;

          Value offset = rewriter.create<triton::nvgpu::OffsetOfStmatrixV4Op>(
              loc, i32_ty, threadId, rowOfWarp, i32_val(idx), leadingDimOffset,
              numElemsPerSwizzlingRow, true);

          Value addr = gep(elemPtrTy, getTypeConverter()->convertType(elemTy),
                           smemBase, offset);

          Value words[4];
          for (unsigned i = 0; i < 8; ++i) {
            if (i % minVec == 0)
              words[i / 2] = undef(wordTy);
            words[i / 2] = insert_element(
                wordTy, words[i / 2], inVals[elemIdx + i], i32_val(i % minVec));
          }

          rewriter.create<triton::nvgpu::StoreMatrixOp>(
              loc, bitcast(addr, ptrSharedTy),
              ValueRange{bitcast(words[0], i32_ty), bitcast(words[1], i32_ty),
                         bitcast(words[2], i32_ty), bitcast(words[3], i32_ty)});
        }
      }
      // TODO[shuhaoj]: change hard code style of numThreads. Hide async_agent
      // attr.  Better way to determine barId (number of agents are limited).
      if (auto optionalAgentId = getWSAgentId(op)) {
        int agentId = *optionalAgentId, roleId = 0;
        if (auto optionalRoleId = getWSRoleId(op))
          roleId = *optionalRoleId;
        int barId = agentId + roleId + nameBarrierIdBegin;
        assert(barId < nameBarrierIdEnd);
        auto bar = rewriter.create<LLVM::ConstantOp>(
            loc, i32_ty, rewriter.getI32IntegerAttr(barId));
        auto kNumThreads = rewriter.create<LLVM::ConstantOp>(
            loc, i32_ty, rewriter.getI32IntegerAttr(128));
        rewriter.create<triton::nvgpu::NamedBarrierWaitOp>(loc, bar,
                                                           kNumThreads);
      } else {
        barrier();
      }
    } else {
      auto dstStrides =
          getStridesFromShapeAndOrder(dstShapePerCTA, outOrd, loc, rewriter);
      auto srcIndices = emitIndices(loc, rewriter, srcLayout, srcTy, false);
      storeDistributedToShared(src, adaptor.getSrc(), dstStrides, srcIndices,
                               dst, smemBase, elemTy, loc, rewriter);
    }
    auto smemObj = SharedMemoryObject(smemBase, elemTy, dstShapePerCTA, outOrd,
                                      loc, rewriter);
    auto retVal = getStructFromSharedMemoryObject(loc, smemObj, rewriter);
    rewriter.replaceOp(op, retVal);
    return success();
  }

  // shared -> mma_operand
  LogicalResult
  lowerSharedToDotOperand(triton::gpu::ConvertLayoutOp op, OpAdaptor adaptor,
                          ConversionPatternRewriter &rewriter) const {
    auto loc = op.getLoc();
    Value src = op.getSrc();
    Value dst = op.getResult();
    auto dstTensorTy = dst.getType().cast<RankedTensorType>();
    auto srcTensorTy = src.getType().cast<RankedTensorType>();
    auto dotOperandLayout =
        dstTensorTy.getEncoding().cast<DotOperandEncodingAttr>();
    auto sharedLayout = srcTensorTy.getEncoding().cast<SharedEncodingAttr>();

    bool isOuter{};
    int K{};
    if (dotOperandLayout.getOpIdx() == 0) // $a
      K = dstTensorTy.getShape()[sharedLayout.getOrder()[0]];
    else // $b
      K = dstTensorTy.getShape()[sharedLayout.getOrder()[1]];
    isOuter = K == 1;

    Value res;
    if (auto mmaLayout = dotOperandLayout.getParent()
                             .dyn_cast_or_null<NvidiaMmaEncodingAttr>()) {
      res = lowerSharedToDotOperandMMA(op, adaptor, rewriter, mmaLayout,
                                       dotOperandLayout, isOuter);
    } else if (auto dpasLayout = dotOperandLayout.getParent()
                                     .dyn_cast_or_null<DpasEncodingAttr>()) {
      res = lowerSharedToDotOperandDPAS(op, adaptor, rewriter, dpasLayout,
                                        dotOperandLayout, isOuter);
    } else if (auto blockedLayout =
                   dotOperandLayout.getParent()
                       .dyn_cast_or_null<BlockedEncodingAttr>()) {
      auto dotOpLayout =
          dstTensorTy.getEncoding().cast<DotOperandEncodingAttr>();
      auto thread = getThreadId(rewriter, loc);
      res = SharedToDotOperandFMA::convertLayout(
          dotOpLayout.getOpIdx(), src, adaptor.getSrc(), blockedLayout, thread,
          loc, getTypeConverter(), rewriter);
    } else {
      assert(false && "Unsupported dot operand layout found");
    }

    rewriter.replaceOp(op, res);
    return success();
  }

  // mma -> dot_operand
  LogicalResult
  lowerMmaToDotOperand(triton::gpu::ConvertLayoutOp op, OpAdaptor adaptor,
                       ConversionPatternRewriter &rewriter) const {
    auto loc = op.getLoc();
    auto srcTy = op.getSrc().getType().cast<RankedTensorType>();
    auto dstTy = op.getResult().getType().cast<RankedTensorType>();
    if (matchMmaV3AndDotOperandLayout(srcTy, dstTy)) {
      rewriter.replaceOp(op, adaptor.getSrc());
      return success();
    }

    if (isMmaToDotShortcut(srcTy, dstTy)) {
      // get source values
      auto vals = getTypeConverter()->unpackLLElements(loc, adaptor.getSrc(),
                                                       rewriter, srcTy);
      unsigned elems = getTotalElemsPerThread(srcTy);
      Type elemTy =
          this->getTypeConverter()->convertType(srcTy.getElementType());
      // for the destination type, we need to pack values together
      // so they can be consumed by tensor core operations
      SmallVector<Value> vecVals;
      SmallVector<Type> types;
      // For some reasons, LLVM's NVPTX backend inserts unnecessary (?) integer
      // instructions to pack & unpack sub-word integers. A workaround is to
      // store the results of ldmatrix in i32
      auto elemSize = elemTy.getIntOrFloatBitWidth();
      if (auto intTy = elemTy.dyn_cast<IntegerType>() && elemSize <= 16) {
        auto fold = 32 / elemSize;
        for (unsigned i = 0; i < elems; i += fold) {
          Value val = i32_val(0);
          for (unsigned j = 0; j < fold; j++) {
            auto ext =
                shl(i32_ty, zext(i32_ty, vals[i + j]), i32_val(elemSize * j));
            val = or_(i32_ty, val, ext);
          }
          vecVals.push_back(val);
        }
        elems = elems / (32 / elemSize);
        types = SmallVector<Type>(elems, i32_ty);
      } else {
        unsigned vecSize = std::max<unsigned>(32 / elemSize, 1);
        Type vecTy = vec_ty(elemTy, vecSize);
        types = SmallVector<Type>(elems / vecSize, vecTy);
        for (unsigned i = 0; i < elems; i += vecSize) {
          Value packed = rewriter.create<LLVM::UndefOp>(loc, vecTy);
          for (unsigned j = 0; j < vecSize; j++)
            packed = insert_element(vecTy, packed, vals[i + j], i32_val(j));
          vecVals.push_back(packed);
        }
      }

      // This needs to be ordered the same way that
      // ldmatrix.x4 would order it
      // TODO: this needs to be refactor so we don't
      // implicitly depends on how emitOffsetsForMMAV2
      // is implemented
      SmallVector<Value> reorderedVals;
      for (unsigned i = 0; i < vecVals.size(); i += 4) {
        reorderedVals.push_back(bitcast(vecVals[i], i32_ty));
        reorderedVals.push_back(bitcast(vecVals[i + 2], i32_ty));
        reorderedVals.push_back(bitcast(vecVals[i + 1], i32_ty));
        reorderedVals.push_back(bitcast(vecVals[i + 3], i32_ty));
      }

      Value view = getTypeConverter()->packLLElements(loc, reorderedVals,
                                                      rewriter, dstTy);
      rewriter.replaceOp(op, view);
      return success();
    }
    return failure();
  }

  // mma -> mma
  LogicalResult lowerMmaToMma(triton::gpu::ConvertLayoutOp op,
                              OpAdaptor adaptor,
                              ConversionPatternRewriter &rewriter) const {
    auto loc = op.getLoc();
    auto srcTy = op.getSrc().getType().cast<RankedTensorType>();
    auto dstTy = op.getResult().getType().cast<RankedTensorType>();
    if (triton::gpu::getTotalElemsPerThread(srcTy) ==
        triton::gpu::getTotalElemsPerThread(dstTy)) {
      rewriter.replaceOp(op, adaptor.getSrc());
      return success();
    }
    // get source values
    auto vals = getTypeConverter()->unpackLLElements(loc, adaptor.getSrc(),
                                                     rewriter, srcTy);
    SmallVector<Value> retVals;
    SmallVector<unsigned> dstElementPerThread =
        triton::gpu::getElemsPerThread(dstTy);
    SmallVector<unsigned> srcElementPerThread =
        triton::gpu::getElemsPerThread(srcTy);
    for (unsigned j = 0; j < dstElementPerThread[0]; j++) {
      for (unsigned i = 0; i < dstElementPerThread[1]; i++) {
        if (i >= srcElementPerThread[1] || j >= srcElementPerThread[0]) {
          retVals.push_back(undef(vals[0].getType()));
          continue;
        }
        unsigned index = i + j * srcElementPerThread[1];
        retVals.push_back(vals[index]);
      }
    }
    assert(retVals.size() == triton::gpu::getTotalElemsPerThread(dstTy));
    Value view =
        getTypeConverter()->packLLElements(loc, retVals, rewriter, dstTy);
    rewriter.replaceOp(op, view);
    return success();
  }

  // shared -> dot_operand if the result layout is mma
  Value
  lowerSharedToDotOperandMMA(triton::gpu::ConvertLayoutOp op, OpAdaptor adaptor,
                             ConversionPatternRewriter &rewriter,
                             const NvidiaMmaEncodingAttr &mmaLayout,
                             const DotOperandEncodingAttr &dotOperandLayout,
                             bool isOuter) const {
    auto loc = op.getLoc();
    Value src = op.getSrc();
    Value dst = op.getResult();
    bool isMMA = supportMMA(dst, mmaLayout.getVersionMajor());

    auto llvmElemTy = getTypeConverter()->convertType(
        src.getType().cast<RankedTensorType>().getElementType());

    auto smemObj = getSharedMemoryObjectFromStruct(loc, adaptor.getSrc(),
                                                   llvmElemTy, rewriter);
    Value res;
    if (!isOuter && mmaLayout.isAmpere()) { // tensor core v2
      res = SharedToDotOperandMMAv2::convertLayout(
          dotOperandLayout.getOpIdx(), rewriter, loc, src, dotOperandLayout,
          smemObj, getTypeConverter(), getThreadId(rewriter, loc));
    } else if (!isOuter && mmaLayout.isVolta() && isMMA) { // tensor core v1
      bool isMMAv1Row = mmaLayout.getMMAv1IsRow(dotOperandLayout.getOpIdx());
      auto srcSharedLayout = src.getType()
                                 .cast<RankedTensorType>()
                                 .getEncoding()
                                 .cast<SharedEncodingAttr>();

      // Can only convert [1, 0] to row or [0, 1] to col for now
      if ((srcSharedLayout.getOrder()[0] == 1 && !isMMAv1Row) ||
          (srcSharedLayout.getOrder()[0] == 0 && isMMAv1Row)) {
        llvm::errs() << "Unsupported Shared -> DotOperand[MMAv1] conversion\n";
        return Value();
      }

      res = SharedToDotOperandMMAv1::convertLayout(
          dotOperandLayout.getOpIdx(), src, smemObj, getThreadId(rewriter, loc),
          loc, getTypeConverter(), rewriter, dst.getType());
    } else {
      assert(false && "Unsupported mma layout found");
    }
    return res;
  }

  // shared -> dot_operand if the result layout is dpas
  Value lowerSharedToDotOperandDPAS(
      triton::gpu::ConvertLayoutOp op, OpAdaptor adaptor,
      ConversionPatternRewriter &rewriter, const DpasEncodingAttr &dpasLayout,
      const DotOperandEncodingAttr &dotOperandLayout, bool isOuter) const {
    auto loc = op.getLoc();
    Value src = op.getSrc();
    Value dst = op.getResult();

    auto llvmElemTy = getTypeConverter()->convertType(
        src.getType().cast<RankedTensorType>().getElementType());

    auto smemObj = getSharedMemoryObjectFromStruct(loc, adaptor.getSrc(),
                                                   llvmElemTy, rewriter);
    Value res;
    if (!isOuter) {
      res = SharedToDotOperandDPAS::convertLayout(
          dotOperandLayout.getOpIdx(), rewriter, loc, src, dotOperandLayout,
          smemObj, getTypeConverter(), tid_val());
    } else {
      assert(false && "unsupported layout found");
    }
    return res;
  }
};

void populateConvertLayoutOpToLLVMPatterns(
    TritonGPUToLLVMTypeConverter &typeConverter, RewritePatternSet &patterns,
    int numWarps, ModuleAxisInfoAnalysis &axisInfoAnalysis,
    ModuleAllocation &allocation,
    ConvertTritonGPUOpToLLVMPatternBase::IndexCacheInfo &indexCacheInfo,
    triton::Target target, PatternBenefit benefit) {
  patterns.add<ConvertLayoutOpConversion>(typeConverter, allocation,
                                          indexCacheInfo, target, benefit);
}<|MERGE_RESOLUTION|>--- conflicted
+++ resolved
@@ -652,12 +652,8 @@
       }
       if (srcLayout.isa<BlockedEncodingAttr>() ||
           srcLayout.isa<SliceEncodingAttr>() ||
-<<<<<<< HEAD
           srcLayout.isa<DpasEncodingAttr>() ||
-          srcLayout.isa<MmaEncodingAttr>()) {
-=======
           srcLayout.isa<NvidiaMmaEncodingAttr>()) {
->>>>>>> 539fbe50
         if (isSrcMmaV1)
           processReplicaForMMAV1(loc, rewriter, /*stNotRd*/ true, srcTy,
                                  multiDimRepId, inVec, paddedRepShape, outOrd,
@@ -691,12 +687,8 @@
       }
       if (dstLayout.isa<BlockedEncodingAttr>() ||
           dstLayout.isa<SliceEncodingAttr>() ||
-<<<<<<< HEAD
           dstLayout.isa<DpasEncodingAttr>() ||
-          dstLayout.isa<MmaEncodingAttr>()) {
-=======
           dstLayout.isa<NvidiaMmaEncodingAttr>()) {
->>>>>>> 539fbe50
         if (isDstMmaV1)
           processReplicaForMMAV1(loc, rewriter, /*stNotRd*/ false, dstTy,
                                  multiDimRepId, outVec, paddedRepShape, outOrd,
