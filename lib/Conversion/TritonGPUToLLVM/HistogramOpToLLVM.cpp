#include "PatternTritonGPUOpToLLVM.h"
#include "mlir/Dialect/LLVMIR/NVVMDialect.h"
#include "triton/Analysis/Utility.h"

using namespace mlir;
using namespace mlir::triton;

static int log2Int(int64_t num) { return (num > 1) ? 1 + log2Int(num / 2) : 0; }

// Compute a histogram within a warp. This uses an algorithm by @apgoucher
// that does the following:
// Create a ballot for each bit of the bin index (there
// are only log2(num_bins) of these) and then apply bitwise operations to get
// the indicator functions for the bins owned by this particular thread, and
// only popcount those.
static SmallVector<Value>
computeWarpLevelHistogram(Location loc, RankedTensorType srcType,
                          SmallVector<Value> &srcValues, int numBins,
                          int numThreadPerWarp, Value threadId,
                          ConversionPatternRewriter &rewriter) {
  assert(numBins % numThreadPerWarp == 0 &&
         "numBins must be divisible by numThreadPerWarp");
  Value zero = i32_val(0);
  int numBits = log2Int(numBins);
  int numBitsLaneId = log2Int(numThreadPerWarp);
  unsigned numElementsPerThreads = triton::gpu::getTotalElemsPerThread(srcType);
  unsigned numThreadWithUniqueData =
      triton::gpu::getThreadsPerWarpWithUniqueData(srcType.getEncoding(),
                                                   srcType.getShape())[0];
  // The histogram is distributed across threads, each thread owns `numBins /
  // numThreadPerWarp` bins.
  SmallVector<Value> warpLevelHistogram(numBins / numThreadPerWarp, zero);
  for (int i = 0; i < numElementsPerThreads; ++i) {
    Value value = srcValues[i];
    SmallVector<Value> ballotBits;
    for (int j = 0; j < numBits; ++j) {
      Value bitSet = and_(value, i32_val(1 << j));
      Value threadMask = i32_val(-1);
      Value bit = rewriter.create<NVVM::VoteBallotOp>(loc, i32_ty, threadMask,
                                                      icmp_ne(bitSet, zero));
      ballotBits.push_back(bit);
    }
    Value fullMask = i32_val(0xFFFFFFFF);
    Value mask = fullMask;
    // If not all threads have unique data, mask out the redundant ones.
    if (numThreadWithUniqueData < numThreadPerWarp)
      mask = i32_val((1 << numThreadWithUniqueData) - 1);
    for (int i = 0; i < numBitsLaneId; i++) {
      Value updateMask = select(icmp_ne(and_(threadId, i32_val(1 << i)), zero),
                                zero, fullMask);
      mask =
          and_(mask, xor_(ballotBits[i + numBits - numBitsLaneId], updateMask));
    }
    // at this point, 'mask' tells you which elements are in a bin owned by this
    // thread.
    for (int k = 0; k < warpLevelHistogram.size(); k++) {
      Value binMask = mask;
      for (int j = 0; j < numBits - numBitsLaneId; j++) {
        Value updateMask = i32_val(((k & (1 << j)) ? 0 : 0xffffffff));
        binMask = and_(binMask, xor_(ballotBits[j], updateMask));
      }
      // at this point, 'bin_mask' tells you which elements are in the kth bin
      // owned by this thread.
      Value bitCount = rewriter.create<LLVM::CtPopOp>(loc, i32_ty, binMask);
      warpLevelHistogram[k] = add(warpLevelHistogram[k], bitCount);
    }
  }
  return warpLevelHistogram;
}

static void atomicAdd(Value ptr, Value val, Location loc,
                      ConversionPatternRewriter &rewriter) {
  rewriter.create<LLVM::AtomicRMWOp>(loc, LLVM::AtomicBinOp::add, ptr, val,
                                     LLVM::AtomicOrdering::monotonic);
}

static SmallVector<Value> computeCrossWarpHistogram(
    Location loc, ConversionPatternRewriter &rewriter, RankedTensorType srcType,
    Value baseSharedMemPtr, const SmallVector<Value> &warpLevelHistogram,
    int numBins, int numThreadPerWarp, const SmallVector<Value> &indices,
    Value threadId, int numWarps) {
  SmallVector<Value> histogramValues;
  unsigned numWarpsWithUniqueData =
      mlir::triton::gpu::getWarpsPerCTAWithUniqueData(srcType.getEncoding(),
                                                      srcType.getShape())[0];
  Value laneId = and_(threadId, i32_val(numThreadPerWarp - 1));
  // Initialize the shared memory with zeros.
  int64_t numElementPerThread =
      ceil<int64_t>(numBins, numThreadPerWarp * numWarps);
  for (int i = 0; i < numElementPerThread; ++i) {
    Value offset = add(threadId, i32_val((i * numWarps * numThreadPerWarp)));
    offset = urem(offset, i32_val(numBins));
    Value sharedMemPtr =
        gep(baseSharedMemPtr.getType(), i32_ty, baseSharedMemPtr, offset);
    store(i32_val(0), sharedMemPtr);
  }
  barrier();
  Block *afterAtomics = nullptr;
  // If some warps have replicated data we need to skip those warps when
  // accumulating.
  if (numWarpsWithUniqueData < numWarps) {
    Block *currentBlock = rewriter.getInsertionBlock();
    afterAtomics =
        rewriter.splitBlock(currentBlock, rewriter.getInsertionPoint());
    Block *atomicBlock = rewriter.createBlock(afterAtomics);
    rewriter.setInsertionPointToEnd(currentBlock);
    Value cond =
        icmp_ult(threadId, i32_val(numWarpsWithUniqueData * numThreadPerWarp));
    rewriter.create<LLVM::CondBrOp>(loc, cond, atomicBlock, afterAtomics);
    rewriter.setInsertionPointToStart(atomicBlock);
  }
  // Apply atomic add to update the histogram in shared memory.
  for (int i = 0; i < warpLevelHistogram.size(); ++i) {
    Value warpLevelHistogramValue = warpLevelHistogram[i];
    Value offset =
        add(mul(laneId, i32_val(warpLevelHistogram.size())), i32_val(i));
    Value sharedMemPtr =
        gep(baseSharedMemPtr.getType(), i32_ty, baseSharedMemPtr, offset);
    atomicAdd(sharedMemPtr, warpLevelHistogramValue, loc, rewriter);
  }
  if (afterAtomics) {
    rewriter.create<LLVM::BrOp>(loc, afterAtomics);
    rewriter.setInsertionPointToStart(afterAtomics);
  }
  barrier();
  // load the histogram to register with the right layout.
  for (Value index : indices) {
    Value sharedMemPtr =
        gep(baseSharedMemPtr.getType(), i32_ty, baseSharedMemPtr, index);
    Value val = load(i32_ty, sharedMemPtr);
    histogramValues.push_back(val);
  }
  return histogramValues;
}

namespace {
struct HistogramOpConversion
    : public ConvertTritonGPUOpToLLVMPattern<triton::HistogramOp> {
public:
  using ConvertTritonGPUOpToLLVMPattern<
      triton::HistogramOp>::ConvertTritonGPUOpToLLVMPattern;

  LogicalResult
  matchAndRewrite(triton::HistogramOp op, OpAdaptor adaptor,
                  ConversionPatternRewriter &rewriter) const override {
    Location loc = op.getLoc();
    Value input = adaptor.getInput();
    SmallVector<Value> srcValues =
        getTypeConverter()->unpackLLElements(loc, input, rewriter);
    int numBins =
        op.getResult().getType().cast<RankedTensorType>().getDimSize(0);
    int numThreadsPerWarp = 32;
    // Pad out the bins so that we have at least one bin per thread within a
    // warp.
    numBins = std::max(numBins, numThreadsPerWarp);
    Value threadId = getThreadId(rewriter, loc);
    auto srcType = op.getInput().getType().cast<RankedTensorType>();
    // First compute a warp local histogram based on values owned by each warps.
    SmallVector<Value> warpLevelHistogram =
        computeWarpLevelHistogram(loc, srcType, srcValues, numBins,
                                  numThreadsPerWarp, threadId, rewriter);

    // Then use atomic to update the histogram in shared memory.
    // TODO: we could skip this for cases with num_warps=1 as long as we can
    // generate the right layout. Currently the warp level histogram generates
    // data in the default blocked layout.
    Value baseSharedMemPtr =
        LLVM::getSharedMemoryBase(loc, rewriter, op.getOperation());
    auto dstType = op.getResult().getType().cast<RankedTensorType>();
    auto mod = op->getParentOfType<ModuleOp>();
    int numWarps = triton::gpu::TritonGPUDialect::getNumWarps(mod);
    Attribute dstEncoding = dstType.getEncoding();
    auto indices = emitIndices(op.getLoc(), rewriter, dstEncoding, dstType);
    SmallVector<Value> innerDimIndices;
    for (int i = 0; i < indices.size(); ++i)
      innerDimIndices.push_back(indices[i][0]);
    SmallVector<Value> histogramValue = computeCrossWarpHistogram(
        loc, rewriter, srcType, baseSharedMemPtr, warpLevelHistogram, numBins,
        numThreadsPerWarp, innerDimIndices, threadId, numWarps);

    Value results = getTypeConverter()->packLLElements(
        loc, histogramValue, rewriter, op.getResult().getType());
    rewriter.replaceOp(op, results);
    return success();
  }
};
} // namespace

void mlir::triton::populateHistogramOpToLLVMPatterns(
    TritonGPUToLLVMTypeConverter &typeConverter, RewritePatternSet &patterns,
    int numWarps, ModuleAxisInfoAnalysis &axisInfoAnalysis,
    ConvertTritonGPUOpToLLVMPatternBase::IndexCacheInfo &indexCacheInfo,
<<<<<<< HEAD
    Target target, PatternBenefit benefit) {
  patterns.add<HistogramOpConversion>(typeConverter, allocation, indexCacheInfo,
                                      target, benefit);
=======
    PatternBenefit benefit) {
  patterns.add<HistogramOpConversion>(typeConverter, indexCacheInfo, benefit);
>>>>>>> b0c50ebb
}<|MERGE_RESOLUTION|>--- conflicted
+++ resolved
@@ -165,7 +165,7 @@
     // generate the right layout. Currently the warp level histogram generates
     // data in the default blocked layout.
     Value baseSharedMemPtr =
-        LLVM::getSharedMemoryBase(loc, rewriter, op.getOperation());
+        LLVM::getSharedMemoryBase(loc, rewriter, op.getOperation(), target);
     auto dstType = op.getResult().getType().cast<RankedTensorType>();
     auto mod = op->getParentOfType<ModuleOp>();
     int numWarps = triton::gpu::TritonGPUDialect::getNumWarps(mod);
@@ -190,12 +190,7 @@
     TritonGPUToLLVMTypeConverter &typeConverter, RewritePatternSet &patterns,
     int numWarps, ModuleAxisInfoAnalysis &axisInfoAnalysis,
     ConvertTritonGPUOpToLLVMPatternBase::IndexCacheInfo &indexCacheInfo,
-<<<<<<< HEAD
     Target target, PatternBenefit benefit) {
-  patterns.add<HistogramOpConversion>(typeConverter, allocation, indexCacheInfo,
-                                      target, benefit);
-=======
-    PatternBenefit benefit) {
-  patterns.add<HistogramOpConversion>(typeConverter, indexCacheInfo, benefit);
->>>>>>> b0c50ebb
+  patterns.add<HistogramOpConversion>(typeConverter, indexCacheInfo, target,
+                                      benefit);
 }