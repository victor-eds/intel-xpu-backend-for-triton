#include "PatternTritonGPUOpToLLVM.h"
#include "Utility.h"
#include "mlir/Dialect/LLVMIR/NVVMDialect.h"
#include "triton/Analysis/Utility.h"

using namespace mlir;
using namespace mlir::triton;

static int log2Int(int64_t num) { return (num > 1) ? 1 + log2Int(num / 2) : 0; }

static Value generateVoteBallot(Location loc, Value bit, int threadMask,
                                Value threadId, int numThreadPerWarp,
                                ConversionPatternRewriter &rewriter,
                                Target target) {
  if (target == Target::NVVM) {
    return rewriter.create<NVVM::VoteBallotOp>(loc, i32_ty, i32_val(threadMask),
                                               bit);
  }

  assert(target == Target::GENX && "unsupported target");
  assert(threadMask == -1 && "unsupported thread mask for GENX target");

  // Emulate vote.ballot.sync behavior using shift, shuffle, and or.
  // TODO: check for more efficient solution.
  int offs = 1;
  Value laneId = and_(threadId, i32_val(numThreadPerWarp - 1));
  Value reduced_val = shl(select(bit, i32_val(1), i32_val(0)), laneId);
  for (int offs = 1; offs < numThreadPerWarp; offs = offs << 1) {
    Value other_val = LLVM::shflSync(loc, rewriter, reduced_val, offs, target);
    reduced_val = or_(reduced_val, other_val);
  }
  return reduced_val;
}

// Compute a histogram within a warp. This uses an algorithm by @apgoucher
// that does the following:
// Create a ballot for each bit of the bin index (there
// are only log2(num_bins) of these) and then apply bitwise operations to get
// the indicator functions for the bins owned by this particular thread, and
// only popcount those.
static SmallVector<Value>
computeWarpLevelHistogram(Location loc, RankedTensorType srcType,
                          SmallVector<Value> &srcValues, int numBins,
                          int numThreadPerWarp, Value threadId,
                          ConversionPatternRewriter &rewriter, Target target) {
  assert(numBins % numThreadPerWarp == 0 &&
         "numBins must be divisible by numThreadPerWarp");
  Value zero = i32_val(0);
  int numBits = log2Int(numBins);
  int numBitsLaneId = log2Int(numThreadPerWarp);
  unsigned numElementsPerThreads = triton::gpu::getTotalElemsPerThread(srcType);
  unsigned numThreadWithUniqueData =
      triton::gpu::getThreadsPerWarpWithUniqueData(srcType.getEncoding(),
                                                   srcType.getShape())[0];
  // The histogram is distributed across threads, each thread owns `numBins /
  // numThreadPerWarp` bins.
  SmallVector<Value> warpLevelHistogram(numBins / numThreadPerWarp, zero);
  for (int i = 0; i < numElementsPerThreads; ++i) {
    Value value = srcValues[i];
    SmallVector<Value> ballotBits;
    for (int j = 0; j < numBits; ++j) {
      Value bitSet = and_(value, i32_val(1 << j));
      Value bit = generateVoteBallot(loc, icmp_ne(bitSet, zero), -1, threadId,
                                     numThreadPerWarp, rewriter, target);
      ballotBits.push_back(bit);
    }
    Value fullMask = i32_val(0xFFFFFFFF);
    Value mask = fullMask;
    // If not all threads have unique data, mask out the redundant ones.
    if (numThreadWithUniqueData < numThreadPerWarp)
      mask = i32_val((1 << numThreadWithUniqueData) - 1);
    for (int i = 0; i < numBitsLaneId; i++) {
      Value updateMask = select(icmp_ne(and_(threadId, i32_val(1 << i)), zero),
                                zero, fullMask);
      mask =
          and_(mask, xor_(ballotBits[i + numBits - numBitsLaneId], updateMask));
    }
    // at this point, 'mask' tells you which elements are in a bin owned by this
    // thread.
    for (int k = 0; k < warpLevelHistogram.size(); k++) {
      Value binMask = mask;
      for (int j = 0; j < numBits - numBitsLaneId; j++) {
        Value updateMask = i32_val(((k & (1 << j)) ? 0 : 0xffffffff));
        binMask = and_(binMask, xor_(ballotBits[j], updateMask));
      }
      // at this point, 'bin_mask' tells you which elements are in the kth bin
      // owned by this thread.
      Value bitCount = rewriter.create<LLVM::CtPopOp>(loc, i32_ty, binMask);
      warpLevelHistogram[k] = add(warpLevelHistogram[k], bitCount);
    }
  }
  return warpLevelHistogram;
}

static void atomicAdd(Value ptr, Value val, Location loc,
                      ConversionPatternRewriter &rewriter) {
  rewriter.create<LLVM::AtomicRMWOp>(loc, LLVM::AtomicBinOp::add, ptr, val,
                                     LLVM::AtomicOrdering::monotonic);
}

static SmallVector<Value> computeCrossWarpHistogram(
    Location loc, ConversionPatternRewriter &rewriter, RankedTensorType srcType,
    Value baseSharedMemPtr, const SmallVector<Value> &warpLevelHistogram,
    int numBins, int numThreadPerWarp, const SmallVector<Value> &indices,
    Value threadId, int numWarps) {
  SmallVector<Value> histogramValues;
  unsigned numWarpsWithUniqueData =
      mlir::triton::gpu::getWarpsPerCTAWithUniqueData(srcType.getEncoding(),
                                                      srcType.getShape())[0];
  Value laneId = and_(threadId, i32_val(numThreadPerWarp - 1));
  // Initialize the shared memory with zeros.
  int64_t numElementPerThread =
      ceil<int64_t>(numBins, numThreadPerWarp * numWarps);
  for (int i = 0; i < numElementPerThread; ++i) {
    Value offset = add(threadId, i32_val((i * numWarps * numThreadPerWarp)));
    offset = urem(offset, i32_val(numBins));
    Value sharedMemPtr =
        gep(baseSharedMemPtr.getType(), i32_ty, baseSharedMemPtr, offset);
    store(i32_val(0), sharedMemPtr);
  }
  barrier();
  Block *afterAtomics = nullptr;
  // If some warps have replicated data we need to skip those warps when
  // accumulating.
  if (numWarpsWithUniqueData < numWarps) {
    Block *currentBlock = rewriter.getInsertionBlock();
    afterAtomics =
        rewriter.splitBlock(currentBlock, rewriter.getInsertionPoint());
    Block *atomicBlock = rewriter.createBlock(afterAtomics);
    rewriter.setInsertionPointToEnd(currentBlock);
    Value cond =
        icmp_ult(threadId, i32_val(numWarpsWithUniqueData * numThreadPerWarp));
    rewriter.create<LLVM::CondBrOp>(loc, cond, atomicBlock, afterAtomics);
    rewriter.setInsertionPointToStart(atomicBlock);
  }
  // Apply atomic add to update the histogram in shared memory.
  for (int i = 0; i < warpLevelHistogram.size(); ++i) {
    Value warpLevelHistogramValue = warpLevelHistogram[i];
    Value offset =
        add(mul(laneId, i32_val(warpLevelHistogram.size())), i32_val(i));
    Value sharedMemPtr =
        gep(baseSharedMemPtr.getType(), i32_ty, baseSharedMemPtr, offset);
    atomicAdd(sharedMemPtr, warpLevelHistogramValue, loc, rewriter);
  }
  if (afterAtomics) {
    rewriter.create<LLVM::BrOp>(loc, afterAtomics);
    rewriter.setInsertionPointToStart(afterAtomics);
  }
  barrier();
  // load the histogram to register with the right layout.
  for (Value index : indices) {
    Value sharedMemPtr =
        gep(baseSharedMemPtr.getType(), i32_ty, baseSharedMemPtr, index);
    Value val = load(i32_ty, sharedMemPtr);
    histogramValues.push_back(val);
  }
  return histogramValues;
}

namespace {
struct HistogramOpConversion
    : public ConvertTritonGPUOpToLLVMPattern<triton::HistogramOp> {
public:
  using ConvertTritonGPUOpToLLVMPattern<
      triton::HistogramOp>::ConvertTritonGPUOpToLLVMPattern;

  LogicalResult
  matchAndRewrite(triton::HistogramOp op, OpAdaptor adaptor,
                  ConversionPatternRewriter &rewriter) const override {
    Location loc = op.getLoc();
    Value input = adaptor.getInput();
    SmallVector<Value> srcValues =
        getTypeConverter()->unpackLLElements(loc, input, rewriter);
    int numBins =
        op.getResult().getType().cast<RankedTensorType>().getDimSize(0);
    int numThreadsPerWarp = 32;
    // Pad out the bins so that we have at least one bin per thread within a
    // warp.
    numBins = std::max(numBins, numThreadsPerWarp);
    Value threadId = getThreadId(rewriter, loc);
    auto srcType = op.getInput().getType().cast<RankedTensorType>();
    // First compute a warp local histogram based on values owned by each warps.
    SmallVector<Value> warpLevelHistogram = computeWarpLevelHistogram(
        loc, srcType, srcValues, numBins, numThreadsPerWarp, threadId, rewriter,
        target);

    // Then use atomic to update the histogram in shared memory.
    // TODO: we could skip this for cases with num_warps=1 as long as we can
    // generate the right layout. Currently the warp level histogram generates
    // data in the default blocked layout.
    Value baseSharedMemPtr =
        LLVM::getSharedMemoryBase(loc, rewriter, op.getOperation(), target);
    auto dstType = op.getResult().getType().cast<RankedTensorType>();
    auto mod = op->getParentOfType<ModuleOp>();
    int numWarps = triton::gpu::TritonGPUDialect::getNumWarps(mod);
    Attribute dstEncoding = dstType.getEncoding();
    auto indices =
        emitIndices(op.getLoc(), rewriter, dstEncoding, dstType, true);
    SmallVector<Value> innerDimIndices;
    for (int i = 0; i < indices.size(); ++i)
      innerDimIndices.push_back(indices[i][0]);
    SmallVector<Value> histogramValue = computeCrossWarpHistogram(
        loc, rewriter, srcType, baseSharedMemPtr, warpLevelHistogram, numBins,
        numThreadsPerWarp, innerDimIndices, threadId, numWarps);

    Value results = getTypeConverter()->packLLElements(
        loc, histogramValue, rewriter, op.getResult().getType());
    rewriter.replaceOp(op, results);
    return success();
  }
};
} // namespace

void mlir::triton::populateHistogramOpToLLVMPatterns(
<<<<<<< HEAD
    TritonGPUToLLVMTypeConverter &typeConverter, RewritePatternSet &patterns,
    int numWarps, ModuleAxisInfoAnalysis &axisInfoAnalysis, Target target,
    PatternBenefit benefit) {
  patterns.add<HistogramOpConversion>(typeConverter, target, benefit);
=======
    LLVMTypeConverter &typeConverter, RewritePatternSet &patterns,
    PatternBenefit benefit) {
  patterns.add<HistogramOpConversion>(typeConverter, benefit);
>>>>>>> 8681e996
}<|MERGE_RESOLUTION|>--- conflicted
+++ resolved
@@ -212,14 +212,7 @@
 } // namespace
 
 void mlir::triton::populateHistogramOpToLLVMPatterns(
-<<<<<<< HEAD
     TritonGPUToLLVMTypeConverter &typeConverter, RewritePatternSet &patterns,
-    int numWarps, ModuleAxisInfoAnalysis &axisInfoAnalysis, Target target,
-    PatternBenefit benefit) {
+    Target target, PatternBenefit benefit) {
   patterns.add<HistogramOpConversion>(typeConverter, target, benefit);
-=======
-    LLVMTypeConverter &typeConverter, RewritePatternSet &patterns,
-    PatternBenefit benefit) {
-  patterns.add<HistogramOpConversion>(typeConverter, benefit);
->>>>>>> 8681e996
 }