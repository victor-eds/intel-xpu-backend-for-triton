--- conflicted
+++ resolved
@@ -64,7 +64,7 @@
                   ConversionPatternRewriter &rewriter) const override {
     Location loc = op->getLoc();
     Value smemBase =
-        LLVM::getSharedMemoryBase(loc, rewriter, op.getOperation());
+        LLVM::getSharedMemoryBase(loc, rewriter, op.getOperation(), target);
     auto resultTy = op.getType();
     auto resultTensorTy = resultTy.dyn_cast<RankedTensorType>();
     Type elemPtrTy = ptr_ty(rewriter.getContext(), 3);
@@ -234,33 +234,14 @@
 
 void mlir::triton::populateBarrierOpToLLVMPatterns(
     TritonGPUToLLVMTypeConverter &typeConverter, RewritePatternSet &patterns,
-    int numWarps, ModuleAxisInfoAnalysis &axisInfoAnalysis,
-<<<<<<< HEAD
-    ModuleAllocation &allocation, Target target, PatternBenefit benefit) {
-  patterns.add<BarrierOpConversion>(typeConverter, allocation, target, benefit);
-  patterns.add<AllocMBarrierOpConversion>(typeConverter, allocation, target,
-                                          benefit);
-  patterns.add<MBarrierArriveOpConversion>(typeConverter, allocation, target,
-                                           benefit);
-  patterns.add<MBarrierWaitOpConversion>(typeConverter, allocation, target,
-                                         benefit);
-  patterns.add<ExtractMBarrierOpConversion>(typeConverter, allocation, target,
-                                            benefit);
-  patterns.add<NamedBarrierArriveOpConversion>(typeConverter, allocation,
-                                               target, benefit);
-  patterns.add<NamedBarrierWaitOpConversion>(typeConverter, allocation, target,
-                                             benefit);
-  patterns.add<FenceAsyncSharedOpConversion>(typeConverter, allocation, target,
-                                             benefit);
-=======
+    int numWarps, ModuleAxisInfoAnalysis &axisInfoAnalysis, Target target,
     PatternBenefit benefit) {
-  patterns.add<BarrierOpConversion>(typeConverter, benefit);
-  patterns.add<AllocMBarrierOpConversion>(typeConverter, benefit);
-  patterns.add<MBarrierArriveOpConversion>(typeConverter, benefit);
-  patterns.add<MBarrierWaitOpConversion>(typeConverter, benefit);
-  patterns.add<ExtractMBarrierOpConversion>(typeConverter, benefit);
-  patterns.add<NamedBarrierArriveOpConversion>(typeConverter, benefit);
-  patterns.add<NamedBarrierWaitOpConversion>(typeConverter, benefit);
-  patterns.add<FenceAsyncSharedOpConversion>(typeConverter, benefit);
->>>>>>> b0c50ebb
+  patterns.add<BarrierOpConversion>(typeConverter, target, benefit);
+  patterns.add<AllocMBarrierOpConversion>(typeConverter, target, benefit);
+  patterns.add<MBarrierArriveOpConversion>(typeConverter, target, benefit);
+  patterns.add<MBarrierWaitOpConversion>(typeConverter, target, benefit);
+  patterns.add<ExtractMBarrierOpConversion>(typeConverter, target, benefit);
+  patterns.add<NamedBarrierArriveOpConversion>(typeConverter, target, benefit);
+  patterns.add<NamedBarrierWaitOpConversion>(typeConverter, target, benefit);
+  patterns.add<FenceAsyncSharedOpConversion>(typeConverter, target, benefit);
 }