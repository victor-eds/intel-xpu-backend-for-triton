#include "PatternTritonGPUOpToLLVM.h"
#include "Utility.h"
#include "mlir/Dialect/LLVMIR/NVVMDialect.h"
#include "triton/Dialect/TritonGPU/Transforms/Utility.h"
#include "triton/Dialect/TritonNvidiaGPU/Transforms/Utility.h"

using namespace mlir;
using namespace mlir::triton;

using ::mlir::LLVM::delinearize;
using ::mlir::LLVM::linearize;
using ::mlir::LLVM::loadShared;
using ::mlir::LLVM::shflSync;
using ::mlir::LLVM::storeShared;
using ::mlir::triton::gpu::getOrder;
using ::mlir::triton::gpu::getTotalElemsPerThread;

namespace {
struct ReduceOpConversion
    : public ConvertTritonGPUReduceScanToLLVMPattern<triton::ReduceOp> {
public:
  ReduceOpConversion(
      TritonGPUToLLVMTypeConverter &typeConverter,
      ConvertTritonGPUOpToLLVMPatternBase::IndexCacheInfo &indexCacheInfo,
      int computeCapability, Target target, PatternBenefit benefit)
      : ConvertTritonGPUReduceScanToLLVMPattern<triton::ReduceOp>(
<<<<<<< HEAD
            typeConverter, allocation, indexCacheInfo, target, benefit),
=======
            typeConverter, indexCacheInfo, benefit),
>>>>>>> b0c50ebb
        computeCapability(computeCapability) {}

  LogicalResult
  matchAndRewrite(triton::ReduceOp op, OpAdaptor adaptor,
                  ConversionPatternRewriter &rewriter) const override {
    ReduceOpHelper helper(op);
    assert(helper.isSupportedLayout() &&
           "Unexpected srcLayout in ReduceOpConversion");
    Location loc = op->getLoc();

    auto srcValues = unpackInputs(loc, op, adaptor, rewriter);
    std::map<SmallVector<unsigned>, SmallVector<Value>> accs;
    std::map<SmallVector<unsigned>, SmallVector<Value>> indices;
    // First reduce all the values along axis within each thread.
    reduceWithinThreads(helper, srcValues, accs, indices, rewriter);

    // Then reduce across threads within a warp.
    reduceWithinWarps(helper, accs, rewriter);

    if (helper.isWarpSynchronous()) {
      // If all the values to be reduced are within the same warp there is
      // nothing left to do.
      packResults(helper, accs, rewriter);
      return success();
    }

    // Compute a shared memory base per operand.
    auto smemShape = helper.getScratchConfig();

    SmallVector<Value> smemBases =
        getSmemBases(op, product<unsigned>(smemShape), rewriter);

    storeWarpReduceToSharedMemory(helper, accs, indices, smemBases, rewriter);

    sync(rewriter, loc, op);

    // The second round of shuffle reduction
    //   now the problem size: sizeInterWarps, s1, s2, .. , sn
    //   where sizeInterWarps is 2^m
    //
    // Each thread needs to process:
    //   elemsPerThread = sizeInterWarps * s1 * s2 .. Sn / numThreads
    accumulatePartialReductions(helper, smemBases, rewriter);

    // We could avoid this barrier in some of the layouts, however this is not
    // the general case.
    // TODO: optimize the barrier in case the layouts are accepted.
    sync(rewriter, loc, op);

    // set output values
    loadReductionAndPackResult(helper, smemShape, smemBases, rewriter);

    return success();
  }

private:
  int computeCapability;

  void accumulate(ConversionPatternRewriter &rewriter, Region &combineOp,
                  SmallVector<Value> &acc, ValueRange cur, bool isFirst) const {
    if (isFirst) {
      acc = SmallVector<Value>(cur.begin(), cur.end());
      return;
    }

    // Create a new copy of the reduce block, and inline it
    Block *currentBlock = rewriter.getBlock();
    Region &parent = *currentBlock->getParent();
    rewriter.cloneRegionBefore(combineOp, &parent.front());
    auto &newReduce = parent.front();
    auto returnOp = dyn_cast<triton::ReduceReturnOp>(newReduce.getTerminator());

    llvm::SmallVector<Value> combineArgs(2 * acc.size());
    for (unsigned i = 0; i < acc.size(); ++i) {
      combineArgs[i] = acc[i];
      combineArgs[acc.size() + i] = cur[i];
    }

    rewriter.inlineBlockBefore(&newReduce, &*rewriter.getInsertionPoint(),
                               combineArgs);

    auto results = returnOp.getResult();
    for (unsigned i = 0; i < acc.size(); ++i) {
      acc[i] = results[i];
    }

    // Delete the terminator, which is no longer used
    rewriter.eraseOp(returnOp);
  }

  SmallVector<SmallVector<Value>>
  unpackInputs(Location loc, triton::ReduceOp op, OpAdaptor adaptor,
               ConversionPatternRewriter &rewriter) const {
    auto types = op.getInputTypes();
    auto operands = adaptor.getOperands();
    unsigned srcElems = getTotalElemsPerThread(types[0]);
    SmallVector<SmallVector<Value>> srcValues(srcElems);
    for (unsigned i = 0; i < op.getNumOperands(); ++i) {
      auto values =
          getTypeConverter()->unpackLLElements(loc, operands[i], rewriter);

      assert(values.size() == srcValues.size());
      for (unsigned j = 0; j < srcValues.size(); ++j) {
        srcValues[j].push_back(values[j]);
      }
    }
    return srcValues;
  }

  void sync(ConversionPatternRewriter &rewriter, Location loc,
            triton::ReduceOp op) const {
    // TODO[shuhaoj]: change hard code style of numThreads. Hide async_agent
    // attr.
    if (getWSAgentId(op)) {
      barSync(rewriter, op, getAgentIds(op).front(), 128);
    } else {
      barrier();
    }
  }

  // Check if the reduction can use a redux op and return the kind.
  std::optional<NVVM::ReduxKind> matchReduxKind(triton::ReduceOp op) const {
    if (computeCapability < 80)
      return std::nullopt;
    if (op.getNumOperands() != 1 || op.getNumResults() != 1)
      return std::nullopt;
    Block *block = &(*op.getCombineOp().begin());
    Operation *yield = block->getTerminator();
    Operation *reduceOp = yield->getOperand(0).getDefiningOp();
    if (!reduceOp || reduceOp->getNumOperands() != 2 ||
        reduceOp->getNumResults() != 1)
      return std::nullopt;
    auto intType = reduceOp->getResultTypes()[0].dyn_cast<IntegerType>();
    if (!intType || intType.getWidth() > 32)
      return std::nullopt;
    if (reduceOp->getOperand(0) != block->getArgument(0) ||
        reduceOp->getOperand(1) != block->getArgument(1))
      return std::nullopt;
    if (isa<arith::AddIOp>(reduceOp))
      return NVVM::ReduxKind::ADD;
    if (isa<arith::AndIOp>(reduceOp))
      return NVVM::ReduxKind::AND;
    if (isa<arith::OrIOp>(reduceOp))
      return NVVM::ReduxKind::OR;
    if (isa<arith::XOrIOp>(reduceOp))
      return NVVM::ReduxKind::XOR;
    if (isa<arith::MinSIOp>(reduceOp))
      return NVVM::ReduxKind::MIN;
    if (isa<arith::MinUIOp>(reduceOp))
      return NVVM::ReduxKind::UMIN;
    if (isa<arith::MaxSIOp>(reduceOp))
      return NVVM::ReduxKind::MAX;
    if (isa<arith::MaxUIOp>(reduceOp))
      return NVVM::ReduxKind::UMAX;
    return std::nullopt;
  }

  // Reduce along op axis for elements that are in the same thread. The
  // accumulated value is stored in accs.
  void reduceWithinThreads(
      ReduceOpHelper &helper, SmallVector<SmallVector<Value>> &srcValues,
      std::map<SmallVector<unsigned>, SmallVector<Value>> &accs,
      std::map<SmallVector<unsigned>, SmallVector<Value>> &indices,
      ConversionPatternRewriter &rewriter) const {
    triton::ReduceOp op = helper.getOperation();
    RankedTensorType operandType = op.getInputTypes()[0];
    // Assumes offsets don't actually depend on type
    SmallVector<SmallVector<unsigned>> offset =
        emitOffsetForLayout(helper.getSrcLayout(), operandType);
    unsigned srcElems = getTotalElemsPerThread(operandType);
    auto *combineOp = &op.getCombineOp();
    auto srcIndices =
        emitIndices(op.getLoc(), rewriter, helper.getSrcLayout(), operandType);
    // reduce within threads
    for (unsigned i = 0; i < srcElems; ++i) {
      SmallVector<unsigned> key = offset[i];
      key[op.getAxis()] = 0;
      bool isFirst = accs.find(key) == accs.end();
      accumulate(rewriter, *combineOp, accs[key], srcValues[i], isFirst);
      if (isFirst)
        indices[key] = srcIndices[i];
    }
  }

  // Apply warp reduction across the given number of contiguous lanes using op
  // region and the accumulator values as source.
  void warpReduce(ConversionPatternRewriter &rewriter, Location loc,
                  SmallVector<Value> &acc, triton::ReduceOp op,
                  unsigned numLaneToReduce, unsigned interleave) const {
    if (auto kind = matchReduxKind(op)) {
      // Based on benchmarking on A100 redux op gives a speed up only when doing
      // a single reduction (not partitioned) and when the mask is static.
      // Therefore we currently only enable it to reduce across all the lanes.
      if (numLaneToReduce == 32) {
        assert(acc.size() == 1);
        Value mask = i32_val(0xFFFFFFFF);
        // Even though we currently don't use redux for partitioned reduction
        // the code below supports it in case we want to tweak the heuristic.
        if (numLaneToReduce < 32) {
          // For partitioned reduction we need to calculate the mask so that
          // each group of numLaneToReduce threads has the correct mask.
          unsigned bitmask = (1 << numLaneToReduce) - 1;
          Value threadId = getThreadId(rewriter, loc);
          Value laneId = urem(threadId, i32_val(32));
          mask = shl(i32_val(bitmask),
                     and_(laneId, i32_val(~(numLaneToReduce - 1))));
        }
        for (unsigned i = 0; i < acc.size(); ++i) {
          unsigned bitwidth = acc[i].getType().cast<IntegerType>().getWidth();
          if (bitwidth < 32) {
            if (*kind == NVVM::ReduxKind::MIN || *kind == NVVM::ReduxKind::MAX)
              acc[i] = sext(i32_ty, acc[i]);
            else
              acc[i] = zext(i32_ty, acc[i]);
          }
          acc[i] = rewriter.create<NVVM::ReduxOp>(loc, acc[i].getType(), acc[0],
                                                  *kind, mask);
          if (bitwidth < 32)
            acc[i] = trunc(int_ty(bitwidth), acc[i]);
        }
        return;
      }
    }

    for (unsigned N = numLaneToReduce / 2; N > 0; N >>= 1) {
      SmallVector<Value> shfl(acc.size());
      for (unsigned i = 0; i < acc.size(); ++i) {
        shfl[i] = shflSync(loc, rewriter, acc[i], N * interleave, target);
      }
      accumulate(rewriter, op.getCombineOp(), acc, shfl, false);
    }
  }

  // Reduce across threads within each warp.
  void
  reduceWithinWarps(ReduceOpHelper &helper,
                    std::map<SmallVector<unsigned>, SmallVector<Value>> &accs,
                    ConversionPatternRewriter &rewriter) const {
    triton::ReduceOp op = helper.getOperation();
    unsigned sizeIntraWarps = helper.getIntraWarpSizeWithUniqueData();
    unsigned threadOffsetOnReductionAxis =
        helper.getThreadOffsetOnReductionAxis();
    for (auto it : accs) {
      const SmallVector<unsigned> &key = it.first;
      SmallVector<Value> &acc = accs[key];
      warpReduce(rewriter, op.getLoc(), acc, op, sizeIntraWarps,
                 threadOffsetOnReductionAxis);
    }
  }

  // Pack the accumulator values and replace the reduce op with the result.
  void packResults(ReduceOpHelper &helper,
                   std::map<SmallVector<unsigned>, SmallVector<Value>> &accs,
                   ConversionPatternRewriter &rewriter) const {
    triton::ReduceOp op = helper.getOperation();
    Location loc = op.getLoc();
    unsigned axis = op.getAxis();
    SmallVector<Value> results(op.getNumOperands());
    for (unsigned i = 0; i < op.getNumOperands(); ++i) {
      if (auto resultTy =
              op.getResult()[i].getType().dyn_cast<RankedTensorType>()) {
        auto resultLayout = resultTy.getEncoding().cast<SliceEncodingAttr>();
        unsigned resultElems = getTotalElemsPerThread(resultTy);
        SmallVector<SmallVector<unsigned>> resultOffset =
            emitOffsetForLayout(resultLayout, resultTy);
        SmallVector<Value> resultVals;
        for (int j = 0; j < resultElems; j++) {
          auto key = resultOffset[j];
          key.insert(key.begin() + axis, 0);
          resultVals.push_back(accs[key][i]);
        }
        results[i] = getTypeConverter()->packLLElements(loc, resultVals,
                                                        rewriter, resultTy);
      } else
        results[i] = accs.begin()->second[i];
    }
    rewriter.replaceOp(op, results);
  }

  SmallVector<Value>
  getMultiDimWarpId(ReduceOpHelper &helper, Value &warpId, Location &loc,
                    ConversionPatternRewriter &rewriter) const {
    auto srcLayout = helper.getSrcLayout();
    auto srcShape = helper.getSrcShape();
    auto order = getOrder(srcLayout);
    SmallVector<Value> multiDimWarpId;

    // 2x2 warps with slice dim = 0, warpId = 2 ends up writing at the same
    // address as warpId = 0 since the warpsPerCTA is [1, 2], need to figure out
    // a way to properly delinearize warpId in the slice case
    if (auto sliceLayout = srcLayout.dyn_cast<SliceEncodingAttr>()) {
      auto parentLayout = sliceLayout.getParent();
      auto parentWarpsPerCTA = triton::gpu::getWarpsPerCTA(parentLayout);
      auto parentOrder = triton::gpu::getOrder(parentLayout);
      multiDimWarpId =
          delinearize(rewriter, loc, warpId, parentWarpsPerCTA, parentOrder);
      multiDimWarpId.erase(multiDimWarpId.begin() + sliceLayout.getDim());
    } else {
      auto warpsPerCTA =
          triton::gpu::getWarpsPerCTAWithUniqueData(srcLayout, srcShape);
      multiDimWarpId = delinearize(rewriter, loc, warpId, warpsPerCTA, order);
    }
    return multiDimWarpId;
  }

  void storeWarpReduceToSharedMemory(
      ReduceOpHelper &helper,
      std::map<SmallVector<unsigned>, SmallVector<Value>> &accs,
      std::map<SmallVector<unsigned>, SmallVector<Value>> &indices,
      SmallVector<Value> &smemBases,
      ConversionPatternRewriter &rewriter) const {
    triton::ReduceOp op = helper.getOperation();
    Location loc = op.getLoc();
    Value threadId = getThreadId(rewriter, loc);
    Value warpSize = i32_val(32);
    Value warpId = udiv(threadId, warpSize);
    Value laneId = urem(threadId, warpSize);
    auto srcLayout = helper.getSrcLayout();
    auto srcShape = helper.getSrcShape();
    unsigned axis = op.getAxis();
    auto smemShape = helper.getScratchConfig();

    auto threadsPerWarp =
        triton::gpu::getThreadsPerWarpWithUniqueData(srcLayout, srcShape);
    auto order = getOrder(srcLayout);
    SmallVector<Value> multiDimLaneId =
        delinearize(rewriter, loc, laneId, threadsPerWarp, order);
    Value laneIdAxis = multiDimLaneId[axis];
    Value zero = i32_val(0);
    Value laneZero = icmp_eq(laneIdAxis, zero);

    SmallVector<Value> multiDimWarpId =
        getMultiDimWarpId(helper, warpId, loc, rewriter);
    Value warpIdAxis = multiDimWarpId[axis];

    auto smemOrder = helper.getOrderWithAxisAtBeginning();
    for (auto it : accs) {
      const SmallVector<unsigned> &key = it.first;
      SmallVector<Value> &acc = it.second;

      SmallVector<Value> writeIdx = indices[key];
      writeIdx[axis] = warpIdAxis;
      Value writeOffset =
          linearize(rewriter, loc, writeIdx, smemShape, smemOrder);
      for (unsigned i = 0; i < op.getNumOperands(); ++i) {
        auto elemTy = getElementType(op, i);
        Value writePtr = gep(ptr_ty(rewriter.getContext(), 3), elemTy,
                             smemBases[i], writeOffset);
        storeShared(rewriter, loc, writePtr, acc[i], laneZero, target);
      }
    }
  }

  // Load the reduction of each warp and accumulate them to a final value and
  // store back to shared memory.
  void accumulatePartialReductions(ReduceOpHelper &helper,
                                   SmallVector<Value> &smemBases,
                                   ConversionPatternRewriter &rewriter) const {
    triton::ReduceOp op = helper.getOperation();
    auto srcLayout = helper.getSrcLayout();
    auto smemShape = helper.getScratchConfig();
    unsigned elems = product<unsigned>(smemShape);
    unsigned sizeInterWarps = helper.getInterWarpSizeWithUniqueData();
    Location loc = op.getLoc();

    Value threadId = getThreadId(rewriter, loc);
    Value warpSize = i32_val(32);
    Value laneId = urem(threadId, warpSize);
    Value zero = i32_val(0);

    auto mod = op.getOperation()->getParentOfType<ModuleOp>();
    unsigned numThreads =
        product<unsigned>(triton::gpu::getWarpsPerCTA(srcLayout)) *
        triton::gpu::TritonGPUDialect::getThreadsPerWarp(mod);
    unsigned elemsPerThread = std::max<unsigned>(elems / numThreads, 1);
    Value threadIsNeeded = icmp_slt(threadId, i32_val(elems));
    Value readOffset = threadId;
    for (unsigned round = 0; round < elemsPerThread; ++round) {
      SmallVector<Value> acc(op.getNumOperands());
      for (unsigned i = 0; i < op.getNumOperands(); ++i) {
        auto elemTy = getElementType(op, i);
        Value readPtr = gep(ptr_ty(rewriter.getContext(), 3), elemTy,
                            smemBases[i], readOffset);
        acc[i] =
            loadShared(rewriter, loc, readPtr, elemTy, threadIsNeeded, target);
      }
      warpReduce(rewriter, loc, acc, op, sizeInterWarps, 1 /* interleave */);
      // only the first thread in each sizeInterWarps is writing
      Value writeOffset = readOffset;
      SmallVector<Value> writePtrs(op.getNumOperands());
      for (unsigned i = 0; i < op.getNumOperands(); ++i) {
        auto elemTy = getElementType(op, i);
        writePtrs[i] = gep(ptr_ty(rewriter.getContext(), 3), elemTy,
                           smemBases[i], writeOffset);
      }

      Value laneIdModSizeInterWarps = urem(laneId, i32_val(sizeInterWarps));
      Value laneIdModSizeInterWarpsIsZero =
          icmp_eq(laneIdModSizeInterWarps, zero);
      Value pred = and_(threadIsNeeded, laneIdModSizeInterWarpsIsZero);

      for (unsigned i = 0; i < op.getNumOperands(); ++i) {
        storeShared(rewriter, loc, writePtrs[i], acc[i], pred, target);
      }

      if (round != elemsPerThread - 1) {
        readOffset = add(readOffset, i32_val(numThreads));
      }
    }
  }

  // Load the final reduction from shared memory and replace the reduce result
  // with it.
  void loadReductionAndPackResult(ReduceOpHelper &helper,
                                  SmallVector<unsigned> smemShape,
                                  SmallVector<Value> &smemBases,
                                  ConversionPatternRewriter &rewriter) const {
    triton::ReduceOp op = helper.getOperation();
    Location loc = op.getLoc();
    auto srcLayout = helper.getSrcLayout();
    auto axis = op.getAxis();
    auto smemOrder = helper.getOrderWithAxisAtBeginning();
    SmallVector<Value> results(op.getNumOperands());
    for (unsigned i = 0; i < op.getNumOperands(); ++i) {
      auto elemTy = getElementType(op, i);
      if (auto resultTy =
              op.getResult()[i].getType().dyn_cast<RankedTensorType>()) {
        // nd-tensor where n >= 1
        auto resultLayout = resultTy.getEncoding().cast<SliceEncodingAttr>();
        unsigned resultElems = getTotalElemsPerThread(resultTy);
        auto resultIndices = emitIndices(loc, rewriter, resultLayout, resultTy);
        assert(resultIndices.size() == resultElems);

        SmallVector<Value> resultVals(resultElems);
        for (size_t j = 0; j < resultElems; ++j) {
          SmallVector<Value> readIdx = resultIndices[j];
          readIdx.insert(readIdx.begin() + op.getAxis(), i32_val(0));
          Value readOffset =
              linearize(rewriter, loc, readIdx, smemShape, smemOrder);
          Value readPtr = gep(ptr_ty(rewriter.getContext(), 3), elemTy,
                              smemBases[i], readOffset);
          resultVals[j] = load(elemTy, readPtr);
        }

        results[i] = getTypeConverter()->packLLElements(loc, resultVals,
                                                        rewriter, resultTy);
      } else {
        // 0d-tensor -> scalar
        results[i] = load(elemTy, smemBases[i]);
      }
    }
    rewriter.replaceOp(op, results);
  }
};
} // namespace

void mlir::triton::populateReduceOpToLLVMPatterns(
    TritonGPUToLLVMTypeConverter &typeConverter, RewritePatternSet &patterns,
    int numWarps, ModuleAxisInfoAnalysis &axisInfoAnalysis,
    ConvertTritonGPUOpToLLVMPatternBase::IndexCacheInfo &indexCacheInfo,
<<<<<<< HEAD
    int computeCapability, Target target, PatternBenefit benefit) {
  patterns.add<ReduceOpConversion>(typeConverter, allocation, indexCacheInfo,
                                   computeCapability, target, benefit);
=======
    int computeCapability, PatternBenefit benefit) {
  patterns.add<ReduceOpConversion>(typeConverter, indexCacheInfo,
                                   computeCapability, benefit);
>>>>>>> b0c50ebb
}<|MERGE_RESOLUTION|>--- conflicted
+++ resolved
@@ -24,11 +24,7 @@
       ConvertTritonGPUOpToLLVMPatternBase::IndexCacheInfo &indexCacheInfo,
       int computeCapability, Target target, PatternBenefit benefit)
       : ConvertTritonGPUReduceScanToLLVMPattern<triton::ReduceOp>(
-<<<<<<< HEAD
-            typeConverter, allocation, indexCacheInfo, target, benefit),
-=======
-            typeConverter, indexCacheInfo, benefit),
->>>>>>> b0c50ebb
+            typeConverter, indexCacheInfo, target, benefit),
         computeCapability(computeCapability) {}
 
   LogicalResult
@@ -59,7 +55,7 @@
     auto smemShape = helper.getScratchConfig();
 
     SmallVector<Value> smemBases =
-        getSmemBases(op, product<unsigned>(smemShape), rewriter);
+        getSmemBases(op, product<unsigned>(smemShape), rewriter, target);
 
     storeWarpReduceToSharedMemory(helper, accs, indices, smemBases, rewriter);
 
@@ -489,13 +485,7 @@
     TritonGPUToLLVMTypeConverter &typeConverter, RewritePatternSet &patterns,
     int numWarps, ModuleAxisInfoAnalysis &axisInfoAnalysis,
     ConvertTritonGPUOpToLLVMPatternBase::IndexCacheInfo &indexCacheInfo,
-<<<<<<< HEAD
     int computeCapability, Target target, PatternBenefit benefit) {
-  patterns.add<ReduceOpConversion>(typeConverter, allocation, indexCacheInfo,
+  patterns.add<ReduceOpConversion>(typeConverter, indexCacheInfo,
                                    computeCapability, target, benefit);
-=======
-    int computeCapability, PatternBenefit benefit) {
-  patterns.add<ReduceOpConversion>(typeConverter, indexCacheInfo,
-                                   computeCapability, benefit);
->>>>>>> b0c50ebb
 }