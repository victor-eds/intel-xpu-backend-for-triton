--- conflicted
+++ resolved
@@ -2307,10 +2307,10 @@
 
   explicit MinMaxFOpConversion(TritonGPUToLLVMTypeConverter &typeConverter,
                                ModuleAxisInfoAnalysis &axisAnalysisPass,
-                               int computeCapability,
+                               int computeCapability, Target target,
                                PatternBenefit benefit = 1)
       : Base::ElementwiseOpConversionBase(typeConverter, axisAnalysisPass,
-                                          benefit),
+                                          target, benefit),
         computeCapability(computeCapability) {}
 
   SmallVector<Value> createDestOps(OpTy op, Adaptor adaptor,
@@ -2625,13 +2625,9 @@
   patterns.add<ExpOpConversionApprox>(typeConverter, axisInfoAnalysis, target,
                                       benefit);
   patterns.add<ClampFOpConversion>(typeConverter, axisInfoAnalysis,
-<<<<<<< HEAD
                                    computeCapability, target);
-=======
-                                   computeCapability);
   patterns.add<MinMaxFOpConversion<arith::MinimumFOp>>(
-      typeConverter, axisInfoAnalysis, computeCapability);
+      typeConverter, axisInfoAnalysis, computeCapability, target);
   patterns.add<MinMaxFOpConversion<arith::MaximumFOp>>(
-      typeConverter, axisInfoAnalysis, computeCapability);
->>>>>>> 0554706f
+      typeConverter, axisInfoAnalysis, computeCapability, target);
 }