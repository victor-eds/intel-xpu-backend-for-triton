--- conflicted
+++ resolved
@@ -424,7 +424,7 @@
 static Value getStackPointer(PatternRewriter &rewriter,
                              FunctionOpInterface funcOp, Target target) {
   auto mod = funcOp->getParentOfType<ModuleOp>();
-  if (target == Target::GENX) {
+  if (target == triton::Target::GENX) {
     LLVM::LLVMPointerType ptrTy =
         ptr_ty(rewriter.getContext(), GENX::GENXMemorySpace::kWorkgroup);
     if (mod->getAttrOfType<IntegerAttr>("triton_gpu.shared").getInt() == 0)
@@ -460,14 +460,23 @@
   return base;
 }
 
-<<<<<<< HEAD
 } // namespace LLVM
-=======
+
 static Value llGetPid(int axis, Location loc, ModuleOp moduleOp,
-                      ConversionPatternRewriter &rewriter) {
+                      ConversionPatternRewriter &rewriter,
+                      mlir::triton::Target target) {
   assert(axis >= 0);
   assert(axis < 3);
   assert(moduleOp);
+
+  if (target == triton::Target::GENX) {
+    constexpr mlir::gpu::Dimension dims[] = {mlir::gpu::Dimension::x,
+                                             mlir::gpu::Dimension::y,
+                                             mlir::gpu::Dimension::z};
+
+    Value blockId = rewriter.create<::mlir::gpu::BlockIdOp>(loc, dims[axis]);
+    return rewriter.create<arith::IndexCastOp>(loc, i32_ty, blockId);
+  }
 
   // It is not easy to get the compute capability here, so we use numCTAs to
   // decide the semantic of GetProgramIdOp. If numCTAs = 1, then
@@ -480,7 +489,6 @@
   return LLVM::getSRegValue(rewriter, loc, sreg);
 }
 
->>>>>>> 8681e996
 } // namespace mlir
 
 #endif