--- conflicted
+++ resolved
@@ -925,58 +925,6 @@
                                                              promotedType);
     return builder.create<triton::FpToFpOp>(loc, tensorPromotedType, operand);
   }
-<<<<<<< HEAD
-
-  // promote operands of dot op if the existing combination is not natively
-  // supported.
-  void decomposeMixedModeDotOp(ModuleOp mod) const {
-    mod.walk([](triton::DotOp dotOp) -> void {
-      Value D = dotOp.getResult();
-      OpBuilder builder(dotOp);
-      Type AElType =
-          dotOp.getA().getType().cast<RankedTensorType>().getElementType();
-      Type promoteType;
-      NvidiaMmaEncodingAttr mmaLayout = D.getType()
-                                            .cast<RankedTensorType>()
-                                            .getEncoding()
-                                            .dyn_cast<NvidiaMmaEncodingAttr>();
-      if (mmaLayout) {
-        bool isNativeHopperFP8 =
-            AElType.isFloat8E5M2() || AElType.isFloat8E4M3FNUZ();
-        bool isFP8 = isNativeHopperFP8 || AElType.isFloat8E5M2FNUZ() ||
-                     AElType.isFloat8E4M3FN() || AElType.isFloat8E4M3B11FNUZ();
-        if (!isFP8 || (isNativeHopperFP8 && mmaLayout.isHopper()))
-          return;
-        promoteType = builder.getF16Type();
-      } else if (auto dpasLayout = D.getType()
-                                       .cast<RankedTensorType>()
-                                       .getEncoding()
-                                       .dyn_cast<DpasEncodingAttr>()) {
-        Type BElType =
-            dotOp.getB().getType().cast<RankedTensorType>().getElementType();
-
-        auto maxBitWidth = std::max(AElType.getIntOrFloatBitWidth(),
-                                    BElType.getIntOrFloatBitWidth());
-
-        return;
-      } else {
-        // FMA case.
-        Type AElType =
-            dotOp.getA().getType().cast<RankedTensorType>().getElementType();
-        Type DElType = D.getType().cast<RankedTensorType>().getElementType();
-        if (AElType == DElType)
-          return;
-        promoteType = DElType;
-      }
-      Location loc = dotOp.getLoc();
-      Value promotedA = promoteOperand(builder, loc, dotOp.getA(), promoteType);
-      Value promotedB = promoteOperand(builder, loc, dotOp.getB(), promoteType);
-      dotOp.setOperand(0, promotedA);
-      dotOp.setOperand(1, promotedB);
-    });
-  }
-=======
->>>>>>> 828dadf4
 };
 
 } // anonymous namespace
