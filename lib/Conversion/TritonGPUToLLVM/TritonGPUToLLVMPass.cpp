#include "mlir/Analysis/DataFlowFramework.h"
#include "mlir/Conversion/ArithToLLVM/ArithToLLVM.h"
#include "mlir/Conversion/ControlFlowToLLVM/ControlFlowToLLVM.h"
#include "mlir/Conversion/GPUToGENX/GPUToGENXPass.h"
#include "mlir/Conversion/GPUToNVVM/GPUToNVVMPass.h"
#include "mlir/Conversion/LLVMCommon/VectorPattern.h"
#include "mlir/Conversion/MathToLLVM/MathToLLVM.h"
#include "mlir/Conversion/SCFToControlFlow/SCFToControlFlow.h"
#include "mlir/Dialect/Index/IR/IndexDialect.h"
#include "mlir/Dialect/Index/IR/IndexOps.h"
#include "mlir/Dialect/LLVMIR/GENXDialect.h"
#include "mlir/Dialect/LLVMIR/LLVMDialect.h"
#include "mlir/Dialect/LLVMIR/NVVMDialect.h"
#include "mlir/Pass/Pass.h"
#include "mlir/Transforms/GreedyPatternRewriteDriver.h"
#include "triton/Analysis/Allocation.h"
#include "triton/Analysis/AxisInfo.h"
#include "triton/Analysis/Membar.h"
#include "triton/Conversion/TritonGPUToLLVM/Passes.h"
#include "triton/Dialect/NVGPU/IR/Dialect.h"
#include "triton/Dialect/Triton/IR/Dialect.h"
#include "triton/Dialect/TritonGPU/IR/Dialect.h"
#include "triton/Dialect/TritonNvidiaGPU/IR/Dialect.h"
#include "triton/Tools/Sys/GetPlatform.hpp"

#include "PatternTritonGPUOpToLLVM.h"

#include "mlir/Dialect/ControlFlow/IR/ControlFlowOps.h"

namespace mlir {
namespace triton {
#define GEN_PASS_DEF_CONVERTTRITONGPUTOLLVM
#include "triton/Conversion/TritonGPUToLLVM/Passes.h.inc"
} // namespace triton
} // namespace mlir

using namespace mlir;
using namespace mlir::triton;
namespace ttng = mlir::triton::nvidia_gpu;

namespace {

// pass ws related named attrs.
static void addWSNamedAttrs(Operation *op,
                            ArrayRef<mlir::NamedAttribute> attrs) {
  for (const NamedAttribute attr : attrs)
    if (attr.getName() == "async_agent" || attr.getName() == "agent.mutex_role")
      op->setAttr(attr.getName(), attr.getValue());
}

class TritonLLVMFunctionConversionTarget : public ConversionTarget {
public:
  explicit TritonLLVMFunctionConversionTarget(MLIRContext &ctx, Target target)
      : ConversionTarget(ctx) {
    addLegalDialect<index::IndexDialect>();
    addLegalDialect<LLVM::LLVMDialect>();
    switch (target) {
    case Target::NVVM:
      addLegalDialect<NVVM::NVVMDialect>();
      break;
    case Target::GENX:
      addLegalDialect<GENX::GENXDialect>();
      break;
    }
    addLegalOp<mlir::UnrealizedConversionCastOp>();
  }
};

class FoldSplatMaskInInsertAsync : public mlir::RewritePattern {

public:
  FoldSplatMaskInInsertAsync(mlir::MLIRContext *context)
      : mlir::RewritePattern(
            triton::nvidia_gpu::InsertSliceTMAOp::getOperationName(), 1,
            context) {}

  LogicalResult
  matchAndRewrite(mlir::Operation *op,
                  mlir::PatternRewriter &rewriter) const override {
    auto insertOp = cast<triton::nvidia_gpu::InsertSliceTMAOp>(op);
    if (!insertOp.getMask())
      return failure();
    auto splatOp = insertOp.getMask().getDefiningOp<triton::SplatOp>();
    if (!splatOp)
      return failure();
    rewriter.updateRootInPlace(insertOp, [&]() {
      insertOp.getMaskMutable().assign(splatOp->getOperand(0));
    });
    return mlir::success();
  }
};

struct ReturnOpConversion : public ConvertOpToLLVMPattern<triton::ReturnOp> {
  using ConvertOpToLLVMPattern<triton::ReturnOp>::ConvertOpToLLVMPattern;

  LogicalResult
  matchAndRewrite(triton::ReturnOp op, OpAdaptor adaptor,
                  ConversionPatternRewriter &rewriter) const override {
    auto funcOp = op->getParentOfType<LLVM::LLVMFuncOp>();
    if (funcOp->hasAttr("nvvm.kernel")) {
      // A GPU kernel
      if (op.getNumOperands() > 0) {
        return rewriter.notifyMatchFailure(
            op, "Kernel functions do not support return with operands");
      }
      rewriter.replaceOpWithNewOp<LLVM::ReturnOp>(op, TypeRange(), ValueRange(),
                                                  op->getAttrs());
    } else {
      // A device function
      LLVM::ReturnOp newOp;
      if (adaptor.getOperands().size() < 2) {
        // Single or no return value.
        newOp =
            rewriter.create<LLVM::ReturnOp>(op.getLoc(), adaptor.getOperands());
      } else {
        // Pack the results into a struct.
        auto packedResultsTy = this->getTypeConverter()->packFunctionResults(
            funcOp.getResultTypes());
        Value packedResults =
            rewriter.create<LLVM::UndefOp>(op.getLoc(), packedResultsTy);
        auto loc = op.getLoc();
        for (auto it : llvm::enumerate(adaptor.getOperands())) {
          packedResults = insert_val(packedResultsTy, packedResults, it.value(),
                                     it.index());
        }
        newOp = rewriter.create<LLVM::ReturnOp>(op.getLoc(), packedResults);
      }
      newOp->setAttrs(op->getAttrs());
      rewriter.replaceOp(op, newOp->getResults());
    }
    return success();
  }
};

/// FuncOp legalization pattern that converts MemRef arguments to pointers to
/// MemRef descriptors (LLVM struct data types) containing all the MemRef type
/// information.
struct FuncOpConversion : public FuncOpConversionBase {
  FuncOpConversion(LLVMTypeConverter &converter, int numWarps,
<<<<<<< HEAD
                   ModuleAllocation &allocation, triton::Target target,
                   PatternBenefit benefit)
      : FuncOpConversionBase(converter, benefit), numWarps(numWarps),
        allocation(allocation), target(target) {}
=======
                   PatternBenefit benefit)
      : FuncOpConversionBase(converter, benefit), numWarps(numWarps) {}
>>>>>>> b0c50ebb

  triton::FuncOp amendFuncOp(triton::FuncOp funcOp,
                             ConversionPatternRewriter &rewriter) const {
    // Push back a variable that indicates the current stack pointer of shared
    // memory to the function arguments.
    auto loc = funcOp.getLoc();
    auto ctx = funcOp->getContext();
    auto ptrTy = LLVM::LLVMPointerType::get(rewriter.getContext(), 3);
    // 1. Modify the function type to add the new argument.
    auto funcTy = funcOp.getFunctionType();
    auto amendedInputTy = llvm::to_vector<4>(funcTy.getInputs());
    amendedInputTy.push_back(ptrTy);
    auto amendedFuncTy = FunctionType::get(funcTy.getContext(), amendedInputTy,
                                           funcTy.getResults());
    // 2. Modify the argument attributes to add the new argument.
    SmallVector<NamedAttribute> amendedAttrs;
    filterFuncAttributes(funcOp, /*filterArgAttrs=*/true, amendedAttrs);
    auto amendedArgAttrs = llvm::to_vector<4>(funcOp.getAllArgAttrs());
    amendedArgAttrs.emplace_back(DictionaryAttr::get(ctx));
    amendedAttrs.push_back(rewriter.getNamedAttr(
        funcOp.getArgAttrsAttrName(), rewriter.getArrayAttr(amendedArgAttrs)));
    // 3. Add a new argument to the region
    auto amendedFuncOp = rewriter.create<triton::FuncOp>(
        funcOp.getLoc(), funcOp.getName(), amendedFuncTy, amendedAttrs);
    auto &region = funcOp.getBody();
    region.addArgument(ptrTy, loc);
    rewriter.inlineRegionBefore(region, amendedFuncOp.getBody(),
                                amendedFuncOp.end());
    return amendedFuncOp;
  }

  LogicalResult
  matchAndRewrite(triton::FuncOp funcOp, OpAdaptor adaptor,
                  ConversionPatternRewriter &rewriter) const override {
    // Prevent LLVM's inliner to inline this function
    auto amendedFuncOp = funcOp;
    if (!LLVM::isKernel(funcOp))
      amendedFuncOp = amendFuncOp(funcOp, rewriter);

    auto newFuncOp = convertFuncOpToLLVMFuncOp(amendedFuncOp, rewriter);
    if (!newFuncOp) {
      return failure();
    }

    auto ctx = funcOp->getContext();
<<<<<<< HEAD
    switch (target) {
    case Target::NVVM:
    case Target::ROCDL:
      if (allocation.isRoot(funcOp))
        // Set an attribute to indicate this function is a kernel entry.
        newFuncOp->setAttr("nvvm.kernel",
                           rewriter.getIntegerAttr(type::u1Ty(ctx), 1));

      // Set an attribute for maxntidx, it could be used in latter LLVM codegen
      // for `nvvm.annotation` metadata.
      newFuncOp->setAttr("nvvm.maxntid",
                         rewriter.getDenseI32ArrayAttr(32 * numWarps));
      break;
    case Target::GENX:
      NamedAttrList attrs;
      auto mod = funcOp->getParentOfType<ModuleOp>();
      int threadsPerWarp =
          triton::gpu::TritonGPUDialect::getThreadsPerWarp(mod);
      if (allocation.isRoot(funcOp))
        attrs.append(GENX::GENXDialect::getKernelFuncAttrName(),
                     rewriter.getI32IntegerAttr(1));
      attrs.append(GENX::GENXDialect::getMaxWorkGroupSizeAttrName(),
                   rewriter.getI32ArrayAttr({threadsPerWarp * numWarps, 1, 1}));
      attrs.append(GENX::GENXDialect::getReqdSubGroupSizeAttrName(),
                   rewriter.getI32ArrayAttr(threadsPerWarp));
      newFuncOp->setDialectAttrs(attrs);
      break;
    }
    if (!allocation.isRoot(funcOp)) {
=======

    if (LLVM::isKernel(funcOp)) {
      // Set an attribute to indicate this function is a kernel entry.
      newFuncOp->setAttr("nvvm.kernel",
                         rewriter.getIntegerAttr(type::u1Ty(ctx), 1));
    } else {
>>>>>>> b0c50ebb
      // The noinline attribute will be used by the LLVM codegen to prevent
      // inlining.
      // https://github.com/llvm/llvm-project/blob/main/mlir/lib/Dialect/LLVMIR/IR/LLVMInlining.cpp#L267
      newFuncOp.setPassthroughAttr(
          ArrayAttr::get(ctx, rewriter.getStringAttr("noinline")));
      rewriter.eraseOp(amendedFuncOp);
    }
<<<<<<< HEAD
    // The call graph is updated by mapping the old function to the new one.
    allocation.mapFuncOp(funcOp, newFuncOp);
=======
    // Set an attribute for maxntidx, it could be used in latter LLVM codegen
    // for `nvvm.annotation` metadata.
    newFuncOp->setAttr("nvvm.maxntid",
                       rewriter.getDenseI32ArrayAttr(32 * numWarps));
>>>>>>> b0c50ebb

    // required by AxisInfoAnalysis
    rewriter.eraseOp(funcOp);
    return success();
  }

private:
  int numWarps{0};
<<<<<<< HEAD
  ModuleAllocation &allocation;
  triton::Target target;
=======
>>>>>>> b0c50ebb
};

// CallOpInterfaceLowering is adapted from
// https://github.com/llvm/llvm-project/blob/fae656b2dd80246c3c6f01e9c77c49560368752c/mlir/lib/Conversion/FuncToLLVM/FuncToLLVM.cpp#L485
struct CallOpConversion : public ConvertOpToLLVMPattern<triton::CallOp> {
  CallOpConversion(LLVMTypeConverter &converter, int numWarps,
                   PatternBenefit benefit)
      : ConvertOpToLLVMPattern<triton::CallOp>(converter, benefit),
        numWarps(numWarps) {}

  LogicalResult
  matchAndRewrite(triton::CallOp callOp,
                  typename triton::CallOp::Adaptor adaptor,
                  ConversionPatternRewriter &rewriter) const override {
    auto promotedOperands = promoteOperands(callOp, adaptor, rewriter);
    auto newCallOp =
        convertCallOpToLLVMCallOp(callOp, promotedOperands, rewriter);
    if (!newCallOp)
      return failure();
    auto results = getCallOpResults(callOp, newCallOp, rewriter);
    rewriter.replaceOp(callOp, results);
    return success();
  }

private:
  SmallVector<Value, 4>
  promoteOperands(triton::CallOp callOp,
                  typename triton::CallOp::Adaptor adaptor,
                  ConversionPatternRewriter &rewriter) const {
    // Get the last argument of the caller, which is the current stack pointer
    // of shared memory and append it to the operands of the callOp.
    auto loc = callOp.getLoc();
    auto caller = callOp->getParentOfType<FunctionOpInterface>();
    auto promotedOperands = this->getTypeConverter()->promoteOperands(
        callOp.getLoc(), /*opOperands=*/callOp->getOperands(),
        adaptor.getOperands(), rewriter);
<<<<<<< HEAD
    auto base = allocation.getFunctionSharedMemoryBase(caller);
    if (!base)
      base = rewriter.create<LLVM::UndefOp>(callOp.getLoc(), ptrTy);

    auto *funcAllocation = allocation.getFuncData(caller);
    auto bufferId = funcAllocation->getBufferId(callOp);
    // function doesn't have a shared mem buffer
    if (bufferId == (size_t)-1) {
=======
    if (!caller->hasAttr("allocation.offset")) {
      auto base = LLVM::getStackPointer(rewriter, caller);
>>>>>>> b0c50ebb
      promotedOperands.push_back(base);
      return promotedOperands;
    }
    promotedOperands.push_back(
        LLVM::getSharedMemoryBase(callOp->getLoc(), rewriter, callOp));
    return promotedOperands;
  }

  LLVM::CallOp
  convertCallOpToLLVMCallOp(triton::CallOp callOp,
                            ArrayRef<Value> promotedOperands,
                            ConversionPatternRewriter &rewriter) const {
    // Pack the result types into a struct.
    Type packedResult = nullptr;
    unsigned numResults = callOp.getNumResults();
    auto resultTypes = llvm::to_vector<4>(callOp.getResultTypes());

    if (numResults != 0) {
      if (!(packedResult =
                this->getTypeConverter()->packFunctionResults(resultTypes)))
        return nullptr;
    }
    auto newCallOp = rewriter.create<LLVM::CallOp>(
        callOp.getLoc(), packedResult ? TypeRange(packedResult) : TypeRange(),
        promotedOperands, callOp->getAttrs());
    return newCallOp;
  }

  SmallVector<Value>
  getCallOpResults(triton::CallOp callOp, LLVM::CallOp newCallOp,
                   ConversionPatternRewriter &rewriter) const {
    auto numResults = callOp.getNumResults();
    SmallVector<Value> results;
    if (numResults < 2) {
      // If < 2 results, packing did not do anything and we can just return.
      results.append(newCallOp.result_begin(), newCallOp.result_end());
    } else {
      // Otherwise, it had been converted to an operation producing a structure.
      // Extract individual results from the structure and return them as list.
      results.reserve(numResults);
      for (unsigned i = 0; i < numResults; ++i) {
        results.push_back(rewriter.create<LLVM::ExtractValueOp>(
            callOp.getLoc(), newCallOp->getResult(0), i));
      }
    }
    return results;
  }

  int numWarps{0};
};

class TritonLLVMConversionTarget : public ConversionTarget {
public:
  explicit TritonLLVMConversionTarget(MLIRContext &ctx, Target target)
      : ConversionTarget(ctx) {
    addLegalDialect<LLVM::LLVMDialect>();
    switch (target) {
    case Target::NVVM:
      addLegalDialect<NVVM::NVVMDialect>();
      addLegalDialect<mlir::triton::nvgpu::NVGPUDialect>();
      break;
    case Target::GENX:
      addLegalDialect<GENX::GENXDialect>();
      break;
    }
    addIllegalDialect<triton::TritonDialect>();
    addIllegalDialect<triton::gpu::TritonGPUDialect>();
    addIllegalDialect<triton::nvidia_gpu::TritonNvidiaGPUDialect>();
    addIllegalDialect<mlir::gpu::GPUDialect>();
    addLegalOp<mlir::UnrealizedConversionCastOp>();
  }
};

struct ConvertTritonGPUToLLVM
    : public triton::impl::ConvertTritonGPUToLLVMBase<ConvertTritonGPUToLLVM> {
  using ConvertTritonGPUToLLVMBase<
      ConvertTritonGPUToLLVM>::ConvertTritonGPUToLLVMBase;

  void getDependentDialects(DialectRegistry &registry) const override {
    registry.insert<triton::nvgpu::NVGPUDialect, LLVM::LLVMDialect,
                    NVVM::NVVMDialect, GENX::GENXDialect>();
  }

  ConvertTritonGPUToLLVM(int32_t computeCapability, Target target,
                         mlir::triton::gpu::TMAMetadataTy *tmaMetadata)
      : ConvertTritonGPUToLLVMBase({computeCapability, target}),
        tmaMetadata(tmaMetadata) {}

  void runOnOperation() override {
    MLIRContext *context = &getContext();
    ModuleOp mod = getOperation();

    mlir::LowerToLLVMOptions option(context);
    option.overrideIndexBitwidth(32);
    TritonGPUToLLVMTypeConverter typeConverter(context, option);
    TritonLLVMConversionTarget convTarget(*context, target);
    int numWarps = triton::gpu::TritonGPUDialect::getNumWarps(mod);
    int numCTAs = triton::gpu::TritonGPUDialect::getNumCTAs(mod);
    int threadsPerWarp = triton::gpu::TritonGPUDialect::getThreadsPerWarp(mod);

    // Hack: WSMaterialization may have changed the effective number of warps,
    // in a way that isn't reflected in triton_gpu.num-warps.  If so, we have to
    // respect that here.
    if (Attribute attr = mod->getAttr("triton_gpu.num-warp-groups-per-cta")) {
      numWarps *= attr.cast<IntegerAttr>().getInt();
    }

    // Preprocess
    decomposeInsertSliceAsyncOp(mod);

    // Allocate shared memory and set barrier
    ModuleAllocation allocation(mod);
    ModuleMembarAnalysis membarPass(&allocation);
    membarPass.run();

    /* Get tensorPtrMap before conversion */
    TensorPtrMapT tensorPtrMap;
    mod.walk(
        [&tensorPtrMap](mlir::triton::nvidia_gpu::InsertSliceTMAOp insertOp) {
          auto src = insertOp.getSrc();
          auto ptrTy = src.getType().dyn_cast<triton::PointerType>();
          if (ptrTy && ptrTy.getPointeeType().isa<RankedTensorType>()) {
            auto makeTensorPtrOp = getMakeTensorPtrOp(insertOp.getSrc());
            tensorPtrMap[insertOp.getOperation()] = makeTensorPtrOp;
          }
        });

    mod.walk(
        [&tensorPtrMap](mlir::triton::nvidia_gpu::StoreAsyncTMAOp storeOp) {
          auto dst = storeOp.getDst();
          auto ptrTy = dst.getType().dyn_cast<triton::PointerType>();
          if (ptrTy && ptrTy.getPointeeType().isa<RankedTensorType>()) {
            auto makeTensorPtrOp = getMakeTensorPtrOp(storeOp.getDst());
            tensorPtrMap[storeOp.getOperation()] = makeTensorPtrOp;
          }
        });

    // Hack: cleanup
    {
      RewritePatternSet patterns(context);
      patterns.add<FoldSplatMaskInInsertAsync>(context);
      SmallVector<Operation *> insertSlices;
      mod.walk([&insertSlices](triton::nvidia_gpu::InsertSliceTMAOp op) {
        insertSlices.push_back(op);
      });
      if (applyOpPatternsAndFold(insertSlices, std::move(patterns)).failed())
        signalPassFailure();
    }

    // Lower functions
    {
      mlir::LowerToLLVMOptions option(context);
      TritonGPUToLLVMTypeConverter typeConverter(context, option);
      TritonLLVMFunctionConversionTarget funcTarget(*context, target);
      RewritePatternSet funcPatterns(context);
<<<<<<< HEAD
      funcPatterns.add<FuncOpConversion>(typeConverter, numWarps, allocation,
                                         target,
=======
      funcPatterns.add<FuncOpConversion>(typeConverter, numWarps,
>>>>>>> b0c50ebb
                                         /*benefit=*/1);
      mlir::cf::populateControlFlowToLLVMConversionPatterns(typeConverter,
                                                            funcPatterns);
      if (failed(
              applyPartialConversion(mod, funcTarget, std::move(funcPatterns))))
        return signalPassFailure();
    }

    // initSharedMemory is run before the conversion of call and ret ops,
    // because the call op has to know the shared memory base address of each
    // function
<<<<<<< HEAD
    initSharedMemory(allocation, typeConverter, target);
=======
    initSharedMemory(typeConverter);
>>>>>>> b0c50ebb

    // Convert call and ret ops
    {
      mlir::LowerToLLVMOptions option(context);
      TritonGPUToLLVMTypeConverter typeConverter(context, option);
      TritonLLVMFunctionConversionTarget funcTarget(*context, target);
      RewritePatternSet funcPatterns(context);
      funcPatterns.add<CallOpConversion>(typeConverter, numWarps, 1);
      funcPatterns.add<ReturnOpConversion>(typeConverter, 1);
      if (failed(
              applyPartialConversion(mod, funcTarget, std::move(funcPatterns))))
        return signalPassFailure();
    }

    ModuleAxisInfoAnalysis axisInfoAnalysis(mod);

    // Emit logics to get threadId/blockIds/linearized clusterCTAId etc. and
    // cache the values. The reason to do it here is that cluster_ctaid is
    // currently implemented via inline asm, and thus cannot be CSEed.
    // clusterCTAId will be emitted only when numCTAs is larger than 1, and
    // other values will be DCEed if not used hereafter.
    bool isWarpSpecialization =
        ttng::TritonNvidiaGPUDialect::getWSSupportedAttr(mod);
    OpBuilder::InsertPoint indexInsertPoint;
    ConvertTritonGPUOpToLLVMPatternBase::IndexCacheInfo indexCacheInfo{
        &baseIndexCache, &indexCache, &indexInsertPoint};
    // TODO: enable index cache if there are multiple functions
    if (axisInfoAnalysis.getNumFunctions() > 1) {
      indexCacheInfo = {nullptr, nullptr, nullptr};
    }

    // tmaMetadata is absent in a triton-opt unit test, in this case, create a
    // local one and dump it after this pass is done.
    mlir::triton::gpu::TMAMetadataTy tmaMetaDataDebug;
    if (tmaMetadata == nullptr)
      tmaMetadata = &tmaMetaDataDebug;

    RewritePatternSet patterns(context);

    auto populatePatterns1 = [&](auto populateFunc) {
      populateFunc(typeConverter, patterns, numWarps, axisInfoAnalysis,
<<<<<<< HEAD
                   allocation, indexCacheInfo, target,
=======
                   indexCacheInfo,
>>>>>>> b0c50ebb
                   /*benefit*/ 10);
    };

    auto populatePatterns2 = [&](auto populateFunc) {
      populateFunc(typeConverter, patterns, numWarps, axisInfoAnalysis,
<<<<<<< HEAD
                   allocation, target, /*benefit*/ 10);
=======
                   /*benefit*/ 10);
>>>>>>> b0c50ebb
    };

    auto populatePatterns3 = [&](auto populateFunc) {
      populateFunc(typeConverter, patterns, numWarps, axisInfoAnalysis,
<<<<<<< HEAD
                   allocation, indexCacheInfo, tmaMetadata, &tensorPtrMap,
                   target, /*benefit*/ 10);
=======
                   indexCacheInfo, tmaMetadata, &tensorPtrMap,
                   /*benefit*/ 10);
>>>>>>> b0c50ebb
    };

    auto populatePatterns4 = [&](auto populateFunc) {
      populateFunc(typeConverter, patterns, numWarps, axisInfoAnalysis,
<<<<<<< HEAD
                   allocation, indexCacheInfo, computeCapability, target,
=======
                   indexCacheInfo, computeCapability,
>>>>>>> b0c50ebb
                   /*benefit*/ 10);
    };

    populatePatterns1(populateTritonGPUToLLVMPatterns);
    populatePatterns1(populateConvertLayoutOpToLLVMPatterns);
    populatePatterns2(populateDotOpToLLVMPatterns);
    populatePatterns4(populateElementwiseOpToLLVMPatterns);
    populatePatterns3(populateLoadStoreOpToLLVMPatterns);
    populatePatterns4(populateReduceOpToLLVMPatterns);
    populatePatterns1(populateScanOpToLLVMPatterns);
    populatePatterns2(populateViewOpToLLVMPatterns);
    populatePatterns2(populateBarrierOpToLLVMPatterns);
    populatePatterns2(populateTensorPtrOpsToLLVMPatterns);
    populatePatterns2(populateClusterOpsToLLVMPatterns);
    populatePatterns2(populateRegReallocOpToLLVMPatterns);
    populatePatterns1(populateHistogramOpToLLVMPatterns);

    // TODO(thomas): this should probably be done in a separate step to not
    // interfere with our own lowering of arith ops. Add arith/math's patterns
    // to help convert scalar expression to LLVM.
    mlir::arith::populateArithToLLVMConversionPatterns(typeConverter, patterns);
    mlir::populateMathToLLVMConversionPatterns(typeConverter, patterns);

    // Native lowering patterns
    switch (target) {
    case Target::NVVM:
      mlir::populateGpuToNVVMConversionPatterns(typeConverter, patterns);
      break;
    case Target::GENX:
      mlir::populateGpuToGENXConversionPatterns(typeConverter, patterns);
      break;
    }

    mlir::cf::populateControlFlowToLLVMConversionPatterns(typeConverter,
                                                          patterns);
    if (failed(applyPartialConversion(mod, convTarget, std::move(patterns))))
      return signalPassFailure();

    // Fold CTAId when there is only 1 CTA.
    if (numCTAs == 1) {
      mod.walk([](triton::nvgpu::ClusterCTAIdOp id) {
        OpBuilder b(id);
        Value zero = LLVM::createConstantI32(id->getLoc(), b, 0);
        id.replaceAllUsesWith(zero);
      });
    }
  }

private:
  DenseMap<IndexCacheKeyT, SmallVector<Value>, CacheKeyDenseMapInfo>
      baseIndexCache;
  DenseMap<IndexCacheKeyT, SmallVector<SmallVector<Value>>,
           CacheKeyDenseMapInfo>
      indexCache;
  mlir::triton::gpu::TMAMetadataTy *tmaMetadata = nullptr;

<<<<<<< HEAD
  void initSharedMemory(ModuleAllocation &allocation,
                        TritonGPUToLLVMTypeConverter &typeConverter,
                        Target target) {
=======
  void initSharedMemory(TritonGPUToLLVMTypeConverter &typeConverter) {
>>>>>>> b0c50ebb
    ModuleOp mod = getOperation();
    OpBuilder b(mod.getBodyRegion());
    auto ctx = mod.getContext();
    auto loc = mod.getLoc();
    auto elemTy = typeConverter.convertType(b.getIntegerType(8));
<<<<<<< HEAD
    switch (target) {
    case Target::NVVM:
    case Target::ROCDL: {
      // Set array size 0 and external linkage indicates that we use dynamic
      // shared allocation to allow a larger shared memory size for each kernel.
      auto arrayTy = LLVM::LLVMArrayType::get(elemTy, 0);
      auto global = b.create<LLVM::GlobalOp>(
          loc, arrayTy, /*isConstant=*/false, LLVM::Linkage::External,
          "global_smem", /*value=*/Attribute(), /*alignment=*/0,
          // Add ROCm support.
          static_cast<unsigned>(NVVM::NVVMMemorySpace::kSharedMemorySpace));
      mod.walk([&](FunctionOpInterface funcOp) {
        Value funcSmem;
        b.setInsertionPointToStart(&funcOp.getFunctionBody().front());
        if (allocation.isRoot(funcOp)) {
          funcSmem = b.create<LLVM::AddressOfOp>(loc, global);
        } else {
          funcSmem = funcOp.getArgument(funcOp.getNumArguments() - 1);
        }
        auto ptrTy = LLVM::LLVMPointerType::get(
            ctx, NVVM::NVVMMemorySpace::kSharedMemorySpace);
        funcSmem = b.create<LLVM::BitcastOp>(loc, ptrTy, funcSmem);
        allocation.setFunctionSharedMemoryValue(funcOp, funcSmem);
      });
    } break;
    case Target::GENX: {
      size_t sharedMemSize = allocation.getSharedMemorySize();
      auto ptrTy =
          LLVM::LLVMPointerType::get(ctx, GENX::GENXMemorySpace::kWorkgroup);
      mod.walk([&](FunctionOpInterface funcOp) {
        Value funcSmem;
        b.setInsertionPointToStart(&funcOp.getFunctionBody().front());
        if (allocation.isRoot(funcOp)) {
          // Pass an additional pointer to the kernel pointing to dynamically
          // allocated shared memory.
          if (sharedMemSize) {
            funcOp.insertArgument(funcOp.getNumArguments(), ptrTy, {},
                                  funcOp.getLoc());
            funcSmem = funcOp.getArgument(funcOp.getNumArguments() - 1);
          }
        } else
          funcSmem = funcOp.getArgument(funcOp.getNumArguments() - 1);
        allocation.setFunctionSharedMemoryValue(funcOp, funcSmem);
      });
    } break;
    }
    mod->setAttr("triton_gpu.shared",
                 mlir::IntegerAttr::get(mlir::IntegerType::get(ctx, 32),
                                        allocation.getSharedMemorySize()));
=======
    // Set array size 0 and external linkage indicates that we use dynamic
    // shared allocation to allow a larger shared memory size for each kernel.
    auto arrayTy = LLVM::LLVMArrayType::get(elemTy, 0);
    auto global = b.create<LLVM::GlobalOp>(
        loc, arrayTy, /*isConstant=*/false, LLVM::Linkage::External,
        "global_smem", /*value=*/Attribute(), /*alignment=*/0,
        // Add ROCm support.
        static_cast<unsigned>(NVVM::NVVMMemorySpace::kSharedMemorySpace));
>>>>>>> b0c50ebb
  }

  void decomposeInsertSliceAsyncOp(ModuleOp mod) const {
    ModuleAxisInfoAnalysis axisInfoAnalysis(mod);
    // TODO(Keren): This is a hacky knob that may cause performance regression
    // when decomposition has been performed. We should remove this knob once we
    // have thorough analysis on async wait. Currently, we decompose
    // `insert_slice_async` into `load` and `insert_slice` without knowing which
    // `async_wait` is responsible for the `insert_slice_async`. To guarantee
    // correctness, we blindly set the `async_wait` to wait for all async ops.
    //
    // There are two options to improve this:
    // 1. We can perform a dataflow analysis to find the `async_wait` that is
    // responsible for the `insert_slice_async` in the backend.
    // 2. We can modify the pipeline to perform the decomposition before the
    // `async_wait` is inserted. However, it is also risky because we don't know
    // the correct vectorized shape yet in the pipeline pass. Making the
    // pipeline pass aware of the vectorization could introduce additional
    // dependencies on the AxisInfoAnalysis and the Coalesce analysis.
    bool decomposed = false;
    // insert_slice_async %src, %dst, %idx, %mask, %other
    // =>
    // %tmp = load %src, %mask, %other
    // %res = insert_slice %tmp into %dst[%idx]
    mod.walk([&](triton::gpu::InsertSliceAsyncOp insertSliceAsyncOp) -> void {
      OpBuilder builder(insertSliceAsyncOp);

      // Get the vectorized load size
      auto src = insertSliceAsyncOp.getSrc();
      auto dst = insertSliceAsyncOp.getDst();
      auto mask = insertSliceAsyncOp.getMask();
      auto srcTy = src.getType().cast<RankedTensorType>();
      auto dstTy = dst.getType().cast<RankedTensorType>();
      auto srcBlocked =
          srcTy.getEncoding().dyn_cast<triton::gpu::BlockedEncodingAttr>();
      auto resSharedLayout =
          dstTy.getEncoding().dyn_cast<triton::gpu::SharedEncodingAttr>();
      auto resElemTy = dstTy.getElementType();
      unsigned inVec = axisInfoAnalysis.getPtrContiguity(src);
      if (mask)
        inVec =
            std::min<unsigned>(axisInfoAnalysis.getMaskAlignment(mask), inVec);
      unsigned outVec = resSharedLayout.getVec();
      unsigned minVec = inVec;
      if (outVec > 1)
        minVec = std::min(outVec, inVec);
      auto maxBitWidth =
          std::max<unsigned>(128, resElemTy.getIntOrFloatBitWidth());
      auto vecBitWidth = resElemTy.getIntOrFloatBitWidth() * minVec;
      auto bitWidth = std::min<unsigned>(maxBitWidth, vecBitWidth);
      auto byteWidth = bitWidth / 8;

      // If the load byte width is not eligible or the current compute
      // capability does not support async copy, then we do decompose
      if (triton::gpu::InsertSliceAsyncOp::getEligibleLoadByteWidth(
              computeCapability)
              .contains(byteWidth)) {
        return;
      }

      // load
      auto tmpTy =
          RankedTensorType::get(srcTy.getShape(), resElemTy, srcBlocked);
      auto loadOp = builder.create<triton::LoadOp>(
          insertSliceAsyncOp.getLoc(), tmpTy, insertSliceAsyncOp.getSrc(),
          insertSliceAsyncOp.getMask(), insertSliceAsyncOp.getOther(),
          // TODO(Chenggang): confirm `boundaryCheck` and `padding`
          /*boundaryCheck=*/nullptr, /*padding=*/nullptr,
          insertSliceAsyncOp.getCache(), insertSliceAsyncOp.getEvict(),
          insertSliceAsyncOp.getIsVolatile());
      addWSNamedAttrs(loadOp, insertSliceAsyncOp->getAttrs());

      // insert_slice
      auto axis = insertSliceAsyncOp.getAxis();
      auto intAttr = [&](int64_t v) { return builder.getI64IntegerAttr(v); };
      auto offsets = SmallVector<OpFoldResult>(dstTy.getRank(), intAttr(0));
      auto sizes = SmallVector<OpFoldResult>(dstTy.getRank(), intAttr(1));
      auto strides = SmallVector<OpFoldResult>(dstTy.getRank(), intAttr(1));
      offsets[axis] = insertSliceAsyncOp.getIndex();
      for (size_t i = 0; i < dstTy.getRank(); i++) {
        if (i != axis)
          sizes[i] = intAttr(dstTy.getShape()[i]);
      }
      auto insertSliceOp = builder.create<tensor::InsertSliceOp>(
          insertSliceAsyncOp.getLoc(), loadOp, insertSliceAsyncOp.getDst(),
          offsets, sizes, strides);
      addWSNamedAttrs(insertSliceOp, insertSliceAsyncOp->getAttrs());

      // Replace
      insertSliceAsyncOp.replaceAllUsesWith(insertSliceOp.getResult());
      insertSliceAsyncOp.erase();
      decomposed = true;
    });

    mod.walk([&](triton::gpu::AsyncCommitGroupOp asyncCommitGroupOp) -> void {
      if (!triton::gpu::AsyncCommitGroupOp::isSupported(computeCapability))
        asyncCommitGroupOp.erase();
    });

    mod.walk([&](triton::gpu::AsyncWaitOp asyncWaitOp) -> void {
      if (!triton::gpu::AsyncWaitOp::isSupported(computeCapability)) {
        // async wait is supported in Ampere and later
        asyncWaitOp.erase();
      } else if (decomposed) {
        // Wait for all previous async ops
        OpBuilder builder(asyncWaitOp);
        auto newWaitOp =
            builder.create<triton::gpu::AsyncWaitOp>(asyncWaitOp.getLoc(), 0);
        addWSNamedAttrs(newWaitOp, asyncWaitOp->getAttrs());
        asyncWaitOp.erase();
      }
    });
  }
};

} // anonymous namespace

namespace mlir {
namespace triton {

std::unique_ptr<OperationPass<ModuleOp>> createConvertTritonGPUToLLVMPass() {
  return std::make_unique<ConvertTritonGPUToLLVM>();
}
std::unique_ptr<OperationPass<ModuleOp>> createConvertTritonGPUToLLVMPass(
    int32_t computeCapability, Target target,
    mlir::triton::gpu::TMAMetadataTy *tmaMetadata) {
  return std::make_unique<ConvertTritonGPUToLLVM>(computeCapability, target,
                                                  tmaMetadata);
}

} // namespace triton
} // namespace mlir<|MERGE_RESOLUTION|>--- conflicted
+++ resolved
@@ -137,15 +137,9 @@
 /// information.
 struct FuncOpConversion : public FuncOpConversionBase {
   FuncOpConversion(LLVMTypeConverter &converter, int numWarps,
-<<<<<<< HEAD
-                   ModuleAllocation &allocation, triton::Target target,
-                   PatternBenefit benefit)
+                   triton::Target target, PatternBenefit benefit)
       : FuncOpConversionBase(converter, benefit), numWarps(numWarps),
-        allocation(allocation), target(target) {}
-=======
-                   PatternBenefit benefit)
-      : FuncOpConversionBase(converter, benefit), numWarps(numWarps) {}
->>>>>>> b0c50ebb
+        target(target) {}
 
   triton::FuncOp amendFuncOp(triton::FuncOp funcOp,
                              ConversionPatternRewriter &rewriter) const {
@@ -191,11 +185,10 @@
     }
 
     auto ctx = funcOp->getContext();
-<<<<<<< HEAD
     switch (target) {
     case Target::NVVM:
     case Target::ROCDL:
-      if (allocation.isRoot(funcOp))
+      if (LLVM::isKernel(funcOp))
         // Set an attribute to indicate this function is a kernel entry.
         newFuncOp->setAttr("nvvm.kernel",
                            rewriter.getIntegerAttr(type::u1Ty(ctx), 1));
@@ -210,7 +203,7 @@
       auto mod = funcOp->getParentOfType<ModuleOp>();
       int threadsPerWarp =
           triton::gpu::TritonGPUDialect::getThreadsPerWarp(mod);
-      if (allocation.isRoot(funcOp))
+      if (LLVM::isKernel(funcOp))
         attrs.append(GENX::GENXDialect::getKernelFuncAttrName(),
                      rewriter.getI32IntegerAttr(1));
       attrs.append(GENX::GENXDialect::getMaxWorkGroupSizeAttrName(),
@@ -220,15 +213,7 @@
       newFuncOp->setDialectAttrs(attrs);
       break;
     }
-    if (!allocation.isRoot(funcOp)) {
-=======
-
-    if (LLVM::isKernel(funcOp)) {
-      // Set an attribute to indicate this function is a kernel entry.
-      newFuncOp->setAttr("nvvm.kernel",
-                         rewriter.getIntegerAttr(type::u1Ty(ctx), 1));
-    } else {
->>>>>>> b0c50ebb
+    if (!LLVM::isKernel(funcOp)) {
       // The noinline attribute will be used by the LLVM codegen to prevent
       // inlining.
       // https://github.com/llvm/llvm-project/blob/main/mlir/lib/Dialect/LLVMIR/IR/LLVMInlining.cpp#L267
@@ -236,15 +221,6 @@
           ArrayAttr::get(ctx, rewriter.getStringAttr("noinline")));
       rewriter.eraseOp(amendedFuncOp);
     }
-<<<<<<< HEAD
-    // The call graph is updated by mapping the old function to the new one.
-    allocation.mapFuncOp(funcOp, newFuncOp);
-=======
-    // Set an attribute for maxntidx, it could be used in latter LLVM codegen
-    // for `nvvm.annotation` metadata.
-    newFuncOp->setAttr("nvvm.maxntid",
-                       rewriter.getDenseI32ArrayAttr(32 * numWarps));
->>>>>>> b0c50ebb
 
     // required by AxisInfoAnalysis
     rewriter.eraseOp(funcOp);
@@ -253,20 +229,16 @@
 
 private:
   int numWarps{0};
-<<<<<<< HEAD
-  ModuleAllocation &allocation;
   triton::Target target;
-=======
->>>>>>> b0c50ebb
 };
 
 // CallOpInterfaceLowering is adapted from
 // https://github.com/llvm/llvm-project/blob/fae656b2dd80246c3c6f01e9c77c49560368752c/mlir/lib/Conversion/FuncToLLVM/FuncToLLVM.cpp#L485
 struct CallOpConversion : public ConvertOpToLLVMPattern<triton::CallOp> {
   CallOpConversion(LLVMTypeConverter &converter, int numWarps,
-                   PatternBenefit benefit)
+                   PatternBenefit benefit, Target target)
       : ConvertOpToLLVMPattern<triton::CallOp>(converter, benefit),
-        numWarps(numWarps) {}
+        numWarps(numWarps), target(target) {}
 
   LogicalResult
   matchAndRewrite(triton::CallOp callOp,
@@ -294,24 +266,13 @@
     auto promotedOperands = this->getTypeConverter()->promoteOperands(
         callOp.getLoc(), /*opOperands=*/callOp->getOperands(),
         adaptor.getOperands(), rewriter);
-<<<<<<< HEAD
-    auto base = allocation.getFunctionSharedMemoryBase(caller);
-    if (!base)
-      base = rewriter.create<LLVM::UndefOp>(callOp.getLoc(), ptrTy);
-
-    auto *funcAllocation = allocation.getFuncData(caller);
-    auto bufferId = funcAllocation->getBufferId(callOp);
-    // function doesn't have a shared mem buffer
-    if (bufferId == (size_t)-1) {
-=======
     if (!caller->hasAttr("allocation.offset")) {
-      auto base = LLVM::getStackPointer(rewriter, caller);
->>>>>>> b0c50ebb
+      auto base = LLVM::getStackPointer(rewriter, caller, target);
       promotedOperands.push_back(base);
       return promotedOperands;
     }
     promotedOperands.push_back(
-        LLVM::getSharedMemoryBase(callOp->getLoc(), rewriter, callOp));
+        LLVM::getSharedMemoryBase(callOp->getLoc(), rewriter, callOp, target));
     return promotedOperands;
   }
 
@@ -356,6 +317,7 @@
   }
 
   int numWarps{0};
+  Target target;
 };
 
 class TritonLLVMConversionTarget : public ConversionTarget {
@@ -462,12 +424,7 @@
       TritonGPUToLLVMTypeConverter typeConverter(context, option);
       TritonLLVMFunctionConversionTarget funcTarget(*context, target);
       RewritePatternSet funcPatterns(context);
-<<<<<<< HEAD
-      funcPatterns.add<FuncOpConversion>(typeConverter, numWarps, allocation,
-                                         target,
-=======
-      funcPatterns.add<FuncOpConversion>(typeConverter, numWarps,
->>>>>>> b0c50ebb
+      funcPatterns.add<FuncOpConversion>(typeConverter, numWarps, target,
                                          /*benefit=*/1);
       mlir::cf::populateControlFlowToLLVMConversionPatterns(typeConverter,
                                                             funcPatterns);
@@ -479,11 +436,7 @@
     // initSharedMemory is run before the conversion of call and ret ops,
     // because the call op has to know the shared memory base address of each
     // function
-<<<<<<< HEAD
-    initSharedMemory(allocation, typeConverter, target);
-=======
-    initSharedMemory(typeConverter);
->>>>>>> b0c50ebb
+    initSharedMemory(typeConverter, target);
 
     // Convert call and ret ops
     {
@@ -491,7 +444,7 @@
       TritonGPUToLLVMTypeConverter typeConverter(context, option);
       TritonLLVMFunctionConversionTarget funcTarget(*context, target);
       RewritePatternSet funcPatterns(context);
-      funcPatterns.add<CallOpConversion>(typeConverter, numWarps, 1);
+      funcPatterns.add<CallOpConversion>(typeConverter, numWarps, 1, target);
       funcPatterns.add<ReturnOpConversion>(typeConverter, 1);
       if (failed(
               applyPartialConversion(mod, funcTarget, std::move(funcPatterns))))
@@ -525,41 +478,24 @@
 
     auto populatePatterns1 = [&](auto populateFunc) {
       populateFunc(typeConverter, patterns, numWarps, axisInfoAnalysis,
-<<<<<<< HEAD
-                   allocation, indexCacheInfo, target,
-=======
-                   indexCacheInfo,
->>>>>>> b0c50ebb
+                   indexCacheInfo, target,
                    /*benefit*/ 10);
     };
 
     auto populatePatterns2 = [&](auto populateFunc) {
-      populateFunc(typeConverter, patterns, numWarps, axisInfoAnalysis,
-<<<<<<< HEAD
-                   allocation, target, /*benefit*/ 10);
-=======
+      populateFunc(typeConverter, patterns, numWarps, axisInfoAnalysis, target,
                    /*benefit*/ 10);
->>>>>>> b0c50ebb
     };
 
     auto populatePatterns3 = [&](auto populateFunc) {
       populateFunc(typeConverter, patterns, numWarps, axisInfoAnalysis,
-<<<<<<< HEAD
-                   allocation, indexCacheInfo, tmaMetadata, &tensorPtrMap,
-                   target, /*benefit*/ 10);
-=======
-                   indexCacheInfo, tmaMetadata, &tensorPtrMap,
+                   indexCacheInfo, tmaMetadata, &tensorPtrMap, target,
                    /*benefit*/ 10);
->>>>>>> b0c50ebb
     };
 
     auto populatePatterns4 = [&](auto populateFunc) {
       populateFunc(typeConverter, patterns, numWarps, axisInfoAnalysis,
-<<<<<<< HEAD
-                   allocation, indexCacheInfo, computeCapability, target,
-=======
-                   indexCacheInfo, computeCapability,
->>>>>>> b0c50ebb
+                   indexCacheInfo, computeCapability, target,
                    /*benefit*/ 10);
     };
 
@@ -616,19 +552,13 @@
       indexCache;
   mlir::triton::gpu::TMAMetadataTy *tmaMetadata = nullptr;
 
-<<<<<<< HEAD
-  void initSharedMemory(ModuleAllocation &allocation,
-                        TritonGPUToLLVMTypeConverter &typeConverter,
+  void initSharedMemory(TritonGPUToLLVMTypeConverter &typeConverter,
                         Target target) {
-=======
-  void initSharedMemory(TritonGPUToLLVMTypeConverter &typeConverter) {
->>>>>>> b0c50ebb
     ModuleOp mod = getOperation();
     OpBuilder b(mod.getBodyRegion());
     auto ctx = mod.getContext();
     auto loc = mod.getLoc();
     auto elemTy = typeConverter.convertType(b.getIntegerType(8));
-<<<<<<< HEAD
     switch (target) {
     case Target::NVVM:
     case Target::ROCDL: {
@@ -640,54 +570,10 @@
           "global_smem", /*value=*/Attribute(), /*alignment=*/0,
           // Add ROCm support.
           static_cast<unsigned>(NVVM::NVVMMemorySpace::kSharedMemorySpace));
-      mod.walk([&](FunctionOpInterface funcOp) {
-        Value funcSmem;
-        b.setInsertionPointToStart(&funcOp.getFunctionBody().front());
-        if (allocation.isRoot(funcOp)) {
-          funcSmem = b.create<LLVM::AddressOfOp>(loc, global);
-        } else {
-          funcSmem = funcOp.getArgument(funcOp.getNumArguments() - 1);
-        }
-        auto ptrTy = LLVM::LLVMPointerType::get(
-            ctx, NVVM::NVVMMemorySpace::kSharedMemorySpace);
-        funcSmem = b.create<LLVM::BitcastOp>(loc, ptrTy, funcSmem);
-        allocation.setFunctionSharedMemoryValue(funcOp, funcSmem);
-      });
     } break;
     case Target::GENX: {
-      size_t sharedMemSize = allocation.getSharedMemorySize();
-      auto ptrTy =
-          LLVM::LLVMPointerType::get(ctx, GENX::GENXMemorySpace::kWorkgroup);
-      mod.walk([&](FunctionOpInterface funcOp) {
-        Value funcSmem;
-        b.setInsertionPointToStart(&funcOp.getFunctionBody().front());
-        if (allocation.isRoot(funcOp)) {
-          // Pass an additional pointer to the kernel pointing to dynamically
-          // allocated shared memory.
-          if (sharedMemSize) {
-            funcOp.insertArgument(funcOp.getNumArguments(), ptrTy, {},
-                                  funcOp.getLoc());
-            funcSmem = funcOp.getArgument(funcOp.getNumArguments() - 1);
-          }
-        } else
-          funcSmem = funcOp.getArgument(funcOp.getNumArguments() - 1);
-        allocation.setFunctionSharedMemoryValue(funcOp, funcSmem);
-      });
     } break;
     }
-    mod->setAttr("triton_gpu.shared",
-                 mlir::IntegerAttr::get(mlir::IntegerType::get(ctx, 32),
-                                        allocation.getSharedMemorySize()));
-=======
-    // Set array size 0 and external linkage indicates that we use dynamic
-    // shared allocation to allow a larger shared memory size for each kernel.
-    auto arrayTy = LLVM::LLVMArrayType::get(elemTy, 0);
-    auto global = b.create<LLVM::GlobalOp>(
-        loc, arrayTy, /*isConstant=*/false, LLVM::Linkage::External,
-        "global_smem", /*value=*/Attribute(), /*alignment=*/0,
-        // Add ROCm support.
-        static_cast<unsigned>(NVVM::NVVMMemorySpace::kSharedMemorySpace));
->>>>>>> b0c50ebb
   }
 
   void decomposeInsertSliceAsyncOp(ModuleOp mod) const {
