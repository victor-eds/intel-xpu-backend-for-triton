#include "mlir/Analysis/DataFlowFramework.h"
#include "mlir/Conversion/ArithToLLVM/ArithToLLVM.h"
#include "mlir/Conversion/ControlFlowToLLVM/ControlFlowToLLVM.h"
#include "mlir/Conversion/GPUToGENX/GPUToGENXPass.h"
#include "mlir/Conversion/GPUToNVVM/GPUToNVVMPass.h"
#include "mlir/Conversion/LLVMCommon/VectorPattern.h"
#include "mlir/Conversion/MathToLLVM/MathToLLVM.h"
#include "mlir/Conversion/SCFToControlFlow/SCFToControlFlow.h"
#include "mlir/Dialect/Index/IR/IndexDialect.h"
#include "mlir/Dialect/Index/IR/IndexOps.h"
#include "mlir/Dialect/LLVMIR/GENXDialect.h"
#include "mlir/Dialect/LLVMIR/LLVMDialect.h"
#include "mlir/Dialect/LLVMIR/NVVMDialect.h"
#include "mlir/Pass/Pass.h"
#include "mlir/Transforms/GreedyPatternRewriteDriver.h"
#include "triton/Analysis/Allocation.h"
#include "triton/Analysis/AxisInfo.h"
#include "triton/Analysis/Membar.h"
#include "triton/Conversion/TritonGPUToLLVM/Passes.h"
#include "triton/Dialect/NVGPU/IR/Dialect.h"
#include "triton/Dialect/Triton/IR/Dialect.h"
#include "triton/Dialect/TritonGPU/IR/Dialect.h"
#include "triton/Dialect/TritonNvidiaGPU/IR/Dialect.h"
#include "triton/Tools/Sys/GetPlatform.hpp"

#include "PatternTritonGPUOpToLLVM.h"

#include "mlir/Dialect/ControlFlow/IR/ControlFlowOps.h"

namespace mlir {
namespace triton {
#define GEN_PASS_DEF_CONVERTTRITONGPUTOLLVM
#include "triton/Conversion/TritonGPUToLLVM/Passes.h.inc"
} // namespace triton
} // namespace mlir

using namespace mlir;
using namespace mlir::triton;
namespace ttng = mlir::triton::nvidia_gpu;

namespace {

// pass ws related named attrs.
static void addWSNamedAttrs(Operation *op,
                            ArrayRef<mlir::NamedAttribute> attrs) {
  for (const NamedAttribute attr : attrs)
    if (attr.getName() == "async_agent" || attr.getName() == "agent.mutex_role")
      op->setAttr(attr.getName(), attr.getValue());
}

class TritonLLVMFunctionConversionTarget : public ConversionTarget {
public:
  explicit TritonLLVMFunctionConversionTarget(MLIRContext &ctx, Target target)
      : ConversionTarget(ctx) {
    addLegalDialect<index::IndexDialect>();
    addLegalDialect<LLVM::LLVMDialect>();
    switch (target) {
    case Target::NVVM:
      addLegalDialect<NVVM::NVVMDialect>();
      break;
    case Target::GENX:
      addLegalDialect<GENX::GENXDialect>();
      break;
    }
    addLegalOp<mlir::UnrealizedConversionCastOp>();
  }
};

class FoldSplatMaskInInsertAsync : public mlir::RewritePattern {

public:
  FoldSplatMaskInInsertAsync(mlir::MLIRContext *context)
      : mlir::RewritePattern(
            triton::nvidia_gpu::InsertSliceTMAOp::getOperationName(), 1,
            context) {}

  LogicalResult
  matchAndRewrite(mlir::Operation *op,
                  mlir::PatternRewriter &rewriter) const override {
    auto insertOp = cast<triton::nvidia_gpu::InsertSliceTMAOp>(op);
    if (!insertOp.getMask())
      return failure();
    auto splatOp = insertOp.getMask().getDefiningOp<triton::SplatOp>();
    if (!splatOp)
      return failure();
    rewriter.updateRootInPlace(insertOp, [&]() {
      insertOp.getMaskMutable().assign(splatOp->getOperand(0));
    });
    return mlir::success();
  }
};

struct ReturnOpConversion : public ConvertOpToLLVMPattern<triton::ReturnOp> {
  using ConvertOpToLLVMPattern<triton::ReturnOp>::ConvertOpToLLVMPattern;

  LogicalResult
  matchAndRewrite(triton::ReturnOp op, OpAdaptor adaptor,
                  ConversionPatternRewriter &rewriter) const override {
    auto funcOp = op->getParentOfType<LLVM::LLVMFuncOp>();
    if (funcOp->hasAttr("nvvm.kernel")) {
      // A GPU kernel
      if (op.getNumOperands() > 0) {
        return rewriter.notifyMatchFailure(
            op, "Kernel functions do not support return with operands");
      }
      rewriter.replaceOpWithNewOp<LLVM::ReturnOp>(op, TypeRange(), ValueRange(),
                                                  op->getAttrs());
    } else {
      // A device function
      LLVM::ReturnOp newOp;
      if (adaptor.getOperands().size() < 2) {
        // Single or no return value.
        newOp =
            rewriter.create<LLVM::ReturnOp>(op.getLoc(), adaptor.getOperands());
      } else {
        // Pack the results into a struct.
        auto packedResultsTy = this->getTypeConverter()->packFunctionResults(
            funcOp.getResultTypes());
        Value packedResults =
            rewriter.create<LLVM::UndefOp>(op.getLoc(), packedResultsTy);
        auto loc = op.getLoc();
        for (auto it : llvm::enumerate(adaptor.getOperands())) {
          packedResults = insert_val(packedResultsTy, packedResults, it.value(),
                                     it.index());
        }
        newOp = rewriter.create<LLVM::ReturnOp>(op.getLoc(), packedResults);
      }
      newOp->setAttrs(op->getAttrs());
      rewriter.replaceOp(op, newOp->getResults());
    }
    return success();
  }
};

/// FuncOp legalization pattern that converts MemRef arguments to pointers to
/// MemRef descriptors (LLVM struct data types) containing all the MemRef type
/// information.
struct FuncOpConversion : public FuncOpConversionBase {
  FuncOpConversion(LLVMTypeConverter &converter, int numWarps,
                   ModuleAllocation &allocation, triton::Target target,
                   PatternBenefit benefit)
      : FuncOpConversionBase(converter, benefit), numWarps(numWarps),
        allocation(allocation), target(target) {}

  triton::FuncOp amendFuncOp(triton::FuncOp funcOp,
                             ConversionPatternRewriter &rewriter) const {
    // Push back a variable that indicates the current stack pointer of shared
    // memory to the function arguments.
    auto loc = funcOp.getLoc();
    auto ctx = funcOp->getContext();
    auto ptrTy = LLVM::LLVMPointerType::get(rewriter.getContext(), 3);
    // 1. Modify the function type to add the new argument.
    auto funcTy = funcOp.getFunctionType();
    auto amendedInputTy = llvm::to_vector<4>(funcTy.getInputs());
    amendedInputTy.push_back(ptrTy);
    auto amendedFuncTy = FunctionType::get(funcTy.getContext(), amendedInputTy,
                                           funcTy.getResults());
    // 2. Modify the argument attributes to add the new argument.
    SmallVector<NamedAttribute> amendedAttrs;
    filterFuncAttributes(funcOp, /*filterArgAttrs=*/true, amendedAttrs);
    auto amendedArgAttrs = llvm::to_vector<4>(funcOp.getAllArgAttrs());
    amendedArgAttrs.emplace_back(DictionaryAttr::get(ctx));
    amendedAttrs.push_back(rewriter.getNamedAttr(
        funcOp.getArgAttrsAttrName(), rewriter.getArrayAttr(amendedArgAttrs)));
    // 3. Add a new argument to the region
    auto amendedFuncOp = rewriter.create<triton::FuncOp>(
        funcOp.getLoc(), funcOp.getName(), amendedFuncTy, amendedAttrs);
    auto &region = funcOp.getBody();
    region.addArgument(ptrTy, loc);
    rewriter.inlineRegionBefore(region, amendedFuncOp.getBody(),
                                amendedFuncOp.end());
    return amendedFuncOp;
  }

  LogicalResult
  matchAndRewrite(triton::FuncOp funcOp, OpAdaptor adaptor,
                  ConversionPatternRewriter &rewriter) const override {
    // Prevent LLVM's inliner to inline this function
    auto amendedFuncOp = funcOp;
    if (!allocation.isRoot(funcOp))
      amendedFuncOp = amendFuncOp(funcOp, rewriter);

    // Collect TMA information.
    unsigned numTMALoad = 0;
    funcOp.walk(
        [&numTMALoad](triton::nvidia_gpu::InsertSliceTMAOp insertSliceOp) {
          numTMALoad++;
        });
    unsigned numTMAStore = 0;
    funcOp.walk(
        [&numTMAStore](triton::nvidia_gpu::StoreAsyncTMAOp storeAsyncOp) {
          numTMAStore++;
        });
    unsigned numTMA = numTMALoad + numTMAStore;

    auto newFuncOp = convertFuncOpToLLVMFuncOp(amendedFuncOp, rewriter);
    if (!newFuncOp) {
      return failure();
    }

    auto ctx = funcOp->getContext();
    switch (target) {
    case Target::NVVM:
    case Target::ROCDL:
      if (allocation.isRoot(funcOp))
        // Set an attribute to indicate this function is a kernel entry.
        newFuncOp->setAttr("nvvm.kernel",
                           rewriter.getIntegerAttr(type::u1Ty(ctx), 1));

      // Set an attribute for maxntidx, it could be used in latter LLVM codegen
      // for `nvvm.annotation` metadata.
      newFuncOp->setAttr("nvvm.maxntid",
                         rewriter.getDenseI32ArrayAttr(32 * numWarps));
      break;
    case Target::GENX:
      NamedAttrList attrs;
      auto mod = funcOp->getParentOfType<ModuleOp>();
      int threadsPerWarp =
          triton::gpu::TritonGPUDialect::getThreadsPerWarp(mod);
      if (allocation.isRoot(funcOp))
        attrs.append(GENX::GENXDialect::getKernelFuncAttrName(),
                     rewriter.getI32IntegerAttr(1));
      attrs.append(GENX::GENXDialect::getMaxWorkGroupSizeAttrName(),
                   rewriter.getI32ArrayAttr({threadsPerWarp * numWarps, 1, 1}));
      attrs.append(GENX::GENXDialect::getReqdSubGroupSizeAttrName(),
                   rewriter.getI32ArrayAttr(threadsPerWarp));
      newFuncOp->setDialectAttrs(attrs);
      break;
    }
    if (!allocation.isRoot(funcOp)) {
      // The noinline attribute will be used by the LLVM codegen to prevent
      // inlining.
      // https://github.com/llvm/llvm-project/blob/main/mlir/lib/Dialect/LLVMIR/IR/LLVMInlining.cpp#L267
      newFuncOp.setPassthroughAttr(
          ArrayAttr::get(ctx, rewriter.getStringAttr("noinline")));
      rewriter.eraseOp(amendedFuncOp);
    }
    // The call graph is updated by mapping the old function to the new one.
    allocation.mapFuncOp(funcOp, newFuncOp);

    // Append arguments to receive TMADesc in global memory in the runtime
    auto ptrTy = LLVM::LLVMPointerType::get(rewriter.getContext(), 1);
    auto numArgs = newFuncOp.getBody().front().getNumArguments();
    auto funcTy = newFuncOp.getFunctionType().cast<LLVM::LLVMFunctionType>();
    SmallVector<Type> newInputsTy(funcTy.getParams().begin(),
                                  funcTy.getParams().end());
    for (unsigned i = 0; i < numTMA; ++i) {
      newFuncOp.getBody().front().addArgument(ptrTy, funcOp.getLoc());
      newInputsTy.push_back(ptrTy);
    }
    newFuncOp.setType(
        LLVM::LLVMFunctionType::get(funcTy.getReturnType(), newInputsTy));
    // required by AxisInfoAnalysis
    for (unsigned i = 0; i < numTMA; ++i) {
      newFuncOp.setArgAttr(numArgs + i, "tt.divisibility",
                           rewriter.getIntegerAttr(i32_ty, 1));
    }

    newFuncOp->setAttr(kAttrNumTMALoadDescsName,
                       rewriter.getIntegerAttr(i32_ty, numTMALoad));
    newFuncOp->setAttr(kAttrNumTMAStoreDescsName,
                       rewriter.getIntegerAttr(i32_ty, numTMAStore));

    rewriter.eraseOp(funcOp);
    return success();
  }

private:
  int numWarps{0};
  ModuleAllocation &allocation;
  triton::Target target;
};

// CallOpInterfaceLowering is adapted from
// https://github.com/llvm/llvm-project/blob/fae656b2dd80246c3c6f01e9c77c49560368752c/mlir/lib/Conversion/FuncToLLVM/FuncToLLVM.cpp#L485
struct CallOpConversion : public ConvertOpToLLVMPattern<triton::CallOp> {
  CallOpConversion(LLVMTypeConverter &converter, int numWarps,
                   ModuleAllocation &allocation, PatternBenefit benefit)
      : ConvertOpToLLVMPattern<triton::CallOp>(converter, benefit),
        numWarps(numWarps), allocation(allocation) {}

  LogicalResult
  matchAndRewrite(triton::CallOp callOp,
                  typename triton::CallOp::Adaptor adaptor,
                  ConversionPatternRewriter &rewriter) const override {
    auto promotedOperands = promoteOperands(callOp, adaptor, rewriter);
    auto newCallOp =
        convertCallOpToLLVMCallOp(callOp, promotedOperands, rewriter);
    if (!newCallOp)
      return failure();
    allocation.mapCallOp(callOp, newCallOp);
    auto results = getCallOpResults(callOp, newCallOp, rewriter);
    rewriter.replaceOp(callOp, results);
    return success();
  }

private:
  SmallVector<Value, 4>
  promoteOperands(triton::CallOp callOp,
                  typename triton::CallOp::Adaptor adaptor,
                  ConversionPatternRewriter &rewriter) const {
    // Get the last argument of the caller, which is the current stack pointer
    // of shared memory and append it to the operands of the callOp.
    auto loc = callOp.getLoc();
    auto caller = callOp->getParentOfType<FunctionOpInterface>();
    auto ptrTy = LLVM::LLVMPointerType::get(rewriter.getContext(),
                                            NVVM::kSharedMemorySpace);
    auto promotedOperands = this->getTypeConverter()->promoteOperands(
        callOp.getLoc(), /*opOperands=*/callOp->getOperands(),
        adaptor.getOperands(), rewriter);
    auto base = allocation.getFunctionSharedMemoryBase(caller);
    if (!base)
      base = rewriter.create<LLVM::UndefOp>(callOp.getLoc(), ptrTy);

    auto *funcAllocation = allocation.getFuncData(caller);
    auto bufferId = funcAllocation->getBufferId(callOp);
    // function doesn't have a shared mem buffer
    if (bufferId == (size_t)-1) {
      promotedOperands.push_back(base);
      return promotedOperands;
    }
    // function has a shared mem buffer
    auto offset = funcAllocation->getOffset(bufferId);
    auto offsetValue =
        gep(ptrTy, this->getTypeConverter()->convertType(rewriter.getI8Type()),
            base, i32_val(offset));
    promotedOperands.push_back(offsetValue);
    return promotedOperands;
  }

  LLVM::CallOp
  convertCallOpToLLVMCallOp(triton::CallOp callOp,
                            ArrayRef<Value> promotedOperands,
                            ConversionPatternRewriter &rewriter) const {
    // Pack the result types into a struct.
    Type packedResult = nullptr;
    unsigned numResults = callOp.getNumResults();
    auto resultTypes = llvm::to_vector<4>(callOp.getResultTypes());

    if (numResults != 0) {
      if (!(packedResult =
                this->getTypeConverter()->packFunctionResults(resultTypes)))
        return nullptr;
    }
    auto newCallOp = rewriter.create<LLVM::CallOp>(
        callOp.getLoc(), packedResult ? TypeRange(packedResult) : TypeRange(),
        promotedOperands, callOp->getAttrs());
    return newCallOp;
  }

  SmallVector<Value>
  getCallOpResults(triton::CallOp callOp, LLVM::CallOp newCallOp,
                   ConversionPatternRewriter &rewriter) const {
    auto numResults = callOp.getNumResults();
    SmallVector<Value> results;
    if (numResults < 2) {
      // If < 2 results, packing did not do anything and we can just return.
      results.append(newCallOp.result_begin(), newCallOp.result_end());
    } else {
      // Otherwise, it had been converted to an operation producing a structure.
      // Extract individual results from the structure and return them as list.
      results.reserve(numResults);
      for (unsigned i = 0; i < numResults; ++i) {
        results.push_back(rewriter.create<LLVM::ExtractValueOp>(
            callOp.getLoc(), newCallOp->getResult(0), i));
      }
    }
    return results;
  }

  int numWarps{0};
  ModuleAllocation &allocation;
};

class TritonLLVMConversionTarget : public ConversionTarget {
public:
  explicit TritonLLVMConversionTarget(MLIRContext &ctx, Target target)
      : ConversionTarget(ctx) {
    addLegalDialect<LLVM::LLVMDialect>();
    switch (target) {
    case Target::NVVM:
      addLegalDialect<NVVM::NVVMDialect>();
      addLegalDialect<mlir::triton::nvgpu::NVGPUDialect>();
      break;
    case Target::GENX:
      addLegalDialect<GENX::GENXDialect>();
      break;
    }
    addIllegalDialect<triton::TritonDialect>();
    addIllegalDialect<triton::gpu::TritonGPUDialect>();
    addIllegalDialect<triton::nvidia_gpu::TritonNvidiaGPUDialect>();
    addIllegalDialect<mlir::gpu::GPUDialect>();
    addLegalOp<mlir::UnrealizedConversionCastOp>();
  }
};

struct ConvertTritonGPUToLLVM
    : public triton::impl::ConvertTritonGPUToLLVMBase<ConvertTritonGPUToLLVM> {
  using ConvertTritonGPUToLLVMBase<
      ConvertTritonGPUToLLVM>::ConvertTritonGPUToLLVMBase;

  void getDependentDialects(DialectRegistry &registry) const override {
    registry.insert<triton::nvgpu::NVGPUDialect, LLVM::LLVMDialect,
                    NVVM::NVVMDialect, GENX::GENXDialect>();
  }

  ConvertTritonGPUToLLVM(int32_t computeCapability, Target target,
                         mlir::triton::gpu::TMAMetadataTy *tmaMetadata)
      : ConvertTritonGPUToLLVMBase({computeCapability, target}),
        tmaMetadata(tmaMetadata) {}

  void runOnOperation() override {
    MLIRContext *context = &getContext();
    ModuleOp mod = getOperation();
    mlir::LowerToLLVMOptions option(context);
    option.overrideIndexBitwidth(32);
    TritonGPUToLLVMTypeConverter typeConverter(context, option);
    TritonLLVMConversionTarget convTarget(*context, target);
    int numWarps = triton::gpu::TritonGPUDialect::getNumWarps(mod);
    int numCTAs = triton::gpu::TritonGPUDialect::getNumCTAs(mod);
    int threadsPerWarp = triton::gpu::TritonGPUDialect::getThreadsPerWarp(mod);

    // Hack: WSMaterialization may have changed the effective number of warps,
    // in a way that isn't reflected in triton_gpu.num-warps.  If so, we have to
    // respect that here.
    if (Attribute attr = mod->getAttr("triton_gpu.num-warp-groups-per-cta")) {
      numWarps *= attr.cast<IntegerAttr>().getInt();
    }

<<<<<<< HEAD
    // Preprocess
    decomposeFp8e4b15Convert(mod);
    decomposeSplatToSharedLayout(mod, numWarps, threadsPerWarp, numCTAs);
    decomposeMmaToDotOperand(mod, numWarps, threadsPerWarp, numCTAs);
    decomposeBlockedToDotOperand(mod);
    decomposeInsertSliceAsyncOp(mod);

=======
>>>>>>> f3d87b9b
    // Allocate shared memory and set barrier
    ModuleAllocation allocation(mod);
    ModuleMembarAnalysis membarPass(&allocation);
    membarPass.run();

    /* Get tensorPtrMap before conversion */
    TensorPtrMapT tensorPtrMap;
    mod.walk(
        [&tensorPtrMap](mlir::triton::nvidia_gpu::InsertSliceTMAOp insertOp) {
          auto src = insertOp.getSrc();
          auto ptrTy = src.getType().dyn_cast<triton::PointerType>();
          if (ptrTy && ptrTy.getPointeeType().isa<RankedTensorType>()) {
            auto makeTensorPtrOp = getMakeTensorPtrOp(insertOp.getSrc());
            tensorPtrMap[insertOp.getOperation()] = makeTensorPtrOp;
          }
        });

    mod.walk(
        [&tensorPtrMap](mlir::triton::nvidia_gpu::StoreAsyncTMAOp storeOp) {
          auto dst = storeOp.getDst();
          auto ptrTy = dst.getType().dyn_cast<triton::PointerType>();
          if (ptrTy && ptrTy.getPointeeType().isa<RankedTensorType>()) {
            auto makeTensorPtrOp = getMakeTensorPtrOp(storeOp.getDst());
            tensorPtrMap[storeOp.getOperation()] = makeTensorPtrOp;
          }
        });

    // Hack: cleanup
    {
      RewritePatternSet patterns(context);
      patterns.add<FoldSplatMaskInInsertAsync>(context);
      SmallVector<Operation *> insertSlices;
      mod.walk([&insertSlices](triton::nvidia_gpu::InsertSliceTMAOp op) {
        insertSlices.push_back(op);
      });
      if (applyOpPatternsAndFold(insertSlices, std::move(patterns)).failed())
        signalPassFailure();
    }

    // Lower functions
    {
      mlir::LowerToLLVMOptions option(context);
      TritonGPUToLLVMTypeConverter typeConverter(context, option);
      TritonLLVMFunctionConversionTarget funcTarget(*context, target);
      RewritePatternSet funcPatterns(context);
      funcPatterns.add<FuncOpConversion>(typeConverter, numWarps, allocation,
                                         target,
                                         /*benefit=*/1);
      mlir::cf::populateControlFlowToLLVMConversionPatterns(typeConverter,
                                                            funcPatterns);
      if (failed(
              applyPartialConversion(mod, funcTarget, std::move(funcPatterns))))
        return signalPassFailure();
    }

    // initSharedMemory is run before the conversion of call and ret ops,
    // because the call op has to know the shared memory base address of each
    // function
    initSharedMemory(allocation, typeConverter, target);

    // Convert call and ret ops
    {
      mlir::LowerToLLVMOptions option(context);
      TritonGPUToLLVMTypeConverter typeConverter(context, option);
      TritonLLVMFunctionConversionTarget funcTarget(*context, target);
      RewritePatternSet funcPatterns(context);
      funcPatterns.add<CallOpConversion>(typeConverter, numWarps, allocation,
                                         /*benefit=*/1);
      funcPatterns.add<ReturnOpConversion>(typeConverter, /*benefit=*/1);
      if (failed(
              applyPartialConversion(mod, funcTarget, std::move(funcPatterns))))
        return signalPassFailure();
    }

    ModuleAxisInfoAnalysis axisInfoAnalysis(mod);

    // Emit logics to get threadId/blockIds/linearized clusterCTAId etc. and
    // cache the values. The reason to do it here is that cluster_ctaid is
    // currently implemented via inline asm, and thus cannot be CSEed.
    // clusterCTAId will be emitted only when numCTAs is larger than 1, and
    // other values will be DCEed if not used hereafter.
    bool isWarpSpecialization =
        ttng::TritonNvidiaGPUDialect::getWSSupportedAttr(mod);
    OpBuilder::InsertPoint indexInsertPoint;
    ConvertTritonGPUOpToLLVMPatternBase::IndexCacheInfo indexCacheInfo{
        &baseIndexCache, &indexCache, &indexInsertPoint};
    // TODO: enable index cache if there are multiple functions
    if (axisInfoAnalysis.getNumFunctions() > 1) {
      indexCacheInfo = {nullptr, nullptr, nullptr};
    }

    // tmaMetadata is absent in a triton-opt unit test, in this case, create a
    // local one and dump it after this pass is done.
    mlir::triton::gpu::TMAMetadataTy tmaMetaDataDebug;
    if (tmaMetadata == nullptr)
      tmaMetadata = &tmaMetaDataDebug;

    RewritePatternSet patterns(context);

    auto populatePatterns1 = [&](auto populateFunc) {
      populateFunc(typeConverter, patterns, numWarps, axisInfoAnalysis,
                   allocation, indexCacheInfo, target,
                   /*benefit*/ 10);
    };

    auto populatePatterns2 = [&](auto populateFunc) {
      populateFunc(typeConverter, patterns, numWarps, axisInfoAnalysis,
                   allocation, target, /*benefit*/ 10);
    };

    auto populatePatterns3 = [&](auto populateFunc) {
      populateFunc(typeConverter, patterns, numWarps, axisInfoAnalysis,
                   allocation, indexCacheInfo, tmaMetadata, &tensorPtrMap,
                   target, /*benefit*/ 10);
    };

    auto populatePatterns4 = [&](auto populateFunc) {
      populateFunc(typeConverter, patterns, numWarps, axisInfoAnalysis,
                   allocation, indexCacheInfo, computeCapability, target,
                   /*benefit*/ 10);
    };

    populatePatterns1(populateTritonGPUToLLVMPatterns);
    populatePatterns1(populateConvertLayoutOpToLLVMPatterns);
    populatePatterns2(populateDotOpToLLVMPatterns);
    populatePatterns4(populateElementwiseOpToLLVMPatterns);
    populatePatterns3(populateLoadStoreOpToLLVMPatterns);
    populatePatterns4(populateReduceOpToLLVMPatterns);
    populatePatterns1(populateScanOpToLLVMPatterns);
    populatePatterns2(populateViewOpToLLVMPatterns);
    populatePatterns2(populateBarrierOpToLLVMPatterns);
    populatePatterns2(populateTensorPtrOpsToLLVMPatterns);
    populatePatterns2(populateClusterOpsToLLVMPatterns);
    populatePatterns2(populateRegReallocOpToLLVMPatterns);
    populatePatterns1(populateHistogramOpToLLVMPatterns);

    // TODO(thomas): this should probably be done in a separate step to not
    // interfere with our own lowering of arith ops. Add arith/math's patterns
    // to help convert scalar expression to LLVM.
    mlir::arith::populateArithToLLVMConversionPatterns(typeConverter, patterns);
    mlir::populateMathToLLVMConversionPatterns(typeConverter, patterns);

    // Native lowering patterns
    switch (target) {
    case Target::NVVM:
      mlir::populateGpuToNVVMConversionPatterns(typeConverter, patterns);
      break;
    case Target::GENX:
      mlir::populateGpuToGENXConversionPatterns(typeConverter, patterns);
      break;
    }

    mlir::cf::populateControlFlowToLLVMConversionPatterns(typeConverter,
                                                          patterns);
    if (failed(applyPartialConversion(mod, convTarget, std::move(patterns))))
      return signalPassFailure();

    // Fold CTAId when there is only 1 CTA.
    if (numCTAs == 1) {
      mod.walk([](triton::nvgpu::ClusterCTAIdOp id) {
        OpBuilder b(id);
        Value zero = LLVM::createConstantI32(id->getLoc(), b, 0);
        id.replaceAllUsesWith(zero);
      });
    }
  }

private:
  DenseMap<IndexCacheKeyT, SmallVector<Value>, CacheKeyDenseMapInfo>
      baseIndexCache;
  DenseMap<IndexCacheKeyT, SmallVector<SmallVector<Value>>,
           CacheKeyDenseMapInfo>
      indexCache;
  mlir::triton::gpu::TMAMetadataTy *tmaMetadata = nullptr;

  void initSharedMemory(ModuleAllocation &allocation,
                        TritonGPUToLLVMTypeConverter &typeConverter,
                        Target target) {
    ModuleOp mod = getOperation();
    OpBuilder b(mod.getBodyRegion());
    auto ctx = mod.getContext();
    auto loc = mod.getLoc();
    auto elemTy = typeConverter.convertType(b.getIntegerType(8));
    switch (target) {
    case Target::NVVM:
    case Target::ROCDL: {
      // Set array size 0 and external linkage indicates that we use dynamic
      // shared allocation to allow a larger shared memory size for each kernel.
      auto arrayTy = LLVM::LLVMArrayType::get(elemTy, 0);
      auto global = b.create<LLVM::GlobalOp>(
          loc, arrayTy, /*isConstant=*/false, LLVM::Linkage::External,
          "global_smem", /*value=*/Attribute(), /*alignment=*/0,
          // Add ROCm support.
          static_cast<unsigned>(NVVM::NVVMMemorySpace::kSharedMemorySpace));
      mod.walk([&](FunctionOpInterface funcOp) {
        Value funcSmem;
        b.setInsertionPointToStart(&funcOp.getFunctionBody().front());
        if (allocation.isRoot(funcOp)) {
          funcSmem = b.create<LLVM::AddressOfOp>(loc, global);
        } else {
          funcSmem = funcOp.getArgument(funcOp.getNumArguments() - 1);
        }
        auto ptrTy = LLVM::LLVMPointerType::get(
            ctx, NVVM::NVVMMemorySpace::kSharedMemorySpace);
        funcSmem = b.create<LLVM::BitcastOp>(loc, ptrTy, funcSmem);
        allocation.setFunctionSharedMemoryValue(funcOp, funcSmem);
      });
    } break;
    case Target::GENX: {
      size_t sharedMemSize = allocation.getSharedMemorySize();
      auto ptrTy =
          LLVM::LLVMPointerType::get(ctx, GENX::GENXMemorySpace::kWorkgroup);
      mod.walk([&](FunctionOpInterface funcOp) {
        Value funcSmem;
        b.setInsertionPointToStart(&funcOp.getFunctionBody().front());
        if (allocation.isRoot(funcOp)) {
          // Pass an additional pointer to the kernel pointing to dynamically
          // allocated shared memory.
          if (sharedMemSize) {
            funcOp.insertArgument(funcOp.getNumArguments(), ptrTy, {},
                                  funcOp.getLoc());
            funcSmem = funcOp.getArgument(funcOp.getNumArguments() - 1);
          }
        } else
          funcSmem = funcOp.getArgument(funcOp.getNumArguments() - 1);
        allocation.setFunctionSharedMemoryValue(funcOp, funcSmem);
      });
    } break;
    }
    mod->setAttr("triton_gpu.shared",
                 mlir::IntegerAttr::get(mlir::IntegerType::get(ctx, 32),
                                        allocation.getSharedMemorySize()));
  }

<<<<<<< HEAD
  void decomposeFp8e4b15Convert(ModuleOp mod) const {
    mod.walk([&](triton::gpu::ConvertLayoutOp cvtOp) -> void {
      OpBuilder builder(cvtOp);
      if (!getElementTypeOrSelf(cvtOp)
               .isa<mlir::Float8E4M3B11FNUZType, mlir::Float8E4M3FNType>())
        return;
      auto shape = cvtOp.getType().cast<RankedTensorType>().getShape();
      auto argEncoding =
          cvtOp.getOperand().getType().cast<RankedTensorType>().getEncoding();
      auto cvtEncoding = cvtOp.getType().cast<RankedTensorType>().getEncoding();
      if (argEncoding.isa<triton::gpu::DotOperandEncodingAttr>() ||
          cvtEncoding.isa<triton::gpu::DotOperandEncodingAttr>())
        return;
      auto F16Ty = builder.getF16Type();

      auto newArgType = RankedTensorType::get(shape, F16Ty, argEncoding);
      auto newCvtType = RankedTensorType::get(shape, F16Ty, cvtEncoding);
      auto newArg = builder.create<mlir::triton::FpToFpOp>(
          cvtOp.getLoc(), newArgType, cvtOp.getOperand());
      addWSNamedAttrs(newArg, cvtOp->getAttrs());
      auto newCvt = builder.create<mlir::triton::gpu::ConvertLayoutOp>(
          cvtOp.getLoc(), newCvtType, newArg);
      addWSNamedAttrs(newCvt, cvtOp->getAttrs());
      auto newRet = builder.create<mlir::triton::FpToFpOp>(
          cvtOp.getLoc(), cvtOp.getType(), newCvt.getResult());
      newRet.setRounding(
          triton::RoundingMode::RTNE); // Downcast requires rounding mode
      addWSNamedAttrs(newRet, cvtOp->getAttrs());
      cvtOp.replaceAllUsesWith(newRet.getResult());
      cvtOp.erase();
    });
  }

  void decomposeSplatToSharedLayout(ModuleOp mod, int numWarps,
                                    int threadsPerWarp, int numCTAs) const {
    // Replace `splat -> shared` with `splat -> blocked -> shared`.
    mod.walk([&](triton::SplatOp splatOp) -> void {
      auto dstType = splatOp.getType().cast<RankedTensorType>();
      auto shared =
          dstType.getEncoding().dyn_cast<triton::gpu::SharedEncodingAttr>();
      if (shared) {
        OpBuilder builder(splatOp);
        SmallVector<unsigned, 4> sizePerThread(dstType.getRank(), 1);
        auto newType = RankedTensorType::get(
            dstType.getShape(), dstType.getElementType(),
            triton::gpu::BlockedEncodingAttr::get(
                mod.getContext(), dstType.getShape(), sizePerThread,
                getOrder(shared), numWarps, threadsPerWarp, numCTAs));
        auto newSplat = builder.create<triton::SplatOp>(
            splatOp.getLoc(), newType, splatOp.getOperand());
        auto newConvert = builder.create<triton::gpu::ConvertLayoutOp>(
            splatOp.getLoc(), dstType, newSplat.getResult());
        splatOp.replaceAllUsesWith(newConvert.getResult());
        splatOp.erase();
      }
    });
  }

  void decomposeMmaToDotOperand(ModuleOp mod, int numWarps, int threadsPerWarp,
                                int numCTAs) const {
    // Replace `mma -> dot_op` with `mma -> blocked -> dot_op`
    // unless certain conditions are met
    mod.walk([&](triton::gpu::ConvertLayoutOp cvtOp) -> void {
      OpBuilder builder(cvtOp);
      auto srcType = cvtOp.getOperand().getType().cast<RankedTensorType>();
      auto dstType = cvtOp.getType().cast<RankedTensorType>();
      auto srcMma =
          srcType.getEncoding().dyn_cast<triton::gpu::NvidiaMmaEncodingAttr>();
      auto dstDotOp =
          dstType.getEncoding().dyn_cast<triton::gpu::DotOperandEncodingAttr>();
      if (srcMma && dstDotOp && !isMmaToDotShortcut(srcType, dstType)) {
        auto tmpType = RankedTensorType::get(
            dstType.getShape(), dstType.getElementType(),
            triton::gpu::BlockedEncodingAttr::get(
                mod.getContext(), srcType.getShape(), getSizePerThread(srcMma),
                getOrder(srcMma), numWarps, threadsPerWarp, numCTAs));
        auto tmp = builder.create<triton::gpu::ConvertLayoutOp>(
            cvtOp.getLoc(), tmpType, cvtOp.getOperand());
        addWSNamedAttrs(tmp, cvtOp->getAttrs());
        auto newConvert = builder.create<triton::gpu::ConvertLayoutOp>(
            cvtOp.getLoc(), dstType, tmp);
        addWSNamedAttrs(newConvert, cvtOp->getAttrs());
        cvtOp.replaceAllUsesWith(newConvert.getResult());
        cvtOp.erase();
      }
    });
  }

  void decomposeBlockedToDotOperand(ModuleOp mod) const {
    // Replace `blocked -> dot_op` with `blocked -> shared -> dot_op`
    // because the codegen doesn't handle `blocked -> dot_op` directly
    mod.walk([&](triton::gpu::ConvertLayoutOp cvtOp) -> void {
      OpBuilder builder(cvtOp);
      auto srcType = cvtOp.getOperand().getType().cast<RankedTensorType>();
      auto dstType = cvtOp.getType().cast<RankedTensorType>();
      auto srcBlocked =
          srcType.getEncoding().dyn_cast<triton::gpu::BlockedEncodingAttr>();
      auto dstDotOp =
          dstType.getEncoding().dyn_cast<triton::gpu::DotOperandEncodingAttr>();
      if (srcBlocked && dstDotOp) {
        auto tmpType = RankedTensorType::get(
            dstType.getShape(), dstType.getElementType(),
            triton::gpu::SharedEncodingAttr::get(
                mod.getContext(), dstDotOp, srcType.getShape(),
                srcBlocked.getOrder(), srcBlocked.getCTALayout(),
                srcType.getElementType()));
        auto tmp = builder.create<triton::gpu::ConvertLayoutOp>(
            cvtOp.getLoc(), tmpType, cvtOp.getOperand());
        addWSNamedAttrs(tmp, cvtOp->getAttrs());
        auto newConvert = builder.create<triton::gpu::ConvertLayoutOp>(
            cvtOp.getLoc(), dstType, tmp);
        addWSNamedAttrs(newConvert, cvtOp->getAttrs());
        cvtOp.replaceAllUsesWith(newConvert.getResult());
        cvtOp.erase();
      }
    });
  }

  void decomposeInsertSliceAsyncOp(ModuleOp mod) const {
    ModuleAxisInfoAnalysis axisInfoAnalysis(mod);
    // TODO(Keren): This is a hacky knob that may cause performance regression
    // when decomposition has been performed. We should remove this knob once we
    // have thorough analysis on async wait. Currently, we decompose
    // `insert_slice_async` into `load` and `insert_slice` without knowing which
    // `async_wait` is responsible for the `insert_slice_async`. To guarantee
    // correctness, we blindly set the `async_wait` to wait for all async ops.
    //
    // There are two options to improve this:
    // 1. We can perform a dataflow analysis to find the `async_wait` that is
    // responsible for the `insert_slice_async` in the backend.
    // 2. We can modify the pipeline to perform the decomposition before the
    // `async_wait` is inserted. However, it is also risky because we don't know
    // the correct vectorized shape yet in the pipeline pass. Making the
    // pipeline pass aware of the vectorization could introduce additional
    // dependencies on the AxisInfoAnalysis and the Coalesce analysis.
    bool decomposed = false;
    // insert_slice_async %src, %dst, %idx, %mask, %other
    // =>
    // %tmp = load %src, %mask, %other
    // %res = insert_slice %tmp into %dst[%idx]
    mod.walk([&](triton::gpu::InsertSliceAsyncOp insertSliceAsyncOp) -> void {
      OpBuilder builder(insertSliceAsyncOp);

      // Get the vectorized load size
      auto src = insertSliceAsyncOp.getSrc();
      auto dst = insertSliceAsyncOp.getDst();
      auto mask = insertSliceAsyncOp.getMask();
      auto srcTy = src.getType().cast<RankedTensorType>();
      auto dstTy = dst.getType().cast<RankedTensorType>();
      auto srcBlocked =
          srcTy.getEncoding().dyn_cast<triton::gpu::BlockedEncodingAttr>();
      auto resSharedLayout =
          dstTy.getEncoding().dyn_cast<triton::gpu::SharedEncodingAttr>();
      auto resElemTy = dstTy.getElementType();
      unsigned inVec = axisInfoAnalysis.getPtrContiguity(src);
      if (mask)
        inVec =
            std::min<unsigned>(axisInfoAnalysis.getMaskAlignment(mask), inVec);
      unsigned outVec = resSharedLayout.getVec();
      unsigned minVec = inVec;
      if (outVec > 1)
        minVec = std::min(outVec, inVec);
      auto maxBitWidth =
          std::max<unsigned>(128, resElemTy.getIntOrFloatBitWidth());
      auto vecBitWidth = resElemTy.getIntOrFloatBitWidth() * minVec;
      auto bitWidth = std::min<unsigned>(maxBitWidth, vecBitWidth);
      auto byteWidth = bitWidth / 8;

      // If the load byte width is not eligible or the current compute
      // capability does not support async copy, then we do decompose
      if (triton::gpu::InsertSliceAsyncOp::getEligibleLoadByteWidth(
              computeCapability)
              .contains(byteWidth)) {
        return;
      }

      // load
      auto tmpTy =
          RankedTensorType::get(srcTy.getShape(), resElemTy, srcBlocked);
      auto loadOp = builder.create<triton::LoadOp>(
          insertSliceAsyncOp.getLoc(), tmpTy, insertSliceAsyncOp.getSrc(),
          insertSliceAsyncOp.getMask(), insertSliceAsyncOp.getOther(),
          // TODO(Chenggang): confirm `boundaryCheck` and `padding`
          /*boundaryCheck=*/nullptr, /*padding=*/nullptr,
          insertSliceAsyncOp.getCache(), insertSliceAsyncOp.getEvict(),
          insertSliceAsyncOp.getIsVolatile());
      addWSNamedAttrs(loadOp, insertSliceAsyncOp->getAttrs());

      // insert_slice
      auto axis = insertSliceAsyncOp.getAxis();
      auto intAttr = [&](int64_t v) { return builder.getI64IntegerAttr(v); };
      auto offsets = SmallVector<OpFoldResult>(dstTy.getRank(), intAttr(0));
      auto sizes = SmallVector<OpFoldResult>(dstTy.getRank(), intAttr(1));
      auto strides = SmallVector<OpFoldResult>(dstTy.getRank(), intAttr(1));
      offsets[axis] = insertSliceAsyncOp.getIndex();
      for (size_t i = 0; i < dstTy.getRank(); i++) {
        if (i != axis)
          sizes[i] = intAttr(dstTy.getShape()[i]);
      }
      auto insertSliceOp = builder.create<tensor::InsertSliceOp>(
          insertSliceAsyncOp.getLoc(), loadOp, insertSliceAsyncOp.getDst(),
          offsets, sizes, strides);
      addWSNamedAttrs(insertSliceOp, insertSliceAsyncOp->getAttrs());

      // Replace
      insertSliceAsyncOp.replaceAllUsesWith(insertSliceOp.getResult());
      insertSliceAsyncOp.erase();
      decomposed = true;
    });

    mod.walk([&](triton::gpu::AsyncCommitGroupOp asyncCommitGroupOp) -> void {
      if (!triton::gpu::AsyncCommitGroupOp::isSupported(computeCapability))
        asyncCommitGroupOp.erase();
    });

    mod.walk([&](triton::gpu::AsyncWaitOp asyncWaitOp) -> void {
      if (!triton::gpu::AsyncWaitOp::isSupported(computeCapability)) {
        // async wait is supported in Ampere and later
        asyncWaitOp.erase();
      } else if (decomposed) {
        // Wait for all previous async ops
        OpBuilder builder(asyncWaitOp);
        auto newWaitOp =
            builder.create<triton::gpu::AsyncWaitOp>(asyncWaitOp.getLoc(), 0);
        addWSNamedAttrs(newWaitOp, asyncWaitOp->getAttrs());
        asyncWaitOp.erase();
      }
    });
=======
  static Value promoteOperand(OpBuilder &builder, Location loc, Value operand,
                              Type promotedType) {
    Type tensorPromotedType =
        operand.getType().cast<RankedTensorType>().cloneWith(std::nullopt,
                                                             promotedType);
    return builder.create<triton::FpToFpOp>(loc, tensorPromotedType, operand);
>>>>>>> f3d87b9b
  }
};

} // anonymous namespace

namespace mlir {
namespace triton {

std::unique_ptr<OperationPass<ModuleOp>> createConvertTritonGPUToLLVMPass() {
  return std::make_unique<ConvertTritonGPUToLLVM>();
}
std::unique_ptr<OperationPass<ModuleOp>> createConvertTritonGPUToLLVMPass(
    int32_t computeCapability, Target target,
    mlir::triton::gpu::TMAMetadataTy *tmaMetadata) {
  return std::make_unique<ConvertTritonGPUToLLVM>(computeCapability, target,
                                                  tmaMetadata);
}

} // namespace triton
} // namespace mlir<|MERGE_RESOLUTION|>--- conflicted
+++ resolved
@@ -427,16 +427,9 @@
       numWarps *= attr.cast<IntegerAttr>().getInt();
     }
 
-<<<<<<< HEAD
     // Preprocess
-    decomposeFp8e4b15Convert(mod);
-    decomposeSplatToSharedLayout(mod, numWarps, threadsPerWarp, numCTAs);
-    decomposeMmaToDotOperand(mod, numWarps, threadsPerWarp, numCTAs);
-    decomposeBlockedToDotOperand(mod);
     decomposeInsertSliceAsyncOp(mod);
 
-=======
->>>>>>> f3d87b9b
     // Allocate shared memory and set barrier
     ModuleAllocation allocation(mod);
     ModuleMembarAnalysis membarPass(&allocation);
@@ -671,125 +664,6 @@
                                         allocation.getSharedMemorySize()));
   }
 
-<<<<<<< HEAD
-  void decomposeFp8e4b15Convert(ModuleOp mod) const {
-    mod.walk([&](triton::gpu::ConvertLayoutOp cvtOp) -> void {
-      OpBuilder builder(cvtOp);
-      if (!getElementTypeOrSelf(cvtOp)
-               .isa<mlir::Float8E4M3B11FNUZType, mlir::Float8E4M3FNType>())
-        return;
-      auto shape = cvtOp.getType().cast<RankedTensorType>().getShape();
-      auto argEncoding =
-          cvtOp.getOperand().getType().cast<RankedTensorType>().getEncoding();
-      auto cvtEncoding = cvtOp.getType().cast<RankedTensorType>().getEncoding();
-      if (argEncoding.isa<triton::gpu::DotOperandEncodingAttr>() ||
-          cvtEncoding.isa<triton::gpu::DotOperandEncodingAttr>())
-        return;
-      auto F16Ty = builder.getF16Type();
-
-      auto newArgType = RankedTensorType::get(shape, F16Ty, argEncoding);
-      auto newCvtType = RankedTensorType::get(shape, F16Ty, cvtEncoding);
-      auto newArg = builder.create<mlir::triton::FpToFpOp>(
-          cvtOp.getLoc(), newArgType, cvtOp.getOperand());
-      addWSNamedAttrs(newArg, cvtOp->getAttrs());
-      auto newCvt = builder.create<mlir::triton::gpu::ConvertLayoutOp>(
-          cvtOp.getLoc(), newCvtType, newArg);
-      addWSNamedAttrs(newCvt, cvtOp->getAttrs());
-      auto newRet = builder.create<mlir::triton::FpToFpOp>(
-          cvtOp.getLoc(), cvtOp.getType(), newCvt.getResult());
-      newRet.setRounding(
-          triton::RoundingMode::RTNE); // Downcast requires rounding mode
-      addWSNamedAttrs(newRet, cvtOp->getAttrs());
-      cvtOp.replaceAllUsesWith(newRet.getResult());
-      cvtOp.erase();
-    });
-  }
-
-  void decomposeSplatToSharedLayout(ModuleOp mod, int numWarps,
-                                    int threadsPerWarp, int numCTAs) const {
-    // Replace `splat -> shared` with `splat -> blocked -> shared`.
-    mod.walk([&](triton::SplatOp splatOp) -> void {
-      auto dstType = splatOp.getType().cast<RankedTensorType>();
-      auto shared =
-          dstType.getEncoding().dyn_cast<triton::gpu::SharedEncodingAttr>();
-      if (shared) {
-        OpBuilder builder(splatOp);
-        SmallVector<unsigned, 4> sizePerThread(dstType.getRank(), 1);
-        auto newType = RankedTensorType::get(
-            dstType.getShape(), dstType.getElementType(),
-            triton::gpu::BlockedEncodingAttr::get(
-                mod.getContext(), dstType.getShape(), sizePerThread,
-                getOrder(shared), numWarps, threadsPerWarp, numCTAs));
-        auto newSplat = builder.create<triton::SplatOp>(
-            splatOp.getLoc(), newType, splatOp.getOperand());
-        auto newConvert = builder.create<triton::gpu::ConvertLayoutOp>(
-            splatOp.getLoc(), dstType, newSplat.getResult());
-        splatOp.replaceAllUsesWith(newConvert.getResult());
-        splatOp.erase();
-      }
-    });
-  }
-
-  void decomposeMmaToDotOperand(ModuleOp mod, int numWarps, int threadsPerWarp,
-                                int numCTAs) const {
-    // Replace `mma -> dot_op` with `mma -> blocked -> dot_op`
-    // unless certain conditions are met
-    mod.walk([&](triton::gpu::ConvertLayoutOp cvtOp) -> void {
-      OpBuilder builder(cvtOp);
-      auto srcType = cvtOp.getOperand().getType().cast<RankedTensorType>();
-      auto dstType = cvtOp.getType().cast<RankedTensorType>();
-      auto srcMma =
-          srcType.getEncoding().dyn_cast<triton::gpu::NvidiaMmaEncodingAttr>();
-      auto dstDotOp =
-          dstType.getEncoding().dyn_cast<triton::gpu::DotOperandEncodingAttr>();
-      if (srcMma && dstDotOp && !isMmaToDotShortcut(srcType, dstType)) {
-        auto tmpType = RankedTensorType::get(
-            dstType.getShape(), dstType.getElementType(),
-            triton::gpu::BlockedEncodingAttr::get(
-                mod.getContext(), srcType.getShape(), getSizePerThread(srcMma),
-                getOrder(srcMma), numWarps, threadsPerWarp, numCTAs));
-        auto tmp = builder.create<triton::gpu::ConvertLayoutOp>(
-            cvtOp.getLoc(), tmpType, cvtOp.getOperand());
-        addWSNamedAttrs(tmp, cvtOp->getAttrs());
-        auto newConvert = builder.create<triton::gpu::ConvertLayoutOp>(
-            cvtOp.getLoc(), dstType, tmp);
-        addWSNamedAttrs(newConvert, cvtOp->getAttrs());
-        cvtOp.replaceAllUsesWith(newConvert.getResult());
-        cvtOp.erase();
-      }
-    });
-  }
-
-  void decomposeBlockedToDotOperand(ModuleOp mod) const {
-    // Replace `blocked -> dot_op` with `blocked -> shared -> dot_op`
-    // because the codegen doesn't handle `blocked -> dot_op` directly
-    mod.walk([&](triton::gpu::ConvertLayoutOp cvtOp) -> void {
-      OpBuilder builder(cvtOp);
-      auto srcType = cvtOp.getOperand().getType().cast<RankedTensorType>();
-      auto dstType = cvtOp.getType().cast<RankedTensorType>();
-      auto srcBlocked =
-          srcType.getEncoding().dyn_cast<triton::gpu::BlockedEncodingAttr>();
-      auto dstDotOp =
-          dstType.getEncoding().dyn_cast<triton::gpu::DotOperandEncodingAttr>();
-      if (srcBlocked && dstDotOp) {
-        auto tmpType = RankedTensorType::get(
-            dstType.getShape(), dstType.getElementType(),
-            triton::gpu::SharedEncodingAttr::get(
-                mod.getContext(), dstDotOp, srcType.getShape(),
-                srcBlocked.getOrder(), srcBlocked.getCTALayout(),
-                srcType.getElementType()));
-        auto tmp = builder.create<triton::gpu::ConvertLayoutOp>(
-            cvtOp.getLoc(), tmpType, cvtOp.getOperand());
-        addWSNamedAttrs(tmp, cvtOp->getAttrs());
-        auto newConvert = builder.create<triton::gpu::ConvertLayoutOp>(
-            cvtOp.getLoc(), dstType, tmp);
-        addWSNamedAttrs(newConvert, cvtOp->getAttrs());
-        cvtOp.replaceAllUsesWith(newConvert.getResult());
-        cvtOp.erase();
-      }
-    });
-  }
-
   void decomposeInsertSliceAsyncOp(ModuleOp mod) const {
     ModuleAxisInfoAnalysis axisInfoAnalysis(mod);
     // TODO(Keren): This is a hacky knob that may cause performance regression
@@ -900,14 +774,6 @@
         asyncWaitOp.erase();
       }
     });
-=======
-  static Value promoteOperand(OpBuilder &builder, Location loc, Value operand,
-                              Type promotedType) {
-    Type tensorPromotedType =
-        operand.getType().cast<RankedTensorType>().cloneWith(std::nullopt,
-                                                             promotedType);
-    return builder.create<triton::FpToFpOp>(loc, tensorPromotedType, operand);
->>>>>>> f3d87b9b
   }
 };
 
