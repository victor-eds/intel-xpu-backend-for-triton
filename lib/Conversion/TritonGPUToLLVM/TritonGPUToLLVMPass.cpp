--- conflicted
+++ resolved
@@ -68,21 +68,14 @@
       : ConversionTarget(ctx) {
     addLegalDialect<index::IndexDialect>();
     addLegalDialect<LLVM::LLVMDialect>();
-<<<<<<< HEAD
     switch (target) {
     case Target::NVVM:
       addLegalDialect<NVVM::NVVMDialect>();
       break;
-    case Target::ROCDL:
-      addLegalDialect<ROCDL::ROCDLDialect>();
-      break;
     case Target::GENX:
       addLegalDialect<GENX::GENXDialect>();
       break;
     }
-=======
-    addLegalDialect<NVVM::NVVMDialect>();
->>>>>>> 07e5cf9f
     addLegalOp<mlir::UnrealizedConversionCastOp>();
   }
 };
@@ -394,21 +387,14 @@
   explicit TritonLLVMConversionTarget(MLIRContext &ctx, Target target)
       : ConversionTarget(ctx) {
     addLegalDialect<LLVM::LLVMDialect>();
-<<<<<<< HEAD
     switch (target) {
     case Target::NVVM:
       addLegalDialect<NVVM::NVVMDialect>();
       break;
-    case Target::ROCDL:
-      addLegalDialect<ROCDL::ROCDLDialect>();
-      break;
     case Target::GENX:
       addLegalDialect<GENX::GENXDialect>();
       break;
     }
-=======
-    addLegalDialect<NVVM::NVVMDialect>();
->>>>>>> 07e5cf9f
     addLegalDialect<mlir::triton::nvgpu::NVGPUDialect>();
     addIllegalDialect<triton::TritonDialect>();
     addIllegalDialect<triton::gpu::TritonGPUDialect>();
@@ -597,25 +583,17 @@
     // to help convert scalar expression to LLVM.
     mlir::arith::populateArithToLLVMConversionPatterns(typeConverter, patterns);
     mlir::populateMathToLLVMConversionPatterns(typeConverter, patterns);
-<<<<<<< HEAD
 
     // Native lowering patterns
     switch (target) {
     case Target::NVVM:
       mlir::populateGpuToNVVMConversionPatterns(typeConverter, patterns);
       break;
-    case Target::ROCDL:
-      mlir::populateGpuToROCDLConversionPatterns(typeConverter, patterns,
-                                                 mlir::gpu::amd::HIP);
-      break;
     case Target::GENX:
       mlir::populateGpuToGENXConversionPatterns(typeConverter, patterns);
       break;
     }
 
-=======
-    mlir::populateGpuToNVVMConversionPatterns(typeConverter, patterns);
->>>>>>> 07e5cf9f
     mlir::cf::populateControlFlowToLLVMConversionPatterns(typeConverter,
                                                           patterns);
     if (failed(applyPartialConversion(mod, convTarget, std::move(patterns))))
