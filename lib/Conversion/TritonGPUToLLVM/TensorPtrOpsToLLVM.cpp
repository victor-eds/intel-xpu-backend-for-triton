/*
 * Copyright (c) 2023 NVIDIA Corporation & Affiliates. All rights reserved.
 *
 * Permission is hereby granted, free of charge, to any person obtaining
 * a copy of this software and associated documentation files
 * (the "Software"), to deal in the Software without restriction,
 * including without limitation the rights to use, copy, modify, merge,
 * publish, distribute, sublicense, and/or sell copies of the Software,
 * and to permit persons to whom the Software is furnished to do so,
 * subject to the following conditions:
 *
 * The above copyright notice and this permission notice shall be
 * included in all copies or substantial portions of the Software.
 *
 * THE SOFTWARE IS PROVIDED "AS IS", WITHOUT WARRANTY OF ANY KIND,
 * EXPRESS OR IMPLIED, INCLUDING BUT NOT LIMITED TO THE WARRANTIES OF
 * MERCHANTABILITY, FITNESS FOR A PARTICULAR PURPOSE AND NONINFRINGEMENT.
 * IN NO EVENT SHALL THE AUTHORS OR COPYRIGHT HOLDERS BE LIABLE FOR ANY
 * CLAIM, DAMAGES OR OTHER LIABILITY, WHETHER IN AN ACTION OF CONTRACT,
 * TORT OR OTHERWISE, ARISING FROM, OUT OF OR IN CONNECTION WITH THE
 * SOFTWARE OR THE USE OR OTHER DEALINGS IN THE SOFTWARE.
 */
#include "PatternTritonGPUOpToLLVM.h"

using namespace mlir;
using namespace mlir::triton;

namespace {
struct MakeTensorPtrOpConversion
    : public ConvertTritonGPUOpToLLVMPattern<triton::MakeTensorPtrOp> {
  using ConvertTritonGPUOpToLLVMPattern<
      triton::MakeTensorPtrOp>::ConvertTritonGPUOpToLLVMPattern;

  LogicalResult
  matchAndRewrite(triton::MakeTensorPtrOp op, OpAdaptor adaptor,
                  ConversionPatternRewriter &rewriter) const override {

    // struct { offset0, offset1, shape0, shape1, stride0,
    // stride1, base_ptr};
    auto offsets = adaptor.getOffsets();
    auto shapes = adaptor.getShape();
    auto strides = adaptor.getStrides();
    auto base = adaptor.getBase();
    auto result = op.getResult();

    SmallVector<Value> elems;
    for (auto offset : offsets)
      elems.push_back(offset);
    for (auto shape : shapes)
      elems.push_back(shape);
    for (auto stride : strides)
      elems.push_back(stride);

    elems.push_back(base);

    auto newValue = getTypeConverter()->packLLElements(
        op.getLoc(), elems, rewriter, result.getType());
    rewriter.replaceOp(op, newValue);
    return success();
  }
};

struct AdvanceOpConversion
    : public ConvertTritonGPUOpToLLVMPattern<triton::AdvanceOp> {
  using ConvertTritonGPUOpToLLVMPattern<
      triton::AdvanceOp>::ConvertTritonGPUOpToLLVMPattern;

  LogicalResult
  matchAndRewrite(triton::AdvanceOp op, OpAdaptor adaptor,
                  ConversionPatternRewriter &rewriter) const override {
    // struct { offset0, offset1, shape0, shape1, stride0,
    // stride1, base_ptr};
    auto loc = op.getLoc();
    auto ptrType = op.getPtr().getType();
    auto tensorPtr = adaptor.getPtr();

    auto offsets = adaptor.getOffsets();
    auto elems = getTypeConverter()->unpackLLElements(loc, tensorPtr, rewriter);

    SmallVector<Value, 2> newOffsets;

    for (auto [offset, oldOffset] : llvm::zip_first(offsets, elems)) {
      newOffsets.push_back((add(offset, oldOffset)));
    }

    for (size_t i = 0; i < newOffsets.size(); ++i) {
      elems[i] = newOffsets[i];
    }

    auto newValue = getTypeConverter()->packLLElements(op.getLoc(), elems,
                                                       rewriter, ptrType);
    rewriter.replaceOp(op, newValue);
    return success();
  }
};
} // namespace

void mlir::triton::populateTensorPtrOpsToLLVMPatterns(
    TritonGPUToLLVMTypeConverter &typeConverter, RewritePatternSet &patterns,
    int numWarps, ModuleAxisInfoAnalysis &axisInfoAnalysis,
<<<<<<< HEAD
    ModuleAllocation &allocation, Target target, PatternBenefit benefit) {
  patterns.add<MakeTensorPtrOpConversion>(typeConverter, target, benefit);
  patterns.add<AdvanceOpConversion>(typeConverter, target, benefit);
=======
    PatternBenefit benefit) {
  patterns.add<MakeTensorPtrOpConversion>(typeConverter, benefit);
  patterns.add<AdvanceOpConversion>(typeConverter, benefit);
>>>>>>> b0c50ebb
  return;
}<|MERGE_RESOLUTION|>--- conflicted
+++ resolved
@@ -97,15 +97,9 @@
 
 void mlir::triton::populateTensorPtrOpsToLLVMPatterns(
     TritonGPUToLLVMTypeConverter &typeConverter, RewritePatternSet &patterns,
-    int numWarps, ModuleAxisInfoAnalysis &axisInfoAnalysis,
-<<<<<<< HEAD
-    ModuleAllocation &allocation, Target target, PatternBenefit benefit) {
+    int numWarps, ModuleAxisInfoAnalysis &axisInfoAnalysis, Target target,
+    PatternBenefit benefit) {
   patterns.add<MakeTensorPtrOpConversion>(typeConverter, target, benefit);
   patterns.add<AdvanceOpConversion>(typeConverter, target, benefit);
-=======
-    PatternBenefit benefit) {
-  patterns.add<MakeTensorPtrOpConversion>(typeConverter, benefit);
-  patterns.add<AdvanceOpConversion>(typeConverter, benefit);
->>>>>>> b0c50ebb
   return;
 }