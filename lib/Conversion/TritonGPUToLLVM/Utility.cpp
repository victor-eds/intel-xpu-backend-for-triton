#include "Utility.h"
#include "TypeConverter.h"
#include "mlir/Dialect/LLVMIR/GENXDialect.h"
#include "mlir/Dialect/LLVMIR/NVVMDialect.h"
#include "triton/Dialect/NVGPU/IR/Dialect.h"
namespace mlir {

namespace LLVM {
using namespace mlir::triton;

Value createConstantI32(Location loc, OpBuilder &rewriter, int32_t v) {
  auto i32ty = rewriter.getIntegerType(32);
  return rewriter.create<LLVM::ConstantOp>(loc, i32ty,
                                           IntegerAttr::get(i32ty, v));
}

Value createConstantI64(Location loc, OpBuilder &rewriter, int64_t v) {
  auto i64ty = rewriter.getIntegerType(64);
  return rewriter.create<LLVM::ConstantOp>(loc, i64ty,
                                           IntegerAttr::get(i64ty, v));
}

Value createConstantF16(Location loc, OpBuilder &rewriter, float v) {
  auto type = type::f16Ty(rewriter.getContext());
  return rewriter.create<LLVM::ConstantOp>(loc, type,
                                           rewriter.getF16FloatAttr(v));
}

Value createConstantF32(Location loc, OpBuilder &rewriter, float v) {
  auto type = type::f32Ty(rewriter.getContext());
  return rewriter.create<LLVM::ConstantOp>(loc, type,
                                           rewriter.getF32FloatAttr(v));
}

Value createConstantF64(Location loc, OpBuilder &rewriter, double v) {
  auto type = type::f64Ty(rewriter.getContext());
  return rewriter.create<LLVM::ConstantOp>(loc, type,
                                           rewriter.getF64FloatAttr(v));
}

Value createNaNConstant(Location loc, OpBuilder &rewriter, Type type) {
  if (!type.isa<FloatType>()) {
    llvm::report_fatal_error("Creating NaN constant for non-float type!");
  }
  return rewriter.create<LLVM::ConstantOp>(
      loc, type, APFloat::getNaN(type.cast<FloatType>().getFloatSemantics()));
}

// Create an index type constant.
Value createIndexConstant(OpBuilder &builder, Location loc,
                          TypeConverter *converter, int64_t value) {
  Type ty = converter->convertType(builder.getIndexType());
  return builder.create<LLVM::ConstantOp>(loc, ty,
                                          builder.getIntegerAttr(ty, value));
}

// Create an integer constant of \param width bits.
Value createLLVMIntegerConstant(OpBuilder &builder, Location loc, short width,
                                int64_t value) {
  Type ty = builder.getIntegerType(width);
  return builder.create<LLVM::ConstantOp>(loc, ty,
                                          builder.getIntegerAttr(ty, value));
}

// A wrapper of LoadDSmemOp when vec = 1
// (1) Get bitwidth from elemTy
// (2) Create LoadDSmemOp
// (3) Bitcast result from dataTy (u16/u32/u64) back to elemTy
Value createLoadDSmem(Location loc, PatternRewriter &rewriter, Value addr,
                      Value ctaId, Type elemTy) {
  assert(addr.getType().isa<LLVMPointerType>() &&
         "addr must be a pointer type");
  auto ptrTy = addr.getType().cast<LLVMPointerType>();
  assert(ptrTy.getAddressSpace() == 3 && "Invalid addr space for load_dsmem");
  unsigned bitwidth = elemTy.getIntOrFloatBitWidth();
  Value ret =
      rewriter.create<triton::nvgpu::LoadDSmemOp>(loc, addr, ctaId, bitwidth);
  return bitcast(ret, elemTy);
}

// A wrapper of LoadDSmemOp when vec > 1
// (1) Get bitwidth from elemTy
// (2) Create LoadDSmemOp and extract results from retStruct
// (3) Bitcast results from dataTy (u16/u32/u64) back to elemTy
SmallVector<Value> createLoadDSmem(Location loc, PatternRewriter &rewriter,
                                   Value addr, Value ctaId, unsigned vec,
                                   Type elemTy) {
  assert(addr.getType().isa<LLVMPointerType>() &&
         "addr must be a pointer type");
  auto ptrTy = addr.getType().cast<LLVMPointerType>();
  assert(ptrTy.getAddressSpace() == 3 && "Invalid addr space for load_dsmem");
  unsigned bitwidth = elemTy.getIntOrFloatBitWidth();
  Value retStruct = rewriter.create<triton::nvgpu::LoadDSmemOp>(
      loc, addr, ctaId, bitwidth, vec);
  SmallVector<Value> retVals;
  for (unsigned i = 0; i < vec; ++i) {
    auto dataTy = rewriter.getIntegerType(bitwidth);
    Value data = extract_val(dataTy, retStruct, i);
    retVals.push_back(bitcast(data, elemTy));
  }
  return retVals;
}

// A wrapper of StoreDSmemOp when vec = 1
// (1) Get bitwidth from elemTy
// (2) Bitcast value from elemTy to dataTy (u16/u32/u64)
// (3) Create StoreDSmemOp
void createStoreDSmem(Location loc, PatternRewriter &rewriter, Value addr,
                      Value ctaId, Value value, Value pred) {
  assert(addr.getType().isa<LLVMPointerType>() &&
         "addr must be a pointer type");
  auto ptrTy = addr.getType().cast<LLVMPointerType>();
  assert(ptrTy.getAddressSpace() == 3 && "Invalid addr space for load_dsmem");
  unsigned bitwidth = value.getType().getIntOrFloatBitWidth();
  auto dataTy = rewriter.getIntegerType(bitwidth);
  Value data = bitcast(value, dataTy);
  rewriter.create<triton::nvgpu::StoreDSmemOp>(loc, addr, ctaId, data, pred);
}

// A wrapper of StoreDSmemOp when vec = 1 and pred = 1
void createStoreDSmem(Location loc, PatternRewriter &rewriter, Value addr,
                      Value ctaId, Value value) {
  Value pred = int_val(/*width=*/1, 1);
  createStoreDSmem(loc, rewriter, addr, ctaId, value, pred);
}

// A wrapper of StoreDSmemOp when vec > 1
// (1) Get bitwidth from elemTy
// (2) Bitcast values from elemTy to dataTy (u16/u32/u64)
// (3) Create StoreDSmemOp
void createStoreDSmem(Location loc, PatternRewriter &rewriter, Value addr,
                      Value ctaId, ArrayRef<Value> values, Value pred) {
  assert(addr.getType().isa<LLVMPointerType>() &&
         "addr must be a pointer type");
  auto ptrTy = addr.getType().cast<LLVMPointerType>();
  assert(ptrTy.getAddressSpace() == 3 && "Invalid addr space for load_dsmem");
  unsigned bitwidth = 0;
  if (!values.empty()) {
    bitwidth = values.back().getType().getIntOrFloatBitWidth();
  }
  auto dataTy = rewriter.getIntegerType(bitwidth);
  SmallVector<Value> data;
  for (unsigned i = 0; i < values.size(); ++i)
    data.push_back(bitcast(values[i], dataTy));
  rewriter.create<triton::nvgpu::StoreDSmemOp>(loc, addr, ctaId, data, pred);
}

// A wrapper of StoreDSmemOp when vec > 1 and pred = 1
void createStoreDSmem(Location loc, PatternRewriter &rewriter, Value addr,
                      Value ctaId, ArrayRef<Value> values) {
  Value pred = int_val(/*width=*/1, 1);
  createStoreDSmem(loc, rewriter, addr, ctaId, values, pred);
}

SharedMemoryObject
getSharedMemoryObjectFromStruct(Location loc, Value llvmStruct, Type elemTy,
                                ConversionPatternRewriter &rewriter) {
  ArrayRef<Type> types =
      llvmStruct.getType().cast<LLVM::LLVMStructType>().getBody();
  SmallVector<Value> elems(types.size());
  for (unsigned i = 0; i < types.size(); ++i) {
    Type type = types[i];
    elems[i] = extract_val(type, llvmStruct, i);
  }

  auto rank = (elems.size() - 1) / 2;
  return {/*base=*/elems[0],
          /*baseElemType=*/elemTy,
          /*strides=*/{elems.begin() + 1, elems.begin() + 1 + rank},
          /*offsets=*/{elems.begin() + 1 + rank, elems.end()}};
}

SmallVector<Value>
getStridesFromShapeAndOrder(ArrayRef<int64_t> shape, ArrayRef<unsigned> order,
                            Location loc, ConversionPatternRewriter &rewriter) {
  auto rank = shape.size();
  SmallVector<Value> strides(rank);
  int64_t stride = 1;
  for (auto idx : order) {
    strides[idx] = i32_val(stride);
    stride *= shape[idx];
  }
  return strides;
}

// Convert an \param linear to a multi-dim coordinate given \param shape and
// \param order.
SmallVector<Value> delinearize(ConversionPatternRewriter &rewriter,
                               Location loc, Value linear,
                               ArrayRef<unsigned> shape,
                               ArrayRef<unsigned> order) {
  unsigned rank = shape.size();
  assert(rank == order.size());
  auto reordered = applyPermutation(shape, order);
  SmallVector<Value> reorderedMultiDim(rank);
  if (auto constantOp = linear.getDefiningOp<arith::ConstantOp>()) {
    unsigned intVal =
        constantOp.getValue().cast<IntegerAttr>().getValue().getSExtValue();
    reorderedMultiDim = delinearize(rewriter, loc, intVal, reordered);
  } else {
    reorderedMultiDim = delinearize(rewriter, loc, linear, reordered);
  }
  SmallVector<Value> multiDim(rank);
  for (unsigned i = 0; i < rank; ++i) {
    multiDim[order[i]] = reorderedMultiDim[i];
  }
  return multiDim;
}

SmallVector<Value> delinearize(ConversionPatternRewriter &rewriter,
                               Location loc, unsigned linear,
                               ArrayRef<unsigned> shape) {
  unsigned rank = shape.size();
  assert(rank > 0);
  SmallVector<Value> multiDim(rank);
  unsigned remained = linear;
  for (auto &&en : llvm::enumerate(shape)) {
    unsigned dimSize = en.value();
    multiDim[en.index()] = i32_val(remained % dimSize);
    remained = remained / dimSize;
  }
  return multiDim;
}

SmallVector<Value> delinearize(ConversionPatternRewriter &rewriter,
                               Location loc, Value linear,
                               ArrayRef<unsigned> shape) {
  unsigned rank = shape.size();
  assert(rank > 0);
  SmallVector<Value> multiDim(rank);
  Value remained = linear;
  for (auto &&en : llvm::enumerate(shape)) {
    Value dimSize = i32_val(en.value());
    multiDim[en.index()] = urem(remained, dimSize);
    remained = udiv(remained, dimSize);
  }
  return multiDim;
}

Value linearize(ConversionPatternRewriter &rewriter, Location loc,
                ArrayRef<Value> multiDim, ArrayRef<unsigned> shape,
                ArrayRef<unsigned> order) {
  return linearize(rewriter, loc, applyPermutation(multiDim, order),
                   applyPermutation(shape, order));
}

Value linearize(ConversionPatternRewriter &rewriter, Location loc,
                ArrayRef<Value> multiDim, ArrayRef<unsigned> shape) {
  auto rank = multiDim.size();
  Value linear = i32_val(0);
  if (rank > 0) {
    linear = multiDim.back();
    for (auto [dim, dimShape] :
         llvm::reverse(llvm::zip(multiDim.drop_back(), shape.drop_back()))) {
      Value dimSize = i32_val(dimShape);
      linear = add(mul(linear, dimSize), dim);
    }
  }
  return linear;
}

<<<<<<< HEAD
Value storeShared(ConversionPatternRewriter &rewriter, Location loc, Value ptr,
                  Value val, Value pred, triton::Target target) {
  switch (target) {
  case triton::Target::ROCDL:
  case triton::Target::NVVM: {
    MLIRContext *ctx = rewriter.getContext();
    unsigned bits = std::max(8u, val.getType().getIntOrFloatBitWidth());
    const char *c = bits == 64 ? "l" : (bits == 16 ? "h" : "r");

    PTXBuilder builder;
    auto *ptrOpr = builder.newAddrOperand(ptr, "r");
    auto *valOpr = builder.newOperand(val, c);
    auto &st = builder.create<>("st")->shared().b(bits);
    st(ptrOpr, valOpr).predicate(pred, "b");
    return builder.launch(rewriter, loc, void_ty(ctx));
  } break;
  case triton::Target::GENX: {
    createPredicatedBlock(rewriter, loc, pred, [&] {
      store(val, ptr);
      return ArrayRef<Value>();
    });
    return Value();
  } break;
  }
  llvm_unreachable("unsupported triton::Target");
}

Value loadShared(ConversionPatternRewriter &rewriter, Location loc, Value ptr,
                 Type elemTy, Value pred, triton::Target target) {
  switch (target) {
  case triton::Target::ROCDL:
  case triton::Target::NVVM: {
    MLIRContext *ctx = rewriter.getContext();
    auto ptrTy = ptr.getType().cast<LLVMPointerType>();
    assert(ptrTy.getAddressSpace() == 3 && "Invalid addr space for loadShared");
    unsigned bitwidth = std::max(8u, elemTy.getIntOrFloatBitWidth());

    const char *c = bitwidth == 64 ? "=l" : (bitwidth == 16 ? "=h" : "=r");

    PTXBuilder builder;
    auto *dOpr = builder.newOperand(c);
    auto *ptrOpr = builder.newAddrOperand(ptr, "r");
    auto &ld = builder.create<>("ld")->shared().b(bitwidth);
    ld(dOpr, ptrOpr).predicate(pred, "b");
    return builder.launch(rewriter, loc, elemTy);
  } break;
  case triton::Target::GENX: {
    assert(ptr.getType().cast<LLVMPointerType>().getAddressSpace() == 3 &&
           "Invalid addr space for loadShared");
    Value undef = undef(elemTy);
    Block &endBlock = createPredicatedBlock(rewriter, loc, pred,
                                            SmallVector<Value, 1>{undef}, [&] {
                                              Value ret = load(elemTy, ptr);
                                              return SmallVector<Value, 1>{ret};
                                            });
    return *endBlock.args_begin();
  } break;
  }
  llvm_unreachable("unsupported triton::Target");
}

static GENX::ShflKind toGenXShuffleMode(NVVM::ShflKind mode) {
  switch (mode) {
  case NVVM::ShflKind::bfly:
    return GENX::ShflKind::XOR;
  case NVVM::ShflKind::up:
    return GENX::ShflKind::UP;
  case NVVM::ShflKind::down:
    return GENX::ShflKind::DOWN;
  case NVVM::ShflKind::idx:
    return GENX::ShflKind::IDX;
  }
  llvm_unreachable("unsupported NVVM::ShflKind");
}

=======
>>>>>>> 27828777
static Value commonShflSync(Location loc, ConversionPatternRewriter &rewriter,
                            Value val, Value i, NVVM::ShflKind mode,
                            Value clamp, triton::Target target) {
  unsigned bits = val.getType().getIntOrFloatBitWidth();

  if (bits == 64) {
    Type vecTy = vec_ty(f32_ty, 2);
    Value vec = bitcast(val, vecTy);
    Value val0 = extract_element(f32_ty, vec, i32_val(0));
    Value val1 = extract_element(f32_ty, vec, i32_val(1));
    val0 = commonShflSync(loc, rewriter, val0, i, mode, clamp, target);
    val1 = commonShflSync(loc, rewriter, val1, i, mode, clamp, target);
    vec = undef(vecTy);
    vec = insert_element(vecTy, vec, val0, i32_val(0));
    vec = insert_element(vecTy, vec, val1, i32_val(1));
    return bitcast(vec, val.getType());
  }
  Type type = val.getType();

  switch (target) {
  case triton::Target::ROCDL:
  case triton::Target::NVVM: {
    if (type != i32_ty) {
      val = bitcast(val, int_ty(bits));
      if (bits < 32)
        val = zext(i32_ty, val);
    }
    Value mask = i32_val(0xFFFFFFFF);
    Value result = rewriter.create<NVVM::ShflOp>(loc, i32_ty, mask, val, i,
                                                 clamp, mode, UnitAttr());
    if (type != i32_ty) {
      if (bits < 32)
        result = trunc(int_ty(bits), result);
      result = bitcast(result, type);
    }

    return result;
  }
  case triton::Target::GENX: {
    return rewriter.create<GENX::SubGroupShuffleOp>(loc, type, val, i,
                                                    toGenXShuffleMode(mode));
  }
  }
  llvm_unreachable("Invalid target");
}

Value shflSync(Location loc, ConversionPatternRewriter &rewriter, Value val,
               int i, Target target) {
  return commonShflSync(loc, rewriter, val, i32_val(i), NVVM::ShflKind::bfly,
                        i32_val(0x1f), target);
}

Value shflUpSync(Location loc, ConversionPatternRewriter &rewriter, Value val,
                 int i, Target target) {
  return commonShflSync(loc, rewriter, val, i32_val(i), NVVM::ShflKind::up,
                        i32_val(0x0), target);
}

Value shflIdxSync(Location loc, ConversionPatternRewriter &rewriter, Value val,
                  int i, Target target) {
  return shflIdxSync(loc, rewriter, val, i32_val(i), target);
}

Value shflIdxSync(Location loc, ConversionPatternRewriter &rewriter, Value val,
                  Value i, Target target) {
  return commonShflSync(loc, rewriter, val, i, NVVM::ShflKind::idx,
                        i32_val(0x1f), target);
}

Value addStringToModule(Location loc, ConversionPatternRewriter &rewriter,
                        StringRef key, StringRef content,
                        unsigned addressSpace) {
  auto moduleOp = rewriter.getBlock()->getParent()->getParentOfType<ModuleOp>();
  auto ctx = moduleOp.getContext();
  unsigned stringNumber = 0;
  SmallString<16> stringConstName;
  do {
    stringConstName.clear();
    (key + Twine(stringNumber++)).toStringRef(stringConstName);
  } while (moduleOp.lookupSymbol(stringConstName));

  llvm::SmallString<64> contentStr(content);
  // SPIRV needs c-string
  contentStr.push_back('\0');
  size_t contentSize = contentStr.size_in_bytes();
  auto globalType = LLVM::LLVMArrayType::get(i8_ty, contentSize);

  LLVM::GlobalOp global;
  {
    ConversionPatternRewriter::InsertionGuard guard(rewriter);
    rewriter.setInsertionPointToStart(moduleOp.getBody());
    global = rewriter.create<LLVM::GlobalOp>(
        UnknownLoc::get(ctx), globalType,
        /*isConstant=*/true, LLVM::Linkage::Internal, stringConstName,
        rewriter.getStringAttr(contentStr), /*alignment=*/0, addressSpace);
  }

  Value zero = i32_val(0);
  Type globalPtrType = LLVM::LLVMPointerType::get(ctx, global.getAddrSpace());
  Value globalPtr = rewriter.create<LLVM::AddressOfOp>(
      UnknownLoc::get(ctx), globalPtrType, global.getSymName());
  Value stringStart = gep(ptr_ty(ctx, global.getAddrSpace()), i8_ty, globalPtr,
                          SmallVector<Value>({zero}));
  return stringStart;
}

} // namespace LLVM
} // namespace mlir<|MERGE_RESOLUTION|>--- conflicted
+++ resolved
@@ -1,6 +1,5 @@
 #include "Utility.h"
 #include "TypeConverter.h"
-#include "mlir/Dialect/LLVMIR/GENXDialect.h"
 #include "mlir/Dialect/LLVMIR/NVVMDialect.h"
 #include "triton/Dialect/NVGPU/IR/Dialect.h"
 namespace mlir {
@@ -12,18 +11,6 @@
   auto i32ty = rewriter.getIntegerType(32);
   return rewriter.create<LLVM::ConstantOp>(loc, i32ty,
                                            IntegerAttr::get(i32ty, v));
-}
-
-Value createConstantI64(Location loc, OpBuilder &rewriter, int64_t v) {
-  auto i64ty = rewriter.getIntegerType(64);
-  return rewriter.create<LLVM::ConstantOp>(loc, i64ty,
-                                           IntegerAttr::get(i64ty, v));
-}
-
-Value createConstantF16(Location loc, OpBuilder &rewriter, float v) {
-  auto type = type::f16Ty(rewriter.getContext());
-  return rewriter.create<LLVM::ConstantOp>(loc, type,
-                                           rewriter.getF16FloatAttr(v));
 }
 
 Value createConstantF32(Location loc, OpBuilder &rewriter, float v) {
@@ -183,7 +170,7 @@
   return strides;
 }
 
-// Convert an \param linear to a multi-dim coordinate given \param shape and
+// Convert an \param index to a multi-dim coordinate given \param shape and
 // \param order.
 SmallVector<Value> delinearize(ConversionPatternRewriter &rewriter,
                                Location loc, Value linear,
@@ -259,87 +246,9 @@
   return linear;
 }
 
-<<<<<<< HEAD
-Value storeShared(ConversionPatternRewriter &rewriter, Location loc, Value ptr,
-                  Value val, Value pred, triton::Target target) {
-  switch (target) {
-  case triton::Target::ROCDL:
-  case triton::Target::NVVM: {
-    MLIRContext *ctx = rewriter.getContext();
-    unsigned bits = std::max(8u, val.getType().getIntOrFloatBitWidth());
-    const char *c = bits == 64 ? "l" : (bits == 16 ? "h" : "r");
-
-    PTXBuilder builder;
-    auto *ptrOpr = builder.newAddrOperand(ptr, "r");
-    auto *valOpr = builder.newOperand(val, c);
-    auto &st = builder.create<>("st")->shared().b(bits);
-    st(ptrOpr, valOpr).predicate(pred, "b");
-    return builder.launch(rewriter, loc, void_ty(ctx));
-  } break;
-  case triton::Target::GENX: {
-    createPredicatedBlock(rewriter, loc, pred, [&] {
-      store(val, ptr);
-      return ArrayRef<Value>();
-    });
-    return Value();
-  } break;
-  }
-  llvm_unreachable("unsupported triton::Target");
-}
-
-Value loadShared(ConversionPatternRewriter &rewriter, Location loc, Value ptr,
-                 Type elemTy, Value pred, triton::Target target) {
-  switch (target) {
-  case triton::Target::ROCDL:
-  case triton::Target::NVVM: {
-    MLIRContext *ctx = rewriter.getContext();
-    auto ptrTy = ptr.getType().cast<LLVMPointerType>();
-    assert(ptrTy.getAddressSpace() == 3 && "Invalid addr space for loadShared");
-    unsigned bitwidth = std::max(8u, elemTy.getIntOrFloatBitWidth());
-
-    const char *c = bitwidth == 64 ? "=l" : (bitwidth == 16 ? "=h" : "=r");
-
-    PTXBuilder builder;
-    auto *dOpr = builder.newOperand(c);
-    auto *ptrOpr = builder.newAddrOperand(ptr, "r");
-    auto &ld = builder.create<>("ld")->shared().b(bitwidth);
-    ld(dOpr, ptrOpr).predicate(pred, "b");
-    return builder.launch(rewriter, loc, elemTy);
-  } break;
-  case triton::Target::GENX: {
-    assert(ptr.getType().cast<LLVMPointerType>().getAddressSpace() == 3 &&
-           "Invalid addr space for loadShared");
-    Value undef = undef(elemTy);
-    Block &endBlock = createPredicatedBlock(rewriter, loc, pred,
-                                            SmallVector<Value, 1>{undef}, [&] {
-                                              Value ret = load(elemTy, ptr);
-                                              return SmallVector<Value, 1>{ret};
-                                            });
-    return *endBlock.args_begin();
-  } break;
-  }
-  llvm_unreachable("unsupported triton::Target");
-}
-
-static GENX::ShflKind toGenXShuffleMode(NVVM::ShflKind mode) {
-  switch (mode) {
-  case NVVM::ShflKind::bfly:
-    return GENX::ShflKind::XOR;
-  case NVVM::ShflKind::up:
-    return GENX::ShflKind::UP;
-  case NVVM::ShflKind::down:
-    return GENX::ShflKind::DOWN;
-  case NVVM::ShflKind::idx:
-    return GENX::ShflKind::IDX;
-  }
-  llvm_unreachable("unsupported NVVM::ShflKind");
-}
-
-=======
->>>>>>> 27828777
 static Value commonShflSync(Location loc, ConversionPatternRewriter &rewriter,
                             Value val, Value i, NVVM::ShflKind mode,
-                            Value clamp, triton::Target target) {
+                            Value clamp) {
   unsigned bits = val.getType().getIntOrFloatBitWidth();
 
   if (bits == 64) {
@@ -347,68 +256,55 @@
     Value vec = bitcast(val, vecTy);
     Value val0 = extract_element(f32_ty, vec, i32_val(0));
     Value val1 = extract_element(f32_ty, vec, i32_val(1));
-    val0 = commonShflSync(loc, rewriter, val0, i, mode, clamp, target);
-    val1 = commonShflSync(loc, rewriter, val1, i, mode, clamp, target);
+    val0 = commonShflSync(loc, rewriter, val0, i, mode, clamp);
+    val1 = commonShflSync(loc, rewriter, val1, i, mode, clamp);
     vec = undef(vecTy);
     vec = insert_element(vecTy, vec, val0, i32_val(0));
     vec = insert_element(vecTy, vec, val1, i32_val(1));
     return bitcast(vec, val.getType());
   }
   Type type = val.getType();
-
-  switch (target) {
-  case triton::Target::ROCDL:
-  case triton::Target::NVVM: {
-    if (type != i32_ty) {
-      val = bitcast(val, int_ty(bits));
-      if (bits < 32)
-        val = zext(i32_ty, val);
-    }
-    Value mask = i32_val(0xFFFFFFFF);
-    Value result = rewriter.create<NVVM::ShflOp>(loc, i32_ty, mask, val, i,
-                                                 clamp, mode, UnitAttr());
-    if (type != i32_ty) {
-      if (bits < 32)
-        result = trunc(int_ty(bits), result);
-      result = bitcast(result, type);
-    }
-
-    return result;
-  }
-  case triton::Target::GENX: {
-    return rewriter.create<GENX::SubGroupShuffleOp>(loc, type, val, i,
-                                                    toGenXShuffleMode(mode));
-  }
-  }
-  llvm_unreachable("Invalid target");
+  if (type != i32_ty) {
+    val = bitcast(val, int_ty(bits));
+    if (bits < 32)
+      val = zext(i32_ty, val);
+  }
+  Value mask = i32_val(0xFFFFFFFF);
+  Value result = rewriter.create<NVVM::ShflOp>(loc, i32_ty, mask, val, i, clamp,
+                                               mode, UnitAttr());
+  if (type != i32_ty) {
+    if (bits < 32)
+      result = trunc(int_ty(bits), result);
+    result = bitcast(result, type);
+  }
+  return result;
 }
 
 Value shflSync(Location loc, ConversionPatternRewriter &rewriter, Value val,
-               int i, Target target) {
+               int i) {
   return commonShflSync(loc, rewriter, val, i32_val(i), NVVM::ShflKind::bfly,
-                        i32_val(0x1f), target);
+                        i32_val(0x1f));
 }
 
 Value shflUpSync(Location loc, ConversionPatternRewriter &rewriter, Value val,
-                 int i, Target target) {
+                 int i) {
   return commonShflSync(loc, rewriter, val, i32_val(i), NVVM::ShflKind::up,
-                        i32_val(0x0), target);
+                        i32_val(0x0));
 }
 
 Value shflIdxSync(Location loc, ConversionPatternRewriter &rewriter, Value val,
-                  int i, Target target) {
-  return shflIdxSync(loc, rewriter, val, i32_val(i), target);
+                  int i) {
+  return shflIdxSync(loc, rewriter, val, i32_val(i));
 }
 
 Value shflIdxSync(Location loc, ConversionPatternRewriter &rewriter, Value val,
-                  Value i, Target target) {
+                  Value i) {
   return commonShflSync(loc, rewriter, val, i, NVVM::ShflKind::idx,
-                        i32_val(0x1f), target);
+                        i32_val(0x1f));
 }
 
 Value addStringToModule(Location loc, ConversionPatternRewriter &rewriter,
-                        StringRef key, StringRef content,
-                        unsigned addressSpace) {
+                        StringRef key, StringRef content) {
   auto moduleOp = rewriter.getBlock()->getParent()->getParentOfType<ModuleOp>();
   auto ctx = moduleOp.getContext();
   unsigned stringNumber = 0;
@@ -419,8 +315,6 @@
   } while (moduleOp.lookupSymbol(stringConstName));
 
   llvm::SmallString<64> contentStr(content);
-  // SPIRV needs c-string
-  contentStr.push_back('\0');
   size_t contentSize = contentStr.size_in_bytes();
   auto globalType = LLVM::LLVMArrayType::get(i8_ty, contentSize);
 
@@ -431,15 +325,15 @@
     global = rewriter.create<LLVM::GlobalOp>(
         UnknownLoc::get(ctx), globalType,
         /*isConstant=*/true, LLVM::Linkage::Internal, stringConstName,
-        rewriter.getStringAttr(contentStr), /*alignment=*/0, addressSpace);
+        rewriter.getStringAttr(contentStr));
   }
 
   Value zero = i32_val(0);
   Type globalPtrType = LLVM::LLVMPointerType::get(ctx, global.getAddrSpace());
   Value globalPtr = rewriter.create<LLVM::AddressOfOp>(
       UnknownLoc::get(ctx), globalPtrType, global.getSymName());
-  Value stringStart = gep(ptr_ty(ctx, global.getAddrSpace()), i8_ty, globalPtr,
-                          SmallVector<Value>({zero}));
+  Value stringStart =
+      gep(ptr_ty(ctx), i8_ty, globalPtr, SmallVector<Value>({zero}));
   return stringStart;
 }
 
