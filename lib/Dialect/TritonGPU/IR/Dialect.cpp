--- conflicted
+++ resolved
@@ -957,11 +957,6 @@
 SmallVector<unsigned>
 DotOperandEncodingAttr::getElemsPerThread(ArrayRef<int64_t> shape,
                                           Type eltTy) const {
-<<<<<<< HEAD
-  if (auto mmaParent = mlir::dyn_cast<MmaEncodingTrait>(getParent())) {
-    return mmaParent.getElemsPerThreadForOperands(shape, eltTy, getOpIdx());
-  }
-=======
 
   if (auto parent = mlir::dyn_cast<AMDMfmaEncodingAttr>(getParent())) {
     auto rank = shape.size();
@@ -983,7 +978,9 @@
     return elemsPerThread;
   }
 
->>>>>>> 5f77e8c6
+  if (auto mmaParent = mlir::dyn_cast<MmaEncodingTrait>(getParent())) {
+    return mmaParent.getElemsPerThreadForOperands(shape, eltTy, getOpIdx());
+  }
   llvm_unreachable("getElemsPerThread is not supported for dot operand");
   return SmallVector<unsigned>();
 }
