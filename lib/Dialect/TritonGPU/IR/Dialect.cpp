--- conflicted
+++ resolved
@@ -407,17 +407,10 @@
 }
 
 bool isExpensiveCat(CatOp cat, Attribute targetEncoding) {
-<<<<<<< HEAD
-  // If the new elements per thread is less than the old one, we will need to
-  // do convert encoding that goes through shared memory anyway. So we
-  // consider it as expensive.
-  auto tensorTy = cat.getResult().getType().cast<RankedTensorType>();
-=======
   // If the new elements per thread is less than the old one, we will need to do
   // convert encoding that goes through shared memory anyway. So we consider it
   // as expensive.
   auto tensorTy = cat.getResult().getType();
->>>>>>> 453de899
   auto totalElemsPerThread = gpu::getTotalElemsPerThread(tensorTy);
   auto shape = tensorTy.getShape();
   auto elemTy = tensorTy.getElementType();
