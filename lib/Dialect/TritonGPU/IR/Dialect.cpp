#include "triton/Dialect/Triton/IR/Dialect.h"

#include <cstdint>
#include <numeric>

#include "mlir/IR/DialectImplementation.h"
#include "mlir/IR/OpImplementation.h"

#include "intel/include/Dialect/TritonIntelGPU/IR/Dialect.h"

#include "mlir/Support/LLVM.h"
#include "triton/Analysis/Utility.h"
#include "triton/Dialect/Triton/IR/Utility.h"
#include "triton/Dialect/TritonGPU/IR/Attributes.h"
#include "triton/Dialect/TritonGPU/IR/Dialect.h"
#include "triton/Dialect/TritonGPU/IR/LinearLayoutConversions.h"
#include "triton/Dialect/TritonGPU/Transforms/Utility.h"
#include "triton/Tools/LinearLayout.h"
#include "triton/Tools/StrUtil.h"
#include "triton/Tools/Sys/GetEnv.hpp"
#include "llvm/ADT/TypeSwitch.h"

// Include TableGen'erated code
#include "triton/Dialect/TritonGPU/IR/Dialect.cpp.inc"

using namespace mlir;
using namespace mlir::triton;
using namespace mlir::triton::gpu;

// Utility
namespace mlir {
namespace triton {

static Type getI1SameShapeFromTensorOrTensorPtr(Type type) {
  auto i1Type = IntegerType::get(type.getContext(), 1);
  if (auto tensorType = dyn_cast<RankedTensorType>(type)) {
    return RankedTensorType::get(tensorType.getShape(), i1Type,
                                 tensorType.getEncoding());
  } else if (auto ptrType = dyn_cast<triton::PointerType>(type)) {
    Type pointeeType = ptrType.getPointeeType();
    if (auto tensorType = dyn_cast<RankedTensorType>(pointeeType)) {
      return RankedTensorType::get(tensorType.getShape(), i1Type,
                                   tensorType.getEncoding());
    }
  }
  return Type();
}

namespace gpu {

// TODO: Inheritance of layout attributes
// so that all distributed layouts implement
// these utilities

unsigned getTotalElemsPerThread(Attribute layout, ArrayRef<int64_t> shape,
                                Type eltTy) {
  if (auto tritonGPUAttr = mlir::dyn_cast<TritonGPU_AttrTrait>(layout)) {
    return tritonGPUAttr.getTotalElemsPerThread(shape, eltTy);
  } else {
    llvm::report_fatal_error("getTotalElemsPerThread not implemented");
    return 0;
  }
}

SmallVector<unsigned> getElemsPerThread(Attribute layout,
                                        ArrayRef<int64_t> shape, Type eltTy) {
  if (auto tritonGPUAttr = mlir::dyn_cast<TritonGPU_AttrTrait>(layout)) {
    return tritonGPUAttr.getElemsPerThread(shape, eltTy);
  } else {
    llvm::report_fatal_error("getElemsPerThread not implemented");
    return SmallVector<unsigned>();
  }
}

SmallVector<unsigned> getElemsPerThread(Type type) {
  if (type.isIntOrIndexOrFloat() || isa<triton::PointerType>(type))
    return SmallVector<unsigned>(1, 1);
  auto tensorType = cast<RankedTensorType>(type);
  return getElemsPerThread(tensorType.getEncoding(), tensorType.getShape(),
                           tensorType.getElementType());
}

unsigned getTotalElemsPerThread(Type type) {
  if (type.isIntOrIndexOrFloat() || isa<triton::PointerType>(type))
    return 1;
  auto tensorType = cast<RankedTensorType>(type);
  return getTotalElemsPerThread(tensorType.getEncoding(), tensorType.getShape(),
                                tensorType.getElementType());
}

SmallVector<unsigned> getThreadsPerWarp(Attribute layout) {
  if (auto distributedLayout = dyn_cast<DistributedEncodingTrait>(layout)) {
    return distributedLayout.getThreadsPerWarp();
  } else {
    llvm::report_fatal_error("getThreadsPerWarp not implemented");
    return SmallVector<unsigned>();
  }
}

unsigned getWarpSize(Attribute layout) {
  unsigned size = 1;
  auto threadsPerWarp = getThreadsPerWarp(layout);
  for (auto e : threadsPerWarp) {
    size *= e;
  }
  return size;
}

SmallVector<unsigned>
getThreadsPerWarpWithUniqueData(Attribute layout,
                                ArrayRef<int64_t> tensorShape) {
  if (auto sliceLayout = mlir::dyn_cast<SliceEncodingAttr>(layout)) {
    auto parentLayout = sliceLayout.getParent();
    auto parentShape = sliceLayout.paddedShape(tensorShape);
    auto parentThreadsPerWarp =
        getThreadsPerWarpWithUniqueData(parentLayout, parentShape);
    SmallVector<unsigned> threadsPerWarp = parentThreadsPerWarp;
    threadsPerWarp.erase(threadsPerWarp.begin() + sliceLayout.getDim());
    return threadsPerWarp;
  }
  auto threadsPerWarp = getThreadsPerWarp(layout);
  assert(threadsPerWarp.size() == tensorShape.size() &&
         "layout and tensor shape must have the same rank");
  for (unsigned i = 0; i < threadsPerWarp.size(); i++) {
    threadsPerWarp[i] = std::min<unsigned>(threadsPerWarp[i], tensorShape[i]);
  }

  return threadsPerWarp;
}

SmallVector<unsigned> getWarpsPerCTA(Attribute layout) {
  if (auto distributedLayout =
          mlir::dyn_cast<DistributedEncodingTrait>(layout)) {
    return distributedLayout.getWarpsPerCTA();
  }

  llvm::report_fatal_error("getWarpsPerCTA not implemented");
  return SmallVector<unsigned>();
}

SmallVector<unsigned>
getWarpsPerCTAWithUniqueData(Attribute layout, ArrayRef<int64_t> tensorShape) {
  if (auto sliceLayout = mlir::dyn_cast<SliceEncodingAttr>(layout)) {
    auto parentLayout = sliceLayout.getParent();
    auto parentShape = sliceLayout.paddedShape(tensorShape);
    auto parentWarpsPerCTA =
        getWarpsPerCTAWithUniqueData(parentLayout, parentShape);
    SmallVector<unsigned> warpsPerCTA = parentWarpsPerCTA;
    warpsPerCTA.erase(warpsPerCTA.begin() + sliceLayout.getDim());
    return warpsPerCTA;
  }
  auto warpsPerCTA = getWarpsPerCTA(layout);
  assert(warpsPerCTA.size() == tensorShape.size() &&
         "layout and tensor shape must have the same rank");
  for (unsigned i = 0; i < warpsPerCTA.size(); i++) {
    auto sizePerWarp =
        getSizePerThread(layout)[i] * getThreadsPerWarp(layout)[i];
    auto maxWarpsPerDim = ceil<unsigned>(tensorShape[i], sizePerWarp);
    warpsPerCTA[i] = std::min<unsigned>(warpsPerCTA[i], maxWarpsPerDim);
  }

  return warpsPerCTA;
}

SmallVector<unsigned> getSizePerThread(Attribute layout) {
  if (auto distributedLayout =
          mlir::dyn_cast<DistributedEncodingTrait>(layout)) {
    return distributedLayout.getSizePerThread();
  } else {
    llvm::report_fatal_error("getSizePerThread not implemented");
    return {};
  }
}

SmallVector<unsigned> getContigPerThread(Attribute layout) {
  if (auto distributedLayout = dyn_cast<DistributedEncodingTrait>(layout)) {
    return distributedLayout.getContigPerThread();
  } else {
    llvm::report_fatal_error("getContigPerThread not implemented");
    return {};
  }
}

SmallVector<unsigned> getUniqueContigPerThread(Attribute layout,
                                               ArrayRef<int64_t> shape) {
  // If slice layout, call recursively on parent layout, and drop
  // sliced dim
  if (auto sliceLayout = mlir::dyn_cast<SliceEncodingAttr>(layout)) {
    auto parentLayout = sliceLayout.getParent();
    auto parentShape = sliceLayout.paddedShape(shape);
    auto parentUniqueContigPerThread =
        getUniqueContigPerThread(parentLayout, parentShape);
    parentUniqueContigPerThread.erase(parentUniqueContigPerThread.begin() +
                                      sliceLayout.getDim());
    return parentUniqueContigPerThread;
  }
  // Base case
  auto rank = shape.size();
  SmallVector<unsigned> ret(rank);
  auto contigPerThread = getContigPerThread(layout);
  assert(contigPerThread.size() == rank && "Unexpected contigPerThread size");
  for (int d = 0; d < rank; ++d) {
    ret[d] = std::min<unsigned>(shape[d], contigPerThread[d]);
  }
  return ret;
}

SmallVector<unsigned> getShapePerCTATile(Attribute layout,
                                         ArrayRef<int64_t> tensorShape) {
  if (auto distributedLayout =
          mlir::dyn_cast<DistributedEncodingTrait>(layout)) {
    return distributedLayout.getShapePerCTATile(tensorShape);
  } else {
    llvm::report_fatal_error("getShapePerCTATile not implemented");
    return SmallVector<unsigned>();
  }
}

bool isExpensiveView(Type srcType, Type dstType) {
  return getTotalElemsPerThread(srcType) != getTotalElemsPerThread(dstType);
}

/* Utility function used by getOrder and getCTAOrder of SliceEncodingAttr.
 * Erase dim and decrease all values larger than dim by 1.
 * Example:    order = [0, 2, 4, 3, 1], dim = 2
 *          resOrder = [0,    3, 2, 1]
 */
static SmallVector<unsigned> eraseOrder(ArrayRef<unsigned> order,
                                        unsigned dim) {
  unsigned rank = order.size();
  assert(dim < rank && "Invalid dim to erase");
  SmallVector<unsigned> resOrder;
  for (unsigned i : order)
    if (i < dim)
      resOrder.push_back(i);
    else if (i > dim)
      resOrder.push_back(i - 1);
  return resOrder;
}

SmallVector<unsigned> getOrderForDotOperand(unsigned opIdx, unsigned rank,
                                            bool kMajor) {
  // kMajor: if true, the matrix is fastest-running on k,
  //         otherwise it is on m (resp. n)
  // opIdx=0: [batch, m, k] if rank == 3 else [m, k]
  // opIdx=1: [batch, k, n] if rank == 3 else [k, n]
  // batch (if rank == 3) is always the slowest running dimension
  assert(rank == 2 || rank == 3);
  assert(opIdx == 0 || opIdx == 1);
  SmallVector<unsigned> order(rank);
  std::iota(order.rbegin(), order.rend(), 0);
  // If opIdx is 1 and kMajor is true, the order is [0, 1]
  // (resp. [1, 2, 0] if rank == 3)
  // Same if opIdx is 0 and kMajor is false
  if (bool(opIdx) == kMajor) {
    std::swap(order[0], order[1]);
  }
  return order;
}

SmallVector<unsigned> getWarpOrder(Attribute layout) {
  auto order = getOrder(layout);
  // FIXME: This mmaLayout if should just return
  // getOrderForDotOperand(0, order.size(), kMajor=false)
  // as mma has the same order as DotOperand(opIdx=0)
  if (auto mmaLayout = dyn_cast<NvidiaMmaEncodingAttr>(layout)) {
    if (mmaLayout.isHopper()) {
      // Hopper MMA instructions force a warp order of [0, 1]. See docs:
      // https://docs.nvidia.com/cuda/parallel-thread-execution/index.html#matrix-fragments-for-wgmma-mma-async-m64nnk8
      auto it = std::find(order.begin(), order.end(), 0);
      order.erase(it);
      order.insert(order.begin(), 0);
    }
<<<<<<< HEAD
  }
  return order;
}

SmallVector<unsigned> getOrderForDotOperand(unsigned opIdx, unsigned rank) {
  SmallVector<unsigned> order(rank);
  // The 'order' field typically represents a descending sorted array of
  // dimensions based on contiguity. For instance, in axisInfo utilities that
  // retrieve tensor contiguity, it's assumed that the dimension with the
  // highest contiguity corresponds to order[0].
  //
  // The relation between contiguity and order is only relevant if the layout
  // interfaces with HBM, as is the case when we load tensor from HBM to
  // registers in the dot layout to bypass LDS. When bypassing LDS, we make the
  // following assumptions about tensor layouts:
  // - Tensor A (opIdx == 0) is considered to be row-major.
  // - Tensor B (opIdx == 1) is considered to be column-major.
  //
  // Based on these assumptions, we define the following orders:
  // - For opIdx == 0, we assume an order of [1, 0].
  // - For opIdx == 1, we assume an order of [0, 1].
  std::iota(order.rbegin(), order.rend(), 0);
  if (opIdx == 1) {
    std::swap(order[0], order[1]);
=======
  } else if (auto dotOpLayout = dyn_cast<DotOperandEncodingAttr>(layout)) {
    order = getOrderForDotOperand(dotOpLayout.getOpIdx(), order.size(),
                                  /*kMajor*/ false);
>>>>>>> 9e900890
  }
  return order;
}

SmallVector<unsigned> getOrder(Attribute layout) {
  if (auto blockedLayout = dyn_cast<BlockedEncodingAttr>(layout)) {
    return llvm::to_vector(blockedLayout.getOrder());
  }
  if (auto mmaLayout = dyn_cast<MmaEncodingTrait>(layout)) {
    auto distributedLayout = cast<DistributedEncodingTrait>(layout);
    auto rank = distributedLayout.getWarpsPerCTA().size();
    SmallVector<unsigned> order(rank);
    std::iota(order.rbegin(), order.rend(), 0);
    return order;
  }
  if (auto dotLayout = dyn_cast<DotOperandEncodingAttr>(layout)) {
<<<<<<< HEAD
    auto rank = getWarpsPerCTA(dotLayout.getParent()).size();
    SmallVector<unsigned> order(rank);
    if (isa<AMDMfmaEncodingAttr>(dotLayout.getParent())) {
      return getOrderForDotOperand(dotLayout.getOpIdx(), rank);
    } else {
      std::iota(order.rbegin(), order.rend(), 0);
    }
    return order;
=======
    auto rank = dotLayout.getWarpsPerCTA().size();
    return getOrderForDotOperand(dotLayout.getOpIdx(), rank, /*kMajor*/ true);
>>>>>>> 9e900890
  }
  if (auto sliceLayout = dyn_cast<SliceEncodingAttr>(layout)) {
    SmallVector<unsigned> parentOrder = getOrder(sliceLayout.getParent());
    unsigned dim = sliceLayout.getDim();
    SmallVector<unsigned> order;
    for (unsigned d : parentOrder) {
      if (d != dim)
        order.push_back(d > dim ? d - 1 : d);
    }
    return order;
  }
  if (auto sharedLayout = mlir::dyn_cast<SharedEncodingAttr>(layout)) {
    return llvm::to_vector(sharedLayout.getOrder());
  }

  llvm::report_fatal_error("Unimplemented usage of getOrder");
  return {};
};

SmallVector<unsigned> getThreadOrder(Attribute layout) {
  if (auto distributedLayout = mlir::dyn_cast<DistributedEncodingTrait>(layout))
    return distributedLayout.getThreadOrder();
  else
    llvm::report_fatal_error("Unimplemented usage of getThreadOrder");
  return {};
};

CTALayoutAttr getCTALayout(Attribute layout) {
  if (auto distributedLayout =
          mlir::dyn_cast<DistributedEncodingTrait>(layout)) {
    return CTALayoutAttr::get(
        layout.getContext(), getCTAsPerCGA(distributedLayout),
        getCTASplitNum(distributedLayout), getCTAOrder(distributedLayout));
  } else if (auto sharedLayout = mlir::dyn_cast<SharedEncodingAttr>(layout))
    return sharedLayout.getCTALayout();
  else
    llvm::report_fatal_error("Unimplemented usage of getCTALayout");
  return {};
}

SmallVector<unsigned> getCTAsPerCGA(Attribute layout) {
  ArrayRef<unsigned> ref;
  if (auto distributedLayout = mlir::dyn_cast<DistributedEncodingTrait>(layout))
    return distributedLayout.getCTAsPerCGA();
  else if (mlir::isa<AMDMfmaEncodingAttr, AMDWmmaEncodingAttr>(layout))
    return {1, 1};
  else if (auto sharedLayout = mlir::dyn_cast<SharedEncodingAttr>(layout))
    ref = sharedLayout.getCTALayout().getCTAsPerCGA();
  else
    llvm::report_fatal_error("Unimplemented usage of getCTAsPerCGA");
  return SmallVector<unsigned>(ref.begin(), ref.end());
}

SmallVector<unsigned> getCTASplitNum(Attribute layout) {
  SmallVector<unsigned> res;
  if (auto distributedLayout =
          mlir::dyn_cast<DistributedEncodingTrait>(layout)) {
    return distributedLayout.getCTASplitNum();
  } else if (mlir::isa<AMDMfmaEncodingAttr, AMDWmmaEncodingAttr>(layout)) {
    res.resize(2);
    res[0] = res[1] = 1;
  } else if (auto sharedLayout = mlir::dyn_cast<SharedEncodingAttr>(layout)) {
    res.assign(sharedLayout.getCTALayout().getCTASplitNum().begin(),
               sharedLayout.getCTALayout().getCTASplitNum().end());
  } else {
    assert(false && "Unimplemented usage of getCTASplitNum");
  }
  return res;
}

SmallVector<unsigned> getCTAOrder(Attribute layout) {
  SmallVector<unsigned> res;
  if (auto distributedLayout =
          mlir::dyn_cast<DistributedEncodingTrait>(layout)) {
    res = distributedLayout.getCTAOrder();
  } else if (mlir::isa<AMDMfmaEncodingAttr, AMDWmmaEncodingAttr>(layout)) {
    return {0, 1};
  } else if (auto sharedLayout = mlir::dyn_cast<SharedEncodingAttr>(layout)) {
    res = SmallVector<unsigned>(sharedLayout.getCTALayout().getCTAOrder());
  } else {
    llvm::report_fatal_error("Unimplemented usage of getCTAOrder");
  }
  return res;
}

SmallVector<int64_t> getShapePerCTA(ArrayRef<unsigned> CTASplitNum,
                                    ArrayRef<int64_t> shape) {
  unsigned rank = shape.size();
  SmallVector<int64_t> shapePerCTA(rank);
  for (unsigned i = 0; i < rank; ++i) {
    // This wrapping rule must be consistent with emitCTAOffsetForLayout
    unsigned splitNum = std::min<unsigned>(shape[i], CTASplitNum[i]);
    shapePerCTA[i] = shape[i] / splitNum;
  }
  return shapePerCTA;
}

SmallVector<int64_t> getShapePerCTA(Attribute layout, ArrayRef<int64_t> shape) {
  if (auto sharedLayout = mlir::dyn_cast<SharedEncodingAttr>(layout)) {
    // Special logic for pipeline pass, where shape is 3D and CTALayout is 2D.
    // The first dim of shape is numStages. This is a work around, otherwise too
    // many places would have to be modified in pipeline pass. Maybe we need to
    // refactor this logic in the future.
    auto CTASplitNum = sharedLayout.getCTALayout().getCTASplitNum();
    if (shape.size() == CTASplitNum.size() + 1) {
      auto res = getShapePerCTA(CTASplitNum, shape.drop_front());
      res.insert(res.begin(), shape.front());
      return res;
    }
  }
  return getShapePerCTA(getCTASplitNum(layout), shape);
}

SmallVector<int64_t> getShapePerCTA(Type type) {
  auto tensorType = cast<TensorOrMemDesc>(type);
  return getShapePerCTA(tensorType.getEncoding(), tensorType.getShape());
}

unsigned getNumWarpsPerCTA(Attribute layout) {
  SmallVector<unsigned> warpsPerCTA;
  if (auto blockedLayout = dyn_cast<BlockedEncodingAttr>(layout))
    warpsPerCTA = blockedLayout.getWarpsPerCTA();
  else if (auto sliceLayout = dyn_cast<SliceEncodingAttr>(layout))
    return getNumWarpsPerCTA(sliceLayout.getParent());
  else if (auto mmaLayout = dyn_cast<MmaEncodingTrait>(layout)) {
    // Use the distributed layout interface to get the number of warps per CTA.
    auto distributedLayout = cast<DistributedEncodingTrait>(layout);
    warpsPerCTA = distributedLayout.getWarpsPerCTA();
  } else if (auto mfmaLayout = dyn_cast<AMDMfmaEncodingAttr>(layout))
    warpsPerCTA = mfmaLayout.getWarpsPerCTA();
  else if (auto wmmaLayout = dyn_cast<AMDWmmaEncodingAttr>(layout))
    warpsPerCTA = wmmaLayout.getWarpsPerCTA();
  else if (auto dotLayout = dyn_cast<DotOperandEncodingAttr>(layout))
    return getNumWarpsPerCTA(dotLayout.getParent());
  else if (auto sharedLayout = dyn_cast<SharedEncodingAttr>(layout))
    llvm::report_fatal_error("Cannot get numWarps from SharedEncodingAttr");
  else
    llvm::report_fatal_error("Unimplemented usage of getNumWarpsPerCTA");
  return product<unsigned>(warpsPerCTA);
}

unsigned getNumCTAs(Attribute layout) {
  return product<unsigned>(getCTAsPerCGA(layout));
}

template <typename T> bool hasEncoding(Value value) {
  auto type = value.getType();
  if (auto tensorType = dyn_cast<TensorOrMemDesc>(type)) {
    auto encoding = tensorType.getEncoding();
    return encoding && isa<T>(encoding);
  }
  return false;
}

bool hasDotOperandEncoding(Value value) {
  return hasEncoding<triton::gpu::DotOperandEncodingAttr>(value);
}

bool isExpensiveCat(CatOp cat, Attribute targetEncoding) {
  // If the new elements per thread is less than the old one, we will need to do
  // convert encoding that goes through shared memory anyway. So we consider it
  // as expensive.
  RankedTensorType tensorTy = cat.getType();
  auto totalElemsPerThread = gpu::getTotalElemsPerThread(tensorTy);
  auto shape = tensorTy.getShape();
  auto elemTy = tensorTy.getElementType();
  auto newTotalElemsPerThread =
      gpu::getTotalElemsPerThread(targetEncoding, shape, elemTy);
  return newTotalElemsPerThread < totalElemsPerThread;
}

LogicalResult CTALayoutAttr::verify(
    function_ref<InFlightDiagnostic()> emitError, ArrayRef<unsigned> CTAsPerCGA,
    ArrayRef<unsigned> CTASplitNum, ArrayRef<unsigned> CTAOrder) {
  if (CTAsPerCGA.size() != CTASplitNum.size() ||
      CTASplitNum.size() != CTAOrder.size()) {
    return emitError() << "CTAsPerCGA, CTASplitNum, and CTAOrder must all have "
                          "the same rank.";
  }

  if (!isPermutationOfIota(CTAOrder)) {
    return emitError()
           << "CTAOrder must be a permutation of 0..(rank-1), but was ["
           << CTAOrder << "]";
  }

  if (llvm::any_of(CTAsPerCGA, [](unsigned x) { return x == 0; })) {
    return emitError() << "Every element in CTAsPerCGA must be greater than 0.";
  }

  if (llvm::any_of(CTASplitNum, [](unsigned x) { return x == 0; })) {
    return emitError()
           << "Every element in CTASplitNum must be greater than 0.";
  }

  return success();
}

LogicalResult
BlockedEncodingAttr::verify(function_ref<InFlightDiagnostic()> emitError,
                            ArrayRef<unsigned> sizePerThread,
                            ArrayRef<unsigned> threadsPerWarp,
                            ArrayRef<unsigned> warpsPerCTA,
                            ArrayRef<unsigned> order, CTALayoutAttr CTALayout) {
  if (sizePerThread.size() != threadsPerWarp.size() ||
      threadsPerWarp.size() != warpsPerCTA.size() ||
      warpsPerCTA.size() != order.size()) {
    return emitError() << "sizePerThread, threadsPerWarp, warpsPerCTA, and "
                          "order must all have the same rank.";
  }

  // Empty CTALayout is allowed, but if it's present its rank must match the
  // BlockedEncodingAttr's rank.
  if (CTALayout.getCTASplitNum().size() != 0 &&
      sizePerThread.size() != CTALayout.getCTASplitNum().size()) {
    return emitError() << "BlockedEncodingAttr and CTALayout's fields must "
                          "have the same rank.";
  }
  if (!isPermutationOfIota(order)) {
    return emitError()
           << "order must be a permutation of 0..(rank-1), but was [" << order
           << "]";
  }
  return success();
}

// 1 element per thread
// order = reverse(arange(rank))
triton::gpu::BlockedEncodingAttr
getDefaultBlockedEncoding(MLIRContext *context, ArrayRef<int64_t> shape,
                          int numWarps, int threadsPerWarp, int numCTAs) {
  int rank = shape.size();
  llvm::SmallVector<unsigned> order(rank);
  std::iota(order.begin(), order.end(), 0);
  std::reverse(order.begin(), order.end());
  llvm::SmallVector<unsigned> sizePerThread(rank, 1);
  triton::gpu::BlockedEncodingAttr encoding =
      triton::gpu::BlockedEncodingAttr::get(context, shape, sizePerThread,
                                            order, numWarps, threadsPerWarp,
                                            numCTAs);
  return encoding;
}

} // namespace gpu
} // namespace triton
} // namespace mlir

static LogicalResult parseIntAttrValue(AsmParser &parser, Attribute attr,
                                       unsigned &value, StringRef desc) {
  auto intAttr = mlir::dyn_cast<IntegerAttr>(attr);
  if (!intAttr) {
    parser.emitError(parser.getNameLoc(), "expected an integer type in ")
        << desc;
    return failure();
  }
  if (intAttr.getType().isSignedInteger()) {
    int64_t attrVal = intAttr.getSInt();
    if (attrVal < 0) {
      parser.emitError(parser.getNameLoc(),
                       "expected an unsigned integer value in ")
          << desc;
      return failure();
    }
    value = attrVal;
  } else if (intAttr.getType().isSignlessInteger()) {
    int64_t attrVal = intAttr.getInt();
    if (attrVal < 0) {
      parser.emitError(parser.getNameLoc(),
                       "expected an unsigned integer value in ")
          << desc;
      return failure();
    }
    value = attrVal;
  } else {
    value = intAttr.getUInt();
  }
  return success();
}

static LogicalResult parseBoolAttrValue(AsmParser &parser, Attribute attr,
                                        bool &value, StringRef desc) {
  auto boolAttr = mlir::dyn_cast<BoolAttr>(attr);
  if (!boolAttr) {
    parser.emitError(parser.getNameLoc(), "expected an bool type in ") << desc;
    return failure();
  }
  value = boolAttr.getValue();
  return success();
}

// parse an array of integers
static LogicalResult parseIntArrayAttr(AsmParser &parser,
                                       const NamedAttribute &attr,
                                       SmallVector<unsigned> &res,
                                       StringRef desc) {
  auto arrayAttr = mlir::dyn_cast<ArrayAttr>(attr.getValue());
  if (!arrayAttr) {
    parser.emitError(parser.getNameLoc(), "expected an array for ") << desc;
    return failure();
  }
  for (Attribute i : arrayAttr) {
    unsigned value;
    if (parseIntAttrValue(parser, i, value, desc).failed())
      return failure();
    res.push_back(value);
  }
  return success();
};

static LogicalResult parseUInt(AsmParser &parser, const NamedAttribute &attr,
                               unsigned &value, StringRef desc) {
  return parseIntAttrValue(parser, attr.getValue(), value, desc);
};

static LogicalResult parseBool(AsmParser &parser, const NamedAttribute &attr,
                               bool &value, StringRef desc) {
  return parseBoolAttrValue(parser, attr.getValue(), value, desc);
};

// Print the CTALayout if it's not equal to the default.
static void maybePrintCTALayout(mlir::MLIRContext *context,
                                mlir::AsmPrinter &printer, CTALayoutAttr layout,
                                unsigned rank) {
  if (layout != CTALayoutAttr::getDefault(context, rank)) {
    printer << ", CTAsPerCGA = [" << ArrayRef(layout.getCTAsPerCGA()) << "]"
            << ", CTASplitNum = [" << ArrayRef(layout.getCTASplitNum()) << "]"
            << ", CTAOrder = [" << ArrayRef(layout.getCTAOrder()) << "]";
  }
}

//===----------------------------------------------------------------------===//
// Attribute methods
//===----------------------------------------------------------------------===//
#include "triton/Dialect/TritonGPU/IR/TritonGPUAttrInterfaces.cpp.inc"

#define GET_ATTRDEF_CLASSES
#include "triton/Dialect/TritonGPU/IR/TritonGPUAttrDefs.cpp.inc"

SliceEncodingAttr BlockedEncodingAttr::squeeze(int axis) {
  return SliceEncodingAttr::get(getContext(), axis, *this);
}
SmallVector<unsigned>
BlockedEncodingAttr::getElemsPerThread(ArrayRef<int64_t> shape,
                                       Type eltTy) const {
  size_t rank = shape.size();
  auto sizePerThread = getSizePerThread();
  auto warpsPerCTA = getWarpsPerCTA();
  auto threadsPerWarp = getThreadsPerWarp();
  auto shapePerCTA = getShapePerCTA(*this, shape);
  assert(rank == sizePerThread.size() &&
         "unexpected rank in BlockedEncodingAttr::getElemsPerThread");
  SmallVector<unsigned> elemsPerThread(rank);
  for (size_t i = 0; i < rank; ++i) {
    unsigned t = sizePerThread[i] * threadsPerWarp[i] * warpsPerCTA[i];
    elemsPerThread[i] = ceil<unsigned>(shapePerCTA[i], t) * sizePerThread[i];
  }
  return elemsPerThread;
}
unsigned BlockedEncodingAttr::getTotalElemsPerThread(ArrayRef<int64_t> shape,
                                                     Type eltTy) const {
  return product<unsigned>(getElemsPerThread(shape, eltTy));
}

// If we only had BlockedEncodingAttr, we could simply return ArrayRefs here.
// But we need to have a consistent interface with e.g. SliceEncodingAttr, which
// computes some of these fields.
SmallVector<unsigned> BlockedEncodingAttr::getCTAsPerCGA() const {
  return SmallVector<unsigned>(getCTALayout().getCTAsPerCGA());
}
SmallVector<unsigned> BlockedEncodingAttr::getCTAOrder() const {
  return SmallVector<unsigned>(getCTALayout().getCTAOrder());
}
SmallVector<unsigned> BlockedEncodingAttr::getCTASplitNum() const {
  return SmallVector<unsigned>(getCTALayout().getCTASplitNum());
}
SmallVector<unsigned> BlockedEncodingAttr::getWarpsPerCTA() const {
  return SmallVector<unsigned>(getWarpsPerCTA__());
}
SmallVector<unsigned> BlockedEncodingAttr::getWarpOrder() const {
  return SmallVector<unsigned>(getOrder());
}
SmallVector<unsigned> BlockedEncodingAttr::getThreadsPerWarp() const {
  return SmallVector<unsigned>(getThreadsPerWarp__());
}
SmallVector<unsigned> BlockedEncodingAttr::getThreadOrder() const {
  return SmallVector<unsigned>(getOrder());
}
SmallVector<unsigned> BlockedEncodingAttr::getSizePerThread() const {
  return SmallVector<unsigned>(getSizePerThread__());
}
SmallVector<unsigned>
BlockedEncodingAttr::getShapePerCTATile(ArrayRef<int64_t> tensorShape) const {
  SmallVector<unsigned> shape;
  for (unsigned d = 0, n = getOrder().size(); d < n; ++d)
    shape.push_back(getSizePerThread()[d] * getThreadsPerWarp()[d] *
                    getWarpsPerCTA()[d]);
  return shape;
}

template <class T>
SmallVector<T> SliceEncodingAttr::paddedShape(ArrayRef<T> shape) const {
  size_t rank = shape.size();
  unsigned dim = getDim();
  SmallVector<T> retShape(rank + 1);
  for (unsigned d = 0; d < rank + 1; ++d) {
    if (d < dim)
      retShape[d] = shape[d];
    else if (d == dim)
      retShape[d] = 1;
    else
      retShape[d] = shape[d - 1];
  }
  return retShape;
}
template SmallVector<unsigned>
SliceEncodingAttr::paddedShape<unsigned>(ArrayRef<unsigned> shape) const;
template SmallVector<int64_t>
SliceEncodingAttr::paddedShape<int64_t>(ArrayRef<int64_t> shape) const;

SmallVector<unsigned>
SliceEncodingAttr::getElemsPerThread(ArrayRef<int64_t> shape,
                                     Type eltTy) const {
  auto parent = getParent();
  auto parentElemsPerThread =
      ::getElemsPerThread(parent, paddedShape(shape), eltTy);
  parentElemsPerThread.erase(parentElemsPerThread.begin() + getDim());
  return parentElemsPerThread;
}
unsigned SliceEncodingAttr::getTotalElemsPerThread(ArrayRef<int64_t> shape,
                                                   Type eltTy) const {
  return product<unsigned>(getElemsPerThread(shape, eltTy));
}
SmallVector<unsigned> SliceEncodingAttr::getCTASplitNum() const {
  SmallVector<unsigned> res = ::getCTASplitNum(getParent());
  res.erase(res.begin() + getDim());
  return res;
}
SmallVector<unsigned> SliceEncodingAttr::getCTAOrder() const {
  auto parentCTAOrder = ::getCTAOrder(getParent());
  return eraseOrder(parentCTAOrder, getDim());
}
SmallVector<unsigned> SliceEncodingAttr::getCTAsPerCGA() const {
  auto parentCTAsPerCGA = ::getCTAsPerCGA(getParent());
  if (parentCTAsPerCGA[getDim()] == 1) {
    parentCTAsPerCGA.erase(parentCTAsPerCGA.begin() + getDim());
    return parentCTAsPerCGA;
  }
  /* For getCTAsPerCGA of a slice layout, we have two choices:
   * (1) Return CTAsPerCGA of its parent. This is not a perfect solution
   * because the rank of the returned CTAsPerCGA does not match the rank of
   * tensorShape.
   * (2) Get CTAsPerCGA of its parent and erase the sliced dim. This is not a
   * perfect solution because the product of the returned CTAsPerCGA might not
   * match numCTAs.
   * To avoid introducing inconsistencies to the shape and
   * layout system, the usage of directly getting CTAsPerCGA of a slice layout
   * in which the sliced dim is not 1 is banned. You should always consider
   * slice layout as a special case and use getCTAsPerCGA(layout.getParent())
   * in the branch where layout is an instance of SliceEncodingAttr. This is
   * inconvenient but safe.
   */
  llvm::report_fatal_error(
      "getCTAsPerCGA for SliceEncodingAttr is not well-defined");
}
SmallVector<unsigned> SliceEncodingAttr::getWarpsPerCTA() const {
  auto parent = getParent();
  auto parentWarpsPerCTA = ::getWarpsPerCTA(parent);
  SmallVector<unsigned> warpsPerCTA = parentWarpsPerCTA;
  warpsPerCTA.erase(warpsPerCTA.begin() + getDim());
  int32_t nextDim = getDim() < warpsPerCTA.size() ? getDim() : getDim() - 1;
  warpsPerCTA[nextDim] *= parentWarpsPerCTA[getDim()];
  return warpsPerCTA;
}
SmallVector<unsigned> SliceEncodingAttr::getWarpOrder() const {
  return ::getWarpOrder(*this);
}
SmallVector<unsigned> SliceEncodingAttr::getThreadsPerWarp() const {
  auto parent = getParent();
  auto parentThreadsPerWarp = ::getThreadsPerWarp(parent);
  SmallVector<unsigned> threadsPerWarp = parentThreadsPerWarp;
  threadsPerWarp.erase(threadsPerWarp.begin() + getDim());
  int32_t nextDim = getDim() < threadsPerWarp.size() ? getDim() : getDim() - 1;
  threadsPerWarp[nextDim] *= parentThreadsPerWarp[getDim()];
  return threadsPerWarp;
}
SmallVector<unsigned> SliceEncodingAttr::getThreadOrder() const {
  return ::getOrder(*this);
}
SmallVector<unsigned> SliceEncodingAttr::getSizePerThread() const {
  auto sizePerThread = ::getSizePerThread(getParent());
  sizePerThread.erase(sizePerThread.begin() + getDim());
  return sizePerThread;
}
SmallVector<unsigned>
SliceEncodingAttr::getShapePerCTATile(ArrayRef<int64_t> tensorShape) const {
  SmallVector<unsigned> shape = ::getShapePerCTATile(getParent(), tensorShape);
  shape.erase(shape.begin() + getDim());
  return shape;
}

//

SmallVector<unsigned>
AMDMfmaEncodingAttr::getElemsPerThread(ArrayRef<int64_t> shape,
                                       Type eltTy) const {
  size_t rank = shape.size();
  assert((rank == 2 || rank == 3) && "Unexpected rank of mfma layout");

  SmallVector<unsigned> elemsPerThread(rank);
  auto nonKDim = getMDim();
  auto elemsPerThreadPerTile = (nonKDim == 16 ? 4 : 16);
  if (rank == 3)
    elemsPerThread[0] = ceil<unsigned>(shape[0], getWarpsPerCTA()[0]);
  if (getIsTransposed()) {
    unsigned elemsCol =
        ceil<unsigned>(shape[rank - 1], nonKDim * getWarpsPerCTA()[rank - 1]) *
        elemsPerThreadPerTile;
    unsigned elemsRow =
        ceil<unsigned>(shape[rank - 2], nonKDim * getWarpsPerCTA()[rank - 2]);
    elemsPerThread[rank - 2] = elemsRow;
    elemsPerThread[rank - 1] = elemsCol;
  } else {
    unsigned elemsCol =
        ceil<unsigned>(shape[rank - 1], nonKDim * getWarpsPerCTA()[rank - 1]);
    unsigned elemsRow =
        ceil<unsigned>(shape[rank - 2], nonKDim * getWarpsPerCTA()[rank - 2]) *
        elemsPerThreadPerTile;
    elemsPerThread[rank - 2] = elemsRow;
    elemsPerThread[rank - 1] = elemsCol;
  }
  return elemsPerThread;
}

unsigned AMDMfmaEncodingAttr::getTotalElemsPerThread(ArrayRef<int64_t> shape,
                                                     Type eltTy) const {
  return product<unsigned>(getElemsPerThread(shape, eltTy));
}

// Wmma encoding

SmallVector<unsigned>
AMDWmmaEncodingAttr::getElemsPerThread(ArrayRef<int64_t> shape,
                                       Type eltTy) const {
  size_t rank = shape.size();
  assert((rank == 2 || rank == 3) && "Unexpected rank of wmma layout");

  SmallVector<unsigned> elemsPerThread(rank);
  auto mnkDim = getMNKDimPerInstr();
  auto elemsPerThreadPerTile = getSizePerThread();
  auto warpsPerCTA = getWarpsPerCTA();

  if (rank == 3)
    elemsPerThread[0] = ceil<unsigned>(shape[0], getWarpsPerCTA()[0]);
  elemsPerThread[rank - 2] =
      ceil<unsigned>(shape[rank - 2], mnkDim[0] * warpsPerCTA[rank - 2]) *
      elemsPerThreadPerTile[rank - 2];
  elemsPerThread[rank - 1] =
      ceil<unsigned>(shape[rank - 1], mnkDim[1] * warpsPerCTA[rank - 1]) *
      elemsPerThreadPerTile[rank - 1];
  return elemsPerThread;
}

unsigned AMDWmmaEncodingAttr::getTotalElemsPerThread(ArrayRef<int64_t> shape,
                                                     Type eltTy) const {
  return product<unsigned>(getElemsPerThread(shape, eltTy));
}

SmallVector<unsigned>
NvidiaMmaEncodingAttr::getElemsPerThread(ArrayRef<int64_t> shape,
                                         Type eltTy) const {
  size_t rank = shape.size();
  assert(rank == 2 ||
         (rank == 3 && isAmpere()) && "Unexpected rank of mma layout");
  assert((isVolta() || isAmpere() || isHopper()) &&
         "For NvidiaMmaEncodingAttr only version 1~3 is supported");

  auto shapePerCTA = getShapePerCTA(getCTALayout().getCTASplitNum(), shape);

  SmallVector<unsigned> elemsPerThread(rank);
  if (isVolta()) {
    auto [isARow, isBRow, isAVec4, isBVec4, id] = decodeVoltaLayoutStates();
    static constexpr std::array<unsigned, 2> fpw{{2, 2}};
    unsigned packSize0 = (isARow || isAVec4) ? 1 : 2;
    unsigned packSize1 = (isBRow && !isBVec4) ? 2 : 1;
    unsigned repM = 2 * packSize0;
    unsigned repN = 2 * packSize1;
    unsigned spwM = fpw[0] * 4 * repM;
    unsigned spwN = fpw[1] * 4 * repN;
    unsigned wptM = getWarpsPerCTA()[0];
    unsigned wptN = getWarpsPerCTA()[1];
    unsigned resM = repM * std::max<int>(1, shapePerCTA[0] / (spwM * wptM));
    unsigned resN = 2 * repN * std::max<int>(1, shapePerCTA[1] / (spwN * wptN));
    elemsPerThread[0] = resM;
    elemsPerThread[1] = resN;
  } else if (isAmpere()) {
    unsigned elemsRow =
        ceil<unsigned>(shapePerCTA[rank - 2], 16 * getWarpsPerCTA()[rank - 2]) *
        2;
    unsigned elemsCol =
        ceil<unsigned>(shapePerCTA[rank - 1], 8 * getWarpsPerCTA()[rank - 1]) *
        2;
    if (rank == 3)
      elemsPerThread[0] = ceil<unsigned>(shapePerCTA[0], getWarpsPerCTA()[0]);
    elemsPerThread[rank - 2] = elemsRow;
    elemsPerThread[rank - 1] = elemsCol;
  } else if (isHopper()) {
    auto wpt = getWarpsPerCTA();
    auto instrMNK = getInstrShape();
    int repM = ceil<unsigned>(shapePerCTA[0], instrMNK[0] * wpt[0]);
    int repN = ceil<unsigned>(shapePerCTA[1], instrMNK[1] * wpt[1]);
    elemsPerThread[0] = 2 * repM;
    elemsPerThread[1] = (instrMNK[1] / 4) * repN;
  } else {
    llvm_unreachable("Unexpected mma version");
  }

  return elemsPerThread;
}

unsigned NvidiaMmaEncodingAttr::getElemsPerThreadOfOperand(
    int opIdx, ArrayRef<int64_t> shape) const {
  size_t rank = shape.size();
  assert(rank == 2 && "Unexpected rank of mma layout");
  auto shapePerCTA = getShapePerCTA(*this, shape);
  int res = 0;
  if (isVolta()) {
    llvm_unreachable(
        "getElemsPerThreadOfOperand() not supported for version 1");
  } else if (isAmpere()) {
    llvm_unreachable(
        "getElemsPerThreadOfOperand() not supported for version 2");
  } else if (isHopper()) {
    auto wpt = getWarpsPerCTA();
    auto instrMNK = getInstrShape();
    if (opIdx == 0) {
      int repM = ceil<unsigned>(shapePerCTA[0], instrMNK[0] * wpt[0]);
      int repK = ceil<unsigned>(shapePerCTA[1], instrMNK[2]);
      return 8 * repM * repK;

    } else if (opIdx == 1) {
      int repK = ceil<unsigned>(shapePerCTA[0], instrMNK[2]);
      int repN = ceil<unsigned>(shapePerCTA[1], instrMNK[1] * wpt[1]);
      // benzh@ here need more check
      return 4 * std::max<int>(instrMNK[1] / 32, 1) * repK * repN;
    }
  }
  return res;
}

unsigned NvidiaMmaEncodingAttr::getTotalElemsPerThread(ArrayRef<int64_t> shape,
                                                       Type eltTy) const {
  return product<unsigned>(getElemsPerThread(shape, eltTy));
}

//

SmallVector<unsigned>
SharedEncodingAttr::getElemsPerThread(ArrayRef<int64_t> shape,
                                      Type eltTy) const {
  llvm_unreachable("getElemsPerThread is not supported for shared layout");
  return SmallVector<unsigned>();
}
unsigned SharedEncodingAttr::getTotalElemsPerThread(ArrayRef<int64_t> shape,
                                                    Type eltTy) const {
  llvm_unreachable("getElemsPerThread is not supported for shared layout");
  return 0;
}

SmallVector<unsigned>
DotOperandEncodingAttr::getElemsPerThread(ArrayRef<int64_t> shape,
                                          Type eltTy) const {

  if (auto parent = mlir::dyn_cast<AMDMfmaEncodingAttr>(getParent())) {
    auto rank = shape.size();
    assert(rank == 2 || rank == 3);

    auto idx = getOpIdx();
    assert(idx == 0 || idx == 1);

    SmallVector<unsigned> elemsPerThread(rank);

    auto kWidth = getKWidth();
    auto rep = parent.getMFMARepForOperands(shape, kWidth, idx);

    if (rank == 3)
      elemsPerThread[0] = rep[0];
    elemsPerThread[rank - 2] = (idx == 0) ? rep[1] : rep[1] * kWidth;
    elemsPerThread[rank - 1] = (idx == 0) ? rep[2] * kWidth : rep[2];

    return elemsPerThread;
  }

  if (auto mmaParent = mlir::dyn_cast<MmaEncodingTrait>(getParent())) {
    return mmaParent.getElemsPerThreadForOperands(shape, eltTy, getOpIdx());
  }
  llvm_unreachable("getElemsPerThread is not supported for dot operand");
  return SmallVector<unsigned>();
}

unsigned DotOperandEncodingAttr::getTotalElemsPerThread(ArrayRef<int64_t> shape,
                                                        Type eltTy) const {
  if (auto mmaParent = mlir::dyn_cast<MmaEncodingTrait>(getParent())) {
    return mmaParent.getTotalElemsPerThreadForOperands(shape, eltTy,
                                                       getKWidth(), getOpIdx());
  }
  if (auto blockedLayout = mlir::dyn_cast<BlockedEncodingAttr>(getParent())) {
    auto shapePerCTA = getShapePerCTA(*this, shape);
    auto shapePerCTATile = ::getShapePerCTATile(blockedLayout);
    auto order = blockedLayout.getOrder();
    auto sizePerThread = ::getSizePerThread(blockedLayout);

    int K = getOpIdx() == 0 ? shapePerCTA[1] : shapePerCTA[0];
    int otherDim = getOpIdx() == 1 ? shapePerCTA[1] : shapePerCTA[0];

    bool isM = getOpIdx() == 0;

    int mSizePerThread =
        order[0] == 1 ? sizePerThread[order[1]] : sizePerThread[order[0]];
    int nSizePerThread =
        order[0] == 0 ? sizePerThread[order[1]] : sizePerThread[order[0]];
    int sizePerThreadMN = isM ? mSizePerThread : nSizePerThread;

    int mShapePerCTATile =
        order[0] == 1 ? shapePerCTATile[order[1]] : shapePerCTATile[order[0]];
    int nShapePerCTATile =
        order[0] == 0 ? shapePerCTATile[order[1]] : shapePerCTATile[order[0]];
    int shapePerCTAMNTile = isM ? mShapePerCTATile : nShapePerCTATile;

    return K * std::max<int>(otherDim / shapePerCTAMNTile, 1) * sizePerThreadMN;
  }
  llvm_unreachable("unknown dot operand parent layout");
  return 0;
}
SmallVector<unsigned> DotOperandEncodingAttr::getCTAsPerCGA() const {
  return ::getCTAsPerCGA(getParent());
}
SmallVector<unsigned> DotOperandEncodingAttr::getCTAOrder() const {
  return ::getCTAOrder(getParent());
}
SmallVector<unsigned> DotOperandEncodingAttr::getCTASplitNum() const {
  SmallVector<unsigned> res = ::getCTASplitNum(getParent());
  auto rank = res.size();
  assert(rank == 2 || rank == 3 && "Invalid dotLayout");

  // Do not split CTA in K dimension
  getOpIdx() == 0 ? res[rank - 1] = 1 : res[rank - 2] = 1;
  return res;
}
SmallVector<unsigned> DotOperandEncodingAttr::getWarpsPerCTA() const {
  auto parentLayout = getParent();
  assert(parentLayout && "DotOperandEncodingAttr must have a parent");
  if (auto distributedLayout =
          mlir::dyn_cast<DistributedEncodingTrait>(parentLayout)) {
    return distributedLayout.getWarpsPerCTA();
  } else {
    llvm::report_fatal_error(
        "DotOperandEncodingAttr non-DistributedEncodingAttr parent not "
        "supported yet");
  }
}
SmallVector<unsigned> DotOperandEncodingAttr::getWarpOrder() const {
  return ::getWarpOrder(*this);
}
SmallVector<unsigned> DotOperandEncodingAttr::getThreadOrder() const {
  return getOrderForDotOperand(getOpIdx(), getWarpsPerCTA().size(),
                               /*kMajor*/ true);
}
SmallVector<unsigned> DotOperandEncodingAttr::getShapePerCTATile(
    ArrayRef<int64_t> tensorShape) const {
  auto parentLayout = getParent();
  assert(parentLayout && "DotOperandEncodingAttr must have a parent");
  if (auto parentMmaLayout = mlir::dyn_cast<MmaEncodingTrait>(parentLayout)) {
    return parentMmaLayout.getShapePerCTATileForDotOperands(tensorShape,
                                                            getOpIdx());
  } else {
    llvm::report_fatal_error(
        "DotOperandEncodingAttr non-NvidiaMmaEncodingAttr parent not "
        "supported yet");
  }
}

LogicalResult DotOperandEncodingAttr::verify(
    ::llvm::function_ref<::mlir::InFlightDiagnostic()> emitError,
    unsigned opIdx, Attribute parent, unsigned kWidth) {
  if (opIdx != 0 && opIdx != 1) {
    return emitError()
           << "triton_gpu.dot_op opIdx paramenter can be 0 or 1, got: "
           << opIdx;
  }
  if (!parent) {
    return emitError() << "triton_gpu.dot_op parent paramenter cannot be null";
  }
  if (auto parentAttr = mlir::dyn_cast<NvidiaMmaEncodingAttr>(parent)) {
    if (kWidth != 0 && !parentAttr.isAmpere())
      return emitError() << "triton_gpu.dot_op kWidth parameter can only be "
                            "non-zero for Ampere MMA parent";
    if (kWidth == 0 && parentAttr.isAmpere())
      return emitError()
             << "triton_gpu.dot_op kWidth parameter is mandatory for "
                "Ampere MMA parent";
    return success();
  }

  if (auto parentAttr = mlir::dyn_cast<AMDWmmaEncodingAttr>(parent)) {
    if (kWidth != 16 && parentAttr.getVersion() == 1 ||
        kWidth != 8 && parentAttr.getVersion() == 2)
      return emitError() << "triton_gpu.dot_op kWidth parameter must be 16 for "
                            "gfx11 and 8 for gfx12";
    return success();
  }

  if (auto parentAttr = mlir::dyn_cast<AMDMfmaEncodingAttr>(parent)) {
    if (kWidth == 0)
      return emitError()
             << "triton_gpu.dot_op kWidth parameter is mandatory for "
                "MFMA parent";
    return success();
  }

  if (auto parentAttr = mlir::dyn_cast<intel::DpasEncodingAttr>(parent)) {
    if (kWidth != parentAttr.getOpsPerChannel())
      return emitError() << "triton_gpu.dot_op kWidth parameter must match the "
                            "parent's opsPerChannel";
    return success();
  }

  if (auto parentAttr = mlir::dyn_cast<intel::WarpEncodingAttr>(parent)) {
    if (kWidth != 0)
      return emitError()
             << "triton_gpu.dot_op kWidth parameter is not supported "
                "when the parent is a warp layout";
    return success();
  }

  if (auto parentAttr = mlir::dyn_cast<BlockedEncodingAttr>(parent)) {
    if (kWidth != 0)
      return emitError()
             << "triton_gpu.dot_op kWidth parameter is not supported "
                "when the parent is a blocked layout";
    return success();
  }

  return emitError() << "triton_gpu.dot_op unexpected parent layout: "
                     << parent;
}

//===----------------------------------------------------------------------===//
// Blocked Encoding
//===----------------------------------------------------------------------===//

static std::optional<CTALayoutAttr> getCTALayoutOrError(
    AsmParser &parser, std::optional<SmallVector<unsigned>> CTAsPerCGA,
    std::optional<SmallVector<unsigned>> CTASplitNum,
    std::optional<SmallVector<unsigned>> CTAOrder, unsigned rank) {
  if (CTAsPerCGA && CTASplitNum && CTAOrder) {
    return CTALayoutAttr::get(parser.getContext(), *CTAsPerCGA, *CTASplitNum,
                              *CTAOrder);
  }
  if (!CTAsPerCGA && !CTASplitNum && !CTAOrder) {
    return CTALayoutAttr::getDefault(parser.getContext(), rank);
  }
  parser.emitError(parser.getNameLoc(), "CTAsPerCGA, CTASplitNum, and CTAOrder "
                                        "must all be present or all be absent");
  return std::nullopt;
}

Attribute BlockedEncodingAttr::parse(AsmParser &parser, Type type) {
  if (parser.parseLess().failed())
    return {};
  // Parse the data as a dictionary
  DictionaryAttr dict;
  if (parser.parseAttribute(dict).failed())
    return {};
  if (parser.parseGreater().failed())
    return {};

  SmallVector<unsigned> sizePerThread;
  SmallVector<unsigned> threadsPerWarp;
  SmallVector<unsigned> warpsPerCTA;
  SmallVector<unsigned> order;
  std::optional<SmallVector<unsigned>> CTAsPerCGA;
  std::optional<SmallVector<unsigned>> CTASplitNum;
  std::optional<SmallVector<unsigned>> CTAOrder;

  for (const NamedAttribute &attr : dict) {
    if (attr.getName() == "sizePerThread") {
      if (parseIntArrayAttr(parser, attr, sizePerThread,
                            "number of elements per thread")
              .failed())
        return {};
    } else if (attr.getName() == "threadsPerWarp") {
      if (parseIntArrayAttr(parser, attr, threadsPerWarp,
                            "number of threads per warp")
              .failed())
        return {};
    } else if (attr.getName() == "warpsPerCTA") {
      if (parseIntArrayAttr(parser, attr, warpsPerCTA,
                            "number of warps per CTA")
              .failed())
        return {};
    } else if (attr.getName() == "order") {
      if (parseIntArrayAttr(parser, attr, order, "order").failed())
        return {};
    } else if (attr.getName() == "CTAsPerCGA") {
      if (parseIntArrayAttr(parser, attr, CTAsPerCGA.emplace(), "CTAsPerCGA")
              .failed())
        return {};
    } else if (attr.getName() == "CTASplitNum") {
      if (parseIntArrayAttr(parser, attr, CTASplitNum.emplace(), "CTASplitNum")
              .failed())
        return {};
    } else if (attr.getName() == "CTAOrder") {
      if (parseIntArrayAttr(parser, attr, CTAOrder.emplace(), "CTAOrder")
              .failed())
        return {};
    } else {
      parser.emitError(parser.getNameLoc(), "unexpected key: ")
          << attr.getName().strref();
      return {};
    }
  }

  std::optional<CTALayoutAttr> CTALayout = getCTALayoutOrError(
      parser, CTAsPerCGA, CTASplitNum, CTAOrder, /*rank=*/sizePerThread.size());
  if (!CTALayout.has_value())
    return {};

  return parser.getChecked<BlockedEncodingAttr>(parser.getContext(),
                                                sizePerThread, threadsPerWarp,
                                                warpsPerCTA, order, *CTALayout);
}

void BlockedEncodingAttr::print(mlir::AsmPrinter &printer) const {
  printer << "<{"
          << "sizePerThread = [" << ArrayRef(getSizePerThread()) << "]"
          << ", threadsPerWarp = [" << ArrayRef(getThreadsPerWarp()) << "]"
          << ", warpsPerCTA = [" << ArrayRef(getWarpsPerCTA()) << "]"
          << ", order = [" << getOrder() << "]";

  maybePrintCTALayout(getContext(), printer, getCTALayout(),
                      /*rank=*/getSizePerThread().size());

  printer << "}>";
}

//===----------------------------------------------------------------------===//
// MMA encoding
//===----------------------------------------------------------------------===//

Attribute NvidiaMmaEncodingAttr::parse(AsmParser &parser, Type type) {
  if (parser.parseLess().failed())
    return {};
  DictionaryAttr dict;
  if (parser.parseAttribute(dict).failed())
    return {};
  if (parser.parseGreater().failed())
    return {};

  unsigned versionMajor = 0;
  unsigned versionMinor = 0;
  SmallVector<unsigned> warpsPerCTA;
  std::optional<SmallVector<unsigned>> CTAsPerCGA;
  std::optional<SmallVector<unsigned>> CTASplitNum;
  std::optional<SmallVector<unsigned>> CTAOrder;
  SmallVector<unsigned> instrShape;

  for (const NamedAttribute &attr : dict) {
    if (attr.getName() == "versionMajor") {
      if (parseUInt(parser, attr, versionMajor, "versionMajor").failed())
        return {};
    }
    if (attr.getName() == "versionMinor") {
      if (parseUInt(parser, attr, versionMinor, "versionMinor").failed())
        return {};
    }
    if (attr.getName() == "warpsPerCTA") {
      if (parseIntArrayAttr(parser, attr, warpsPerCTA, "warpsPerCTA").failed())
        return {};
    }
    if (attr.getName() == "CTAsPerCGA") {
      if (parseIntArrayAttr(parser, attr, CTAsPerCGA.emplace(), "CTAsPerCGA")
              .failed())
        return {};
    }
    if (attr.getName() == "CTASplitNum") {
      if (parseIntArrayAttr(parser, attr, CTASplitNum.emplace(), "CTASplitNum")
              .failed())
        return {};
    }
    if (attr.getName() == "CTAOrder") {
      if (parseIntArrayAttr(parser, attr, CTAOrder.emplace(), "CTAOrder")
              .failed())
        return {};
    }
    if (attr.getName() == "instrShape") {
      if (parseIntArrayAttr(parser, attr, instrShape, "instrShape").failed()) {
        return {};
      }
    }
  }

  std::optional<CTALayoutAttr> CTALayout = getCTALayoutOrError(
      parser, CTAsPerCGA, CTASplitNum, CTAOrder, /*rank=*/warpsPerCTA.size());
  if (!CTALayout.has_value())
    return {};

  return parser.getChecked<NvidiaMmaEncodingAttr>(
      parser.getContext(), versionMajor, versionMinor, warpsPerCTA, *CTALayout,
      instrShape);
}

void NvidiaMmaEncodingAttr::print(AsmPrinter &printer) const {
  printer << "<{"
          << "versionMajor = " << getVersionMajor()
          << ", versionMinor = " << getVersionMinor() //
          << ", warpsPerCTA = [" << ArrayRef(getWarpsPerCTA()) << "]";

  maybePrintCTALayout(getContext(), printer, getCTALayout(),
                      /*rank=*/getWarpsPerCTA().size());

  printer << ", instrShape = [" << getInstrShape() << "]}>";
}

//===----------------------------------------------------------------------===//
// MFMA encoding
//===----------------------------------------------------------------------===//

Attribute AMDMfmaEncodingAttr::parse(AsmParser &parser, Type type) {
  if (parser.parseLess().failed())
    return {};
  DictionaryAttr dict;
  if (parser.parseAttribute(dict).failed())
    return {};
  if (parser.parseGreater().failed())
    return {};

  unsigned versionMajor = 0;
  unsigned versionMinor = 0;
  SmallVector<unsigned> warpsPerCTA;
  SmallVector<unsigned> instrShape;
  bool isTransposed;
  std::optional<SmallVector<unsigned>> CTAsPerCGA;
  std::optional<SmallVector<unsigned>> CTASplitNum;
  std::optional<SmallVector<unsigned>> CTAOrder;

  for (const NamedAttribute &attr : dict) {
    if (attr.getName() == "versionMajor") {
      if (parseUInt(parser, attr, versionMajor, "versionMajor").failed())
        return {};
    }
    if (attr.getName() == "versionMinor") {
      if (parseUInt(parser, attr, versionMinor, "versionMinor").failed())
        return {};
    }
    if (attr.getName() == "warpsPerCTA") {
      if (parseIntArrayAttr(parser, attr, warpsPerCTA, "warpsPerCTA").failed())
        return {};
    }
    if (attr.getName() == "instrShape") {
      if (parseIntArrayAttr(parser, attr, instrShape, "instrShape").failed())
        return {};
    }
    if (attr.getName() == "isTransposed") {
      if (parseBool(parser, attr, isTransposed, "isTransposed").failed())
        return {};
    }
    if (attr.getName() == "CTAsPerCGA") {
      if (parseIntArrayAttr(parser, attr, CTAsPerCGA.emplace(), "CTAsPerCGA")
              .failed())
        return {};
    }
    if (attr.getName() == "CTASplitNum") {
      if (parseIntArrayAttr(parser, attr, CTASplitNum.emplace(), "CTASplitNum")
              .failed())
        return {};
    }
    if (attr.getName() == "CTAOrder") {
      if (parseIntArrayAttr(parser, attr, CTAOrder.emplace(), "CTAOrder")
              .failed())
        return {};
    }
  }

  std::optional<CTALayoutAttr> CTALayout = getCTALayoutOrError(
      parser, CTAsPerCGA, CTASplitNum, CTAOrder, /*rank=*/warpsPerCTA.size());
  if (!CTALayout.has_value())
    return {};

  return parser.getChecked<AMDMfmaEncodingAttr>(
      parser.getContext(), versionMajor, versionMinor, warpsPerCTA,
      instrShape[0], instrShape[1], isTransposed, *CTALayout);
}

void AMDMfmaEncodingAttr::print(AsmPrinter &printer) const {
  printer << "<{"
          << "versionMajor = " << getVersionMajor()                      //
          << ", versionMinor = " << getVersionMinor()                    //
          << ", warpsPerCTA = [" << ArrayRef(getWarpsPerCTA()) << "]"    //
          << ", instrShape = [" << ArrayRef{getMDim(), getNDim()} << "]" //
          << ", isTransposed = " << getIsTransposed();
  maybePrintCTALayout(getContext(), printer, getCTALayout(),
                      /*rank=*/getWarpsPerCTA().size());
  printer << "}>";
}

LogicalResult
AMDMfmaEncodingAttr::verify(function_ref<mlir::InFlightDiagnostic()> emitError,
                            unsigned versionMajor, unsigned versionMinor,
                            llvm::ArrayRef<unsigned int> warpsPerCTA,
                            unsigned mDim, unsigned nDim, bool isTransposed,
                            mlir::triton::gpu::CTALayoutAttr) {
  if (!(versionMajor >= 0 && versionMajor <= 3)) {
    return emitError() << "major version must be in the [0, 3] range";
  }
  if (versionMinor != 0) {
    return emitError() << "minor version must be 0";
  }
  if (!((mDim == 32 && nDim == 32) || (mDim == 16 && nDim == 16))) {
    return emitError()
           << "(M, N) cases other than (32, 32) or (16, 16) unimplemented";
  }

  return success();
}

//===----------------------------------------------------------------------===//
// WMMA encoding
//===----------------------------------------------------------------------===//

Attribute AMDWmmaEncodingAttr::parse(AsmParser &parser, Type type) {
  if (parser.parseLess().failed())
    return {};
  DictionaryAttr dict;
  if (parser.parseAttribute(dict).failed())
    return {};
  if (parser.parseGreater().failed())
    return {};

  unsigned version = 0;
  SmallVector<unsigned> warpsPerCTA;
  std::optional<SmallVector<unsigned>> CTAsPerCGA;
  std::optional<SmallVector<unsigned>> CTASplitNum;
  std::optional<SmallVector<unsigned>> CTAOrder;

  for (const NamedAttribute &attr : dict) {
    if (attr.getName() == "version") {
      if (parseUInt(parser, attr, version, "version").failed())
        return {};
    }
    if (attr.getName() == "warpsPerCTA") {
      if (parseIntArrayAttr(parser, attr, warpsPerCTA, "warpsPerCTA").failed())
        return {};
    }
    if (attr.getName() == "CTAsPerCGA") {
      if (parseIntArrayAttr(parser, attr, CTAsPerCGA.emplace(), "CTAsPerCGA")
              .failed())
        return {};
    }
    if (attr.getName() == "CTASplitNum") {
      if (parseIntArrayAttr(parser, attr, CTASplitNum.emplace(), "CTASplitNum")
              .failed())
        return {};
    }
    if (attr.getName() == "CTAOrder") {
      if (parseIntArrayAttr(parser, attr, CTAOrder.emplace(), "CTAOrder")
              .failed())
        return {};
    }
  }

  std::optional<CTALayoutAttr> CTALayout = getCTALayoutOrError(
      parser, CTAsPerCGA, CTASplitNum, CTAOrder, /*rank=*/warpsPerCTA.size());
  if (!CTALayout.has_value())
    return {};

  return parser.getChecked<AMDWmmaEncodingAttr>(parser.getContext(), version,
                                                warpsPerCTA, *CTALayout);
}

void AMDWmmaEncodingAttr::print(AsmPrinter &printer) const {
  printer << "<{"
          << "version = " << getVersion() << ", warpsPerCTA = ["
          << ArrayRef(getWarpsPerCTA()) << "]";
  maybePrintCTALayout(getContext(), printer, getCTALayout(),
                      /*rank=*/getWarpsPerCTA().size());
  printer << "}>";
}

//===----------------------------------------------------------------------===//
// Sliced Encoding
//===----------------------------------------------------------------------===//

Attribute SliceEncodingAttr::parse(AsmParser &parser, Type type) {
  if (parser.parseLess().failed())
    return {};
  NamedAttrList attrs;
  if (parser.parseOptionalAttrDict(attrs).failed())
    return {};
  if (parser.parseGreater().failed())
    return {};
  unsigned dim = mlir::cast<IntegerAttr>(attrs.get("dim")).getInt();
  Attribute parent = attrs.get("parent");
  return parser.getChecked<SliceEncodingAttr>(parser.getContext(), dim, parent);
}

void SliceEncodingAttr::print(mlir::AsmPrinter &printer) const {
  printer << "<{"
          << "dim = " << getDim() << ", "
          << "parent = " << getParent() << "}>";
}

//===----------------------------------------------------------------------===//
// Shared encoding
//===----------------------------------------------------------------------===//

Attribute SharedEncodingAttr::parse(AsmParser &parser, Type type) {
  if (parser.parseLess().failed())
    return {};
  // Parse the data as a dictionary
  DictionaryAttr dict;
  if (parser.parseAttribute(dict).failed())
    return {};
  if (parser.parseGreater().failed())
    return {};

  unsigned vec = 0;
  unsigned perPhase = 0;
  unsigned maxPhase = 0;
  SmallVector<unsigned> order;
  std::optional<SmallVector<unsigned>> CTAsPerCGA;
  std::optional<SmallVector<unsigned>> CTASplitNum;
  std::optional<SmallVector<unsigned>> CTAOrder;
  bool hasLeadingOffset = false;

  for (const NamedAttribute &attr : dict) {
    if (attr.getName() == "vec") {
      if (parseUInt(parser, attr, vec, "vec").failed())
        return {};
    } else if (attr.getName() == "perPhase") {
      if (parseUInt(parser, attr, perPhase, "perPhase").failed())
        return {};
    } else if (attr.getName() == "maxPhase") {
      if (parseUInt(parser, attr, maxPhase, "maxPhase").failed())
        return {};
    } else if (attr.getName() == "order") {
      if (parseIntArrayAttr(parser, attr, order, "order").failed())
        return {};
    } else if (attr.getName() == "CTAsPerCGA") {
      if (parseIntArrayAttr(parser, attr, CTAsPerCGA.emplace(), "CTAsPerCGA")
              .failed())
        return {};
    } else if (attr.getName() == "CTASplitNum") {
      if (parseIntArrayAttr(parser, attr, CTASplitNum.emplace(), "CTASplitNum")
              .failed())
        return {};
    } else if (attr.getName() == "CTAOrder") {
      if (parseIntArrayAttr(parser, attr, CTAOrder.emplace(), "CTAOrder")
              .failed())
        return {};
    } else if (attr.getName() == "hasLeadingOffset") {
      if (parseBool(parser, attr, hasLeadingOffset, "hasLeadingOffset")
              .failed())
        return {};
    } else {
      parser.emitError(parser.getNameLoc(), "unexpected key: ")
          << attr.getName().strref();
      return {};
    }
  }

  std::optional<CTALayoutAttr> CTALayout = getCTALayoutOrError(
      parser, CTAsPerCGA, CTASplitNum, CTAOrder, /*rank=*/order.size());
  if (!CTALayout.has_value())
    return {};

  return parser.getChecked<SharedEncodingAttr>(parser.getContext(), vec,
                                               perPhase, maxPhase, order,
                                               *CTALayout, hasLeadingOffset);
}

void SharedEncodingAttr::print(AsmPrinter &printer) const {
  printer << "<{"
          << "vec = " << getVec() //
          << ", perPhase = " << getPerPhase()
          << ", maxPhase = " << getMaxPhase() //
          << ", order = [" << getOrder() << "]";
  maybePrintCTALayout(getContext(), printer, getCTALayout(),
                      /*rank=*/getOrder().size());
  printer << ", hasLeadingOffset = " << getHasLeadingOffset() << "}>";
}

//===----------------------------------------------------------------------===//
// Mfma encoding
//===----------------------------------------------------------------------===//
// TODO: there is a lot of common code with MmaEncoding here

SmallVector<unsigned>
AMDMfmaEncodingAttr::getShapePerCTATile(ArrayRef<int64_t> tensorShape) const {
  auto warpsPerCTA = getWarpsPerCTA();
  auto rank = warpsPerCTA.size();
  SmallVector<unsigned> shapePerCTATile(warpsPerCTA.begin(), warpsPerCTA.end());
  shapePerCTATile[rank - 1] *= getMDim();
  shapePerCTATile[rank - 2] *= getNDim();
  return shapePerCTATile;
}

SmallVector<unsigned> AMDMfmaEncodingAttr::getCTAsPerCGA() const {
  return SmallVector<unsigned>(getCTALayout().getCTAsPerCGA());
}
SmallVector<unsigned> AMDMfmaEncodingAttr::getCTAOrder() const {
  return SmallVector<unsigned>(getCTALayout().getCTAOrder());
}
SmallVector<unsigned> AMDMfmaEncodingAttr::getCTASplitNum() const {
  return SmallVector<unsigned>(getCTALayout().getCTASplitNum());
}
SmallVector<unsigned> AMDMfmaEncodingAttr::getWarpsPerCTA() const {
  return SmallVector<unsigned>(getWarpsPerCTA__());
}
SmallVector<unsigned> AMDMfmaEncodingAttr::getWarpOrder() const {
  return ::getWarpOrder(*this);
}
SmallVector<unsigned> AMDMfmaEncodingAttr::getThreadOrder() const {
  auto order = ::getOrder(*this);
  if (getIsTransposed())
    std::swap(order[0], order[1]);
  return order;
}
SmallVector<unsigned> AMDMfmaEncodingAttr::getThreadsPerWarp() const {
  unsigned rows, cols;
  auto rank = ::getOrder(*this).size();
  SmallVector<unsigned> res(rank, 1);
  if (getMDim() == 32) {
    cols = 2;
    rows = 32;
  } else {
    assert(getMDim() == 16);
    cols = 4;
    rows = 16;
  }
  if (getIsTransposed()) {
    res[rank - 1] = cols;
    res[rank - 2] = rows;
  } else {
    res[rank - 1] = rows;
    res[rank - 2] = cols;
  }
  return res;
}

SmallVector<unsigned> AMDMfmaEncodingAttr::getSizePerThread() const {
  unsigned rows, cols;
  auto rank = ::getOrder(*this).size();
  SmallVector<unsigned> res(rank, 1);
  if (getMDim() == 32) {
    rows = 16;
    cols = 1;
  } else if (getMDim() == 16) {
    rows = 4;
    cols = 1;
  } else
    llvm_unreachable("Unexpected mfma non-k dim");

  if (getIsTransposed()) {
    res[rank - 1] = rows;
    res[rank - 2] = cols;
  } else {
    res[rank - 1] = cols;
    res[rank - 2] = rows;
  }
  return res;
}

SmallVector<int64_t>
AMDMfmaEncodingAttr::getMFMAInstrShapeForOperands(int kWidth, int opIdx) const {
  unsigned mDim = getMDim();
  unsigned nDim = getNDim();
  assert((mDim == nDim) && (mDim == 32 || mDim == 16 || mDim == 4) ||
         (mDim == 64 && nDim == 4) || (mDim == 4 && nDim == 64));
  constexpr int warpSize = 64; // MFMA is always based on the 64-wide warps.
  int kGroups = -1;
  if (mDim == nDim)
    kGroups = warpSize / mDim;
  if (mDim == 64 && nDim == 4 || mDim == 4 && nDim == 64)
    kGroups = 1;
  int64_t kDim = kWidth * kGroups;
  if (opIdx == 0)
    return {mDim, kDim};
  else
    assert(opIdx == 1);
  return {kDim, nDim};
}

SmallVector<int64_t>
AMDMfmaEncodingAttr::getMFMARepForOperands(ArrayRef<int64_t> operandShape,
                                           int kWidth, int opIdx) const {
  auto operandTileShape = getMFMAInstrShapeForOperands(kWidth, opIdx);
  auto rank = operandShape.size();
  auto warpsPerCTA = getWarpsPerCTA();
  int numRepBatch =
      rank == 3 ? std::max<int64_t>(1, operandShape[0] / warpsPerCTA[0]) : 1;
  if (opIdx == 0)
    return {
        numRepBatch,
        std::max<int64_t>(1, operandShape[rank - 2] /
                                 (operandTileShape[0] * warpsPerCTA[rank - 2])),
        std::max<int64_t>(1, operandShape[rank - 1] / operandTileShape[1])};
  else {
    assert(opIdx == 1);
    return {
        numRepBatch,
        std::max<int64_t>(1, operandShape[rank - 2] / operandTileShape[0]),
        std::max<int64_t>(1, operandShape[rank - 1] / (operandTileShape[1] *
                                                       warpsPerCTA[rank - 1]))};
  }
}

unsigned AMDMfmaEncodingAttr::getTotalElemsPerThreadForOperands(
    ArrayRef<int64_t> shape, Type eltTy, int kWidth, int opIdx) const {
  auto rep = getMFMARepForOperands(shape, kWidth, opIdx);
  return product(rep) * kWidth;
}

SmallVector<unsigned>
AMDMfmaEncodingAttr::getSizePerThreadForOperands(unsigned opIdx) const {
  if (opIdx == 0) {
    return {4, 1};
  } else if (opIdx == 1) {
    return {1, 4};
  } else {
    llvm::report_fatal_error("DotOperandEncodingAttr opIdx must be 0 or 1");
    return {};
  }
}

SmallVector<unsigned>
AMDMfmaEncodingAttr::getShapePerCTATileForDotOperands(ArrayRef<int64_t> shape,
                                                      int opIdx) const {
  assert(getMDim() == 32 || getMDim() == 16);
  auto parentShapePerCTATile = getShapePerCTATile(shape);
  auto rank = parentShapePerCTATile.size();
  if (opIdx == 0) {
    if (rank == 2)
      return {parentShapePerCTATile[rank - 2], 32};
    else
      return {parentShapePerCTATile[0], parentShapePerCTATile[rank - 2], 32};
  } else if (opIdx == 1) {
    if (rank == 2)
      return {32, parentShapePerCTATile[rank - 1]};
    else
      return {parentShapePerCTATile[0], 32, parentShapePerCTATile[rank - 1]};
  } else {
    llvm::report_fatal_error("DotOperandEncodingAttr opIdx must be 0 or 1");
  }
  llvm_unreachable("DotOperandEncodingAttr opIdx must be 0 or 1");
}

//===----------------------------------------------------------------------===//
// Wmma encoding
//===----------------------------------------------------------------------===//

SmallVector<unsigned>
AMDWmmaEncodingAttr::getShapePerCTATile(ArrayRef<int64_t> tensorShape) const {
  auto warpsPerCTA = getWarpsPerCTA();
  auto rank = warpsPerCTA.size();
  SmallVector<unsigned> shapePerCTATile(warpsPerCTA.begin(), warpsPerCTA.end());

  auto mnkDim = getMNKDimPerInstr();
  shapePerCTATile[rank - 2] *= mnkDim[0];
  shapePerCTATile[rank - 1] *= mnkDim[1];
  return shapePerCTATile;
}
SmallVector<unsigned> AMDWmmaEncodingAttr::getCTAsPerCGA() const {
  return SmallVector<unsigned>(getCTALayout().getCTAsPerCGA());
}
SmallVector<unsigned> AMDWmmaEncodingAttr::getCTAOrder() const {
  return SmallVector<unsigned>(getCTALayout().getCTAOrder());
}
SmallVector<unsigned> AMDWmmaEncodingAttr::getCTASplitNum() const {
  return SmallVector<unsigned>(getCTALayout().getCTASplitNum());
}
SmallVector<unsigned> AMDWmmaEncodingAttr::getWarpsPerCTA() const {
  return SmallVector<unsigned>(getWarpsPerCTA__());
}
SmallVector<unsigned> AMDWmmaEncodingAttr::getWarpOrder() const {
  return ::getWarpOrder(*this);
}
SmallVector<unsigned> AMDWmmaEncodingAttr::getThreadOrder() const {
  return ::getOrder(*this);
}
SmallVector<unsigned> AMDWmmaEncodingAttr::getThreadsPerWarp() const {
  auto rank = getWarpsPerCTA().size();
  SmallVector<unsigned> threads(rank, 1);
  auto mnkInstr = getMNKDimPerInstr();
  threads[rank - 2] = mnkInstr[0] / getSizePerThread()[rank - 2];
  threads[rank - 1] = mnkInstr[1] / getSizePerThread()[rank - 1];
  return threads;
}

SmallVector<unsigned> AMDWmmaEncodingAttr::getSizePerThread() const {
  auto rank = getWarpsPerCTA().size();
  SmallVector<unsigned> sizePerThread(rank, 1);
  sizePerThread[rank - 2] = 8;
  sizePerThread[rank - 1] = 1;
  return sizePerThread;
}
SmallVector<unsigned>
AMDWmmaEncodingAttr::getSizePerThreadForOperands(unsigned opIdx) const {
  auto rank = getWarpsPerCTA().size();
  SmallVector<unsigned> sizePerThread(rank, 1);
  auto numReplicated = getVersion() == 1 ? 2 : 1;
  auto elemsPerInstr = numReplicated * product(getElemsPerInstrForOperands()) /
                       product(getThreadsPerWarp());
  if (opIdx == 0) {
    sizePerThread[rank - 2] = 1;
    sizePerThread[rank - 1] = elemsPerInstr;
  } else if (opIdx == 1) {
    sizePerThread[rank - 2] = elemsPerInstr;
    sizePerThread[rank - 1] = 1;
  } else {
    llvm::report_fatal_error("DotOperandEncodingAttr opIdx must be 0 or 1");
  }
  return sizePerThread;
}

SmallVector<unsigned>
AMDWmmaEncodingAttr::getShapePerCTATileForDotOperands(ArrayRef<int64_t> shape,
                                                      int opIdx) const {
  auto parentShapePerCTA = getShapePerCTATile(shape);
  auto rank = shape.size();
  assert(rank == 2);
  if (opIdx == 0) {
    return {parentShapePerCTA[0], static_cast<unsigned>(shape[1])};
  } else if (opIdx == 1) {
    return {static_cast<unsigned>(shape[0]), parentShapePerCTA[1]};
  } else {
    llvm::report_fatal_error("DotOperandEncodingAttr opIdx must be 0 or 1");
  }
}

unsigned AMDWmmaEncodingAttr::getTotalElemsPerThreadForOperands(
    ArrayRef<int64_t> shape, Type eltTy, int kWidth, int opIdx) const {
  auto rep = getRepForOperands(shape, eltTy, kWidth, opIdx);
  return product(rep) * kWidth;
}

SmallVector<int64_t> AMDWmmaEncodingAttr::getElemsPerInstrForOperands() const {
  return {16, 16};
}

SmallVector<int64_t>
AMDWmmaEncodingAttr::getRepForOperands(ArrayRef<int64_t> operandShape,
                                       Type elemType, int kWidth,
                                       int opIdx) const {
  auto operandTileShape = getElemsPerInstrForOperands();
  assert(operandTileShape.size() == 2);
  auto warpsPerCTA = getWarpsPerCTA();
  auto rank = operandShape.size();
  assert(rank == 2 || rank == 3);
  int numRepBatch =
      rank == 3 ? std::max<int64_t>(1, operandShape[0] / warpsPerCTA[0]) : 1;
  if (opIdx == 0)
    return {
        numRepBatch,
        std::max<int64_t>(1, operandShape[rank - 2] /
                                 (operandTileShape[0] * warpsPerCTA[rank - 2])),
        std::max<int64_t>(1, operandShape[rank - 1] / operandTileShape[1])};
  else {
    assert(opIdx == 1);
    return {
        numRepBatch,
        std::max<int64_t>(1, operandShape[rank - 2] / operandTileShape[0]),
        std::max<int64_t>(1, operandShape[rank - 1] / (operandTileShape[1] *
                                                       warpsPerCTA[rank - 1]))};
  }
}

SmallVector<unsigned> AMDWmmaEncodingAttr::getMNKDimPerInstr() {
  // TODO: move magic numbers out of the code
  return {16, 16, 16};
}

//===----------------------------------------------------------------------===//
// Mma encoding
//===----------------------------------------------------------------------===//

bool NvidiaMmaEncodingAttr::isVolta() const { return getVersionMajor() == 1; }

bool NvidiaMmaEncodingAttr::isTuring() const {
  return getVersionMajor() == 2 && getVersionMinor() == 1;
}

bool NvidiaMmaEncodingAttr::isAmpere() const { return getVersionMajor() == 2; }

bool NvidiaMmaEncodingAttr::isHopper() const { return getVersionMajor() == 3; }

SmallVector<unsigned> NvidiaMmaEncodingAttr::getCTAsPerCGA() const {
  return SmallVector<unsigned>(getCTALayout().getCTAsPerCGA());
}
SmallVector<unsigned> NvidiaMmaEncodingAttr::getCTAOrder() const {
  return SmallVector<unsigned>(getCTALayout().getCTAOrder());
}
SmallVector<unsigned> NvidiaMmaEncodingAttr::getCTASplitNum() const {
  return SmallVector<unsigned>(getCTALayout().getCTASplitNum());
}
SmallVector<unsigned> NvidiaMmaEncodingAttr::getWarpsPerCTA() const {
  return SmallVector<unsigned>(getWarpsPerCTA__());
}
SmallVector<unsigned> NvidiaMmaEncodingAttr::getWarpOrder() const {
  return ::getWarpOrder(*this);
}
SmallVector<unsigned> NvidiaMmaEncodingAttr::getThreadsPerWarp() const {
  auto rank = getWarpsPerCTA().size();
  SmallVector<unsigned> res(rank, 1);
  if (isVolta()) {
    res[rank - 2] = 4;
    res[rank - 1] = 8;
    return res;
  }
  if (isAmpere()) {
    res[rank - 2] = 8;
    res[rank - 1] = 4;
    return res;
  }
  if (isHopper()) {
    res[rank - 2] = 8;
    res[rank - 1] = 4;
    return res;
  }
  llvm::report_fatal_error(
      "getThreadsPerWarp not implemented for unknown Mma version ");
}
SmallVector<unsigned> NvidiaMmaEncodingAttr::getThreadOrder() const {
  return ::getOrder(*this);
}
SmallVector<unsigned> NvidiaMmaEncodingAttr::getSizePerThread() const {
  auto rank = ::getOrder(*this).size();
  SmallVector<unsigned> res(rank, 1);
  if (isAmpere()) {
    res[rank - 2] = 2;
    res[rank - 1] = 2;
    return res;
  }
  if (isVolta()) {
    res[rank - 2] = 1;
    res[rank - 1] = 2;
    return res;
  }
  if (isHopper()) {
    auto instrShape = getInstrShape();
    // WGMMA instructions have an order of [0, 1] with 4 warps, each with 8
    // unique thread ids (32 in a warp group) per column. It is 1 warp wide with
    // 4 unique thread ids in the row. So the size per thread is the instruction
    // size divided by the number of unique thread ids.
    return SmallVector<unsigned>{instrShape[0] * 4 / 32, instrShape[1] / 4};
  }
  llvm_unreachable("Unexpected mma version");
}

SmallVector<unsigned>
NvidiaMmaEncodingAttr::getShapePerCTATile(ArrayRef<int64_t> tensorShape) const {
  if (isAmpere()) {
    auto warpsPerCTA = getWarpsPerCTA();
    auto rank = warpsPerCTA.size();
    SmallVector<unsigned> shapePerCTATile(warpsPerCTA.begin(),
                                          warpsPerCTA.end());
    shapePerCTATile[rank - 1] *= 8;
    shapePerCTATile[rank - 2] *= 16;
    return shapePerCTATile;
  }
  if (isVolta()) {
    assert(!tensorShape.empty() && "Volta needs the tensorShape");
    if (tensorShape.size() == 1) // must be SliceEncoding
      return {static_cast<unsigned>(tensorShape[0]),
              static_cast<unsigned>(tensorShape[0])};
    return {static_cast<unsigned>(tensorShape[0]),
            static_cast<unsigned>(tensorShape[1])};
  }
  if (isHopper()) {
    auto instrShape = getInstrShape();
    return {16 * getWarpsPerCTA()[0], instrShape[1] * getWarpsPerCTA()[1]};
  }
  llvm::report_fatal_error("Unexpected MMA layout version found");
}

// Get [isARow, isBRow, isAVec4, isBVec4, id] from versionMinor
std::tuple<bool, bool, bool, bool, int>
NvidiaMmaEncodingAttr::decodeVoltaLayoutStates() const {
  unsigned versionMinor = getVersionMinor();
  bool isARow = versionMinor & (1 << 0);
  bool isBRow = versionMinor & (1 << 1);
  bool isAVec4 = versionMinor & (1 << 2);
  bool isBVec4 = versionMinor & (1 << 3);

  int id = 0;
  for (int i = numBitsToHoldMmaV1ID - 1; i >= 0; --i)
    id = (id << 1) + static_cast<bool>(versionMinor & (1 << (4 + i)));

  return std::make_tuple(isARow, isBRow, isAVec4, isBVec4, id);
}

bool NvidiaMmaEncodingAttr::getMMAv1IsRow(int opIdx) const {
  auto [isARow, isBRow, _0, _1, _2] = decodeVoltaLayoutStates();
  return opIdx == 0 ? isARow : isBRow;
}
bool NvidiaMmaEncodingAttr::getMMAv1IsVec4(int opIdx) const {
  auto [_0, _1, isAVec4, isBVec4, _2] = decodeVoltaLayoutStates();
  return opIdx == 0 ? isAVec4 : isBVec4;
}
int NvidiaMmaEncodingAttr::getMMAv1NumOuter(ArrayRef<int64_t> shape,
                                            int opIdx) const {
  auto spw = getMMAv1ShapePerWarp(opIdx);
  auto rep = getMMAv1Rep(opIdx);
  auto warpsPerCTA = getWarpsPerCTA();
  if (opIdx == 0) {
    return rep[0] * shape[0] / (spw[0] * warpsPerCTA[0]);
  } else {
    return rep[1] * shape[1] / (spw[1] * warpsPerCTA[1]);
  }
}
SmallVector<int> NvidiaMmaEncodingAttr::getMMAv1Rep(int opIdx) const {
  auto [isARow, isBRow, isAVec4, isBVec4, _] = decodeVoltaLayoutStates();
  // A
  if (opIdx == 0) {
    int packSize = (isARow || isAVec4) ? 1 : 2;
    return {2 * packSize, 0, 1};
  }
  // B
  else {
    int packSize = (isBRow && !isBVec4) ? 2 : 1;
    return {0, 2 * packSize, 1};
  }
}
SmallVector<int> NvidiaMmaEncodingAttr::getMMAv1ShapePerWarp(int opIdx) const {
  auto rep = getMMAv1Rep(opIdx);
  if (opIdx == 0) {
    return {8 * rep[0], 0, 1};
  } else {
    return {0, 8 * rep[1], 1};
  }
}
int NvidiaMmaEncodingAttr::getMMAv1Vec(int opIdx) const {
  return 2 * getMMAv1Rep(opIdx)[opIdx];
}
SmallVector<int64_t> NvidiaMmaEncodingAttr::getMMAv2Rep(ArrayRef<int64_t> shape,
                                                        int bitwidth,
                                                        int opIdx) const {
  auto rank = shape.size();
  auto warpsPerCTA = getWarpsPerCTA();

  SmallVector<int> shapePerWarp = {1, 16, 8, 4 * 64 / bitwidth};
  int numRepBatch =
      rank == 3
          ? std::max<int64_t>(1, shape[0] / (shapePerWarp[0] * warpsPerCTA[0]))
          : 1;
  assert(isAmpere());

  if (opIdx == 0)
    return {numRepBatch,
            std::max<int64_t>(1, shape[rank - 2] /
                                     (shapePerWarp[1] * warpsPerCTA[rank - 2])),
            std::max<int64_t>(1, shape[rank - 1] / shapePerWarp[3])};
  else {
    assert(opIdx == 1);
    return {numRepBatch,
            std::max<int64_t>(1, shape[rank - 2] / shapePerWarp[3]),
            std::max<int64_t>(1, shape[rank - 1] / (shapePerWarp[2] *
                                                    warpsPerCTA[rank - 1]))};
  }
}
unsigned NvidiaMmaEncodingAttr::getTotalElemsPerThreadForOperands(
    ArrayRef<int64_t> shape, Type eltTy, int kWidth, int opIdx) const {
  auto shapePerCTA = getShapePerCTA(*this, shape);
  int warpsPerCTAM = getWarpsPerCTA()[0];
  int warpsPerCTAN = getWarpsPerCTA()[1];
  // H100
  if (isHopper()) {
    return getTotalElemsPerThread(shape, eltTy);
  }
  // A100
  if (isAmpere()) {
    auto rep = getMMAv2Rep(shapePerCTA, eltTy.getIntOrFloatBitWidth(), opIdx);
    if (opIdx == 0)
      return 4 * rep[0] * rep[1] * rep[2];
    if (opIdx == 1)
      return 4 * rep[0] * rep[1] * std::max<int>(rep[2] / 2, 1);
  }
  // V100
  if (isVolta()) {
    bool isRow = getMMAv1IsRow(opIdx);
    bool isVec4 = getMMAv1IsVec4(opIdx);
    if (opIdx == 0) {
      int packSizeM = (isRow || isVec4) ? 1 : 2;
      int repM = 2 * packSizeM;
      int spwM = 2 * 4 * repM;
      int numM = getMMAv1NumOuter(shape, opIdx);
      int NK = shape[1];
      int vec = 2 * repM;
      // Here we mimic the logic in loadA, the result cannot be calculated
      // directly.
      llvm::DenseSet<std::pair<int, int>> visited;
      auto ld = [&](int m, int k) {
        visited.insert({m, k});
        if (vec > 4) {
          if (isRow)
            visited.insert({m, k + 4});
          else
            visited.insert({m + 1, k});
        }
      };
      for (unsigned k = 0; k < NK; k += 4)
        for (unsigned m = 0; m < numM / 2; ++m)
          if (!visited.count({m, k}))
            ld(m, k);
      return visited.size() * 2;
    }
    if (opIdx == 1) {
      int packSizeN = (isRow && !isVec4) ? 2 : 1;
      int repN = 2 * packSizeN;
      int spwN = 2 * 4 * repN;
      int numN = getMMAv1NumOuter(shape, opIdx);
      int vec = 2 * repN;

      int NK = shape[0];
      // Here we mimic the logic in loadA, the result cannot be calculated
      // directly.
      llvm::DenseSet<std::pair<int, int>> visited;
      int elemsPerLd = vec > 4 ? 4 : 2;
      auto ld = [&](int n, int k) {
        visited.insert({n, k});
        if (vec > 4) {
          if (isRow)
            visited.insert({n + 1, k});
          else
            visited.insert({n, k + 4});
        }
      };

      for (unsigned k = 0; k < NK; k += 4)
        for (unsigned n = 0; n < numN / 2; ++n) {
          if (!visited.count({n, k}))
            ld(n, k);
        }

      return visited.size() * 2;
    }
  }
  llvm_unreachable("unknown mma layout");
}
SmallVector<unsigned>
NvidiaMmaEncodingAttr::getShapePerCTATileForDotOperands(ArrayRef<int64_t> shape,
                                                        int opIdx) const {
  assert(isAmpere() && "mmaLayout version = 1 is not implemented yet");
  auto parentShapePerCTATile = getShapePerCTATile(shape);
  auto rank = parentShapePerCTATile.size();
  if (opIdx == 0) {
    if (rank == 2)
      return {parentShapePerCTATile[rank - 2], 16};
    else
      return {parentShapePerCTATile[0], parentShapePerCTATile[rank - 2], 16};
  } else if (opIdx == 1) {
    if (rank == 2)
      return {16, parentShapePerCTATile[rank - 1]};
    else
      return {parentShapePerCTATile[0], 16, parentShapePerCTATile[rank - 1]};
  } else {
    llvm::report_fatal_error("DotOperandEncodingAttr opIdx must be 0 or 1");
  }
}
SmallVector<unsigned>
NvidiaMmaEncodingAttr::getSizePerThreadForOperands(unsigned opIdx) const {
  assert(isAmpere() && "mmaLayout version = 1 is not implemented yet");
  if (opIdx == 0) {
    return {2, 4};
  } else if (opIdx == 1) {
    return {4, 1};
  } else {
    llvm::report_fatal_error("DotOperandEncodingAttr opIdx must be 0 or 1");
    return {};
  }
}

//===----------------------------------------------------------------------===//
// DotOperand Encoding
//===----------------------------------------------------------------------===//
SmallVector<unsigned> DotOperandEncodingAttr::getThreadsPerWarp() const {
  llvm::report_fatal_error(
      "getThreadsPerWarp not implemented for DotOperandEncodingAttr");
}
SmallVector<unsigned> DotOperandEncodingAttr::getSizePerThread() const {
  auto parentLayout = getParent();
  assert(parentLayout && "DotOperandEncodingAttr must have a parent");
  if (auto parentMmaLayout = mlir::dyn_cast<MmaEncodingTrait>(parentLayout)) {
    return parentMmaLayout.getSizePerThreadForOperands(getOpIdx());
  } else {
    llvm::report_fatal_error(
        "DotOperandEncodingAttr non-NvidiaMmaEncodingAttr parent not "
        "supported yet");
    return {};
  }
}

//===----------------------------------------------------------------------===//
// ASM Interface (i.e.: alias)
//===----------------------------------------------------------------------===//

class TritonGPUOpAsmInterface : public OpAsmDialectInterface {
public:
  using OpAsmDialectInterface::OpAsmDialectInterface;

  AliasResult getAlias(Attribute attr, raw_ostream &os) const override {
    if (auto mmaAttr = mlir::dyn_cast<MmaEncodingTrait>(attr)) {
      os << "mma";
      return AliasResult::FinalAlias;
    } else if (auto sharedAttr = mlir::dyn_cast<SharedEncodingAttr>(attr)) {
      os << "shared";
      return AliasResult::FinalAlias;
    } else if (auto blockedAttr = mlir::dyn_cast<BlockedEncodingAttr>(attr)) {
      os << "blocked";
      return AliasResult::FinalAlias;
    } else if (auto warpAttr = mlir::dyn_cast<intel::WarpEncodingAttr>(attr)) {
      os << "warp";
      return AliasResult::FinalAlias;
    } /* else if (auto sliceAttr = dyn_cast<SliceEncodingAttr>(attr)) {
      os << "slice";
      return AliasResult::FinalAlias;
    } */
    return OpAsmDialectInterface::getAlias(attr, os);
  }
};

struct TritonGPUInferLayoutInterface
    : public triton::DialectInferLayoutInterface {
  using DialectInferLayoutInterface::DialectInferLayoutInterface;

  LogicalResult
  inferReduceOpEncoding(Attribute operandEncoding, unsigned axis,
                        Attribute &resultEncoding) const override {
    resultEncoding = SliceEncodingAttr::get(getDialect()->getContext(), axis,
                                            operandEncoding);
    return success();
  }

  // Infer the encoding of a tt.trans(x) given the encoding of x.
  //
  // Our goal is to choose an encoding so that the trans is a "nop".  For
  // example, in a blocked encoding, the same GPU threads hold the same
  // elements, they're just "renamed" -- what was element [i,j] of the tensor is
  // now element [j,i], but that element is held by the same GPU thread.
  //
  // For most properties of the encoding, we let
  //   outputEnc.prop = inputEnc.prop * trans.order,
  // where `x * y` means we apply permutation y to x.
  //
  // This works because prop[i] tells you something about the i'th dimension of
  // the tensor. (For example, sizePerThread[2] == 4 means that one GPU thread
  // contains 4 elements along dim 2 of the tensor.) The transpose reorders the
  // dimensions according to the perm trans.order, so we achieve our goal of
  // having a "nop" transpose by reordering the values in the prop the same way.
  //
  // The big exception to this is the encoding's `order`.
  //
  // An encoding's order is a list of dimensions, from fastest moving (most
  // minor) to slowest moving.  Thus enc.order[i] does not tell you something
  // about the i'th dimension of the tensor, and it would be disasterously
  // incorrect to do enc.order * trans.order.
  //
  // But!  If we invert enc.order, it *does* meet this criterion.  For example,
  // if enc.order = [2,0,1], inverse(enc.order) = [1,2,0].  If you stare at it,
  // you'll see that inverse(enc.order)[i] == j means that dimension i is the
  // j'th most minor.  Therefore we can safely permute *this* by trans.order.
  //
  // Thus we have
  //
  //   outputEnc.order = inverse(inverse(inputEnc.order) * trans.order)
  //                   = inverse(trans.order) * inputEnc.order.
  //
  LogicalResult inferTransOpEncoding(Attribute operandEncoding,
                                     ArrayRef<int32_t> order, // trans order
                                     Attribute &resultEncoding) const override {
    // Note: inferFooOpEncoding should not crash if given invalid inputs, which
    // happens when someone creates invalid IR.  If we return failure() on
    // error, then MLIR will generate a helpful error message.

    auto invOrder = inversePermutation(order);
    SmallVector<unsigned> invOrderUnsigned(invOrder.begin(), invOrder.end());

    auto permuteCTALayout =
        [&](const CTALayoutAttr &layout) -> FailureOr<CTALayoutAttr> {
      auto n = order.size();
      if (layout.getCTAsPerCGA().size() != n ||
          layout.getCTASplitNum().size() != n ||
          layout.getCTAOrder().size() != n) {
        return failure();
      }

      return CTALayoutAttr::get(
          getDialect()->getContext(),
          applyPermutation(layout.getCTAsPerCGA(), order),
          applyPermutation(layout.getCTASplitNum(), order),
          applyPermutation(invOrderUnsigned, layout.getCTAOrder()));
    };

    if (auto enc = mlir::dyn_cast<SharedEncodingAttr>(operandEncoding)) {
      if (enc.getOrder().size() != order.size()) {
        return failure();
      }
      FailureOr<CTALayoutAttr> ctaLayout = permuteCTALayout(enc.getCTALayout());
      if (failed(ctaLayout)) {
        return failure();
      }
      resultEncoding = SharedEncodingAttr::get(
          getDialect()->getContext(), enc.getVec(), enc.getPerPhase(),
          enc.getMaxPhase(), applyPermutation(invOrderUnsigned, enc.getOrder()),
          *ctaLayout, enc.getHasLeadingOffset());
      return success();
    }

    if (auto enc = mlir::dyn_cast<BlockedEncodingAttr>(operandEncoding)) {
      auto n = order.size();
      if (enc.getSizePerThread().size() != n ||
          enc.getThreadsPerWarp().size() != n ||
          enc.getWarpsPerCTA().size() != n || enc.getOrder().size() != n) {
        return failure();
      }
      FailureOr<CTALayoutAttr> ctaLayout = permuteCTALayout(enc.getCTALayout());
      if (failed(ctaLayout)) {
        return failure();
      }
      resultEncoding = BlockedEncodingAttr::get(
          getDialect()->getContext(),
          applyPermutation(enc.getSizePerThread(), order),
          applyPermutation(enc.getThreadsPerWarp(), order),
          applyPermutation(enc.getWarpsPerCTA(), order),
          applyPermutation(invOrderUnsigned, enc.getOrder()), *ctaLayout);
      return success();
    }

    return failure(); // unhandled encoding
  }

  LogicalResult
  inferExpandDimsOpEncoding(Attribute operandEncoding, unsigned axis,
                            Attribute &resultEncoding,
                            std::optional<Location> location) const override {
    auto sliceEncoding = mlir::dyn_cast<SliceEncodingAttr>(operandEncoding);
    if (!sliceEncoding)
      return emitOptionalError(
          location, "ExpandDimsOp operand encoding must be SliceEncodingAttr");
    if (sliceEncoding.getDim() != axis)
      return emitOptionalError(
          location, "Incompatible slice dimension for ExpandDimsOp operand");
    resultEncoding = sliceEncoding.getParent();
    return success();
  }

  LogicalResult
  inferDotOpEncoding(Attribute operandEncoding, unsigned opIdx,
                     Attribute retEncoding,
                     std::optional<Location> location) const override {
    auto mmaRetEncoding = mlir::dyn_cast<NvidiaMmaEncodingAttr>(retEncoding);
    if (mmaRetEncoding && mmaRetEncoding.isHopper()) {
      auto dotOpEnc = mlir::dyn_cast<DotOperandEncodingAttr>(operandEncoding);
      if (!mlir::isa<SharedEncodingAttr>(operandEncoding) &&
          !(opIdx == 0 && dotOpEnc && dotOpEnc.getOpIdx() == 0 &&
            mlir::isa<NvidiaMmaEncodingAttr>(dotOpEnc.getParent()))) {
        return emitOptionalError(
            location, "unexpected operand layout for NvidiaMmaEncodingAttr v3");
      }
    } else if (auto dotOpEnc =
                   mlir::dyn_cast<DotOperandEncodingAttr>(operandEncoding)) {
      if (opIdx != dotOpEnc.getOpIdx())
        return emitOptionalError(location, "Wrong opIdx");
      if (retEncoding != dotOpEnc.getParent())
        return emitOptionalError(location, "Incompatible parent encoding");
    } else
      return emitOptionalError(
          location, "Dot's a/b's encoding should be of DotOperandEncodingAttr");
    return success();
  }

  LogicalResult
  verifyDotOpEncodingCompatibility(Operation *op, Attribute operandEncodingA,
                                   Attribute operandEncodingB) const override {
    auto aEncoding =
        mlir::dyn_cast<triton::gpu::DotOperandEncodingAttr>(operandEncodingA);
    auto bEncoding =
        mlir::dyn_cast<triton::gpu::DotOperandEncodingAttr>(operandEncodingB);
    if (!aEncoding && !bEncoding)
      return mlir::success();
    auto mmaAEncoding =
        mlir::dyn_cast_or_null<NvidiaMmaEncodingAttr>(aEncoding.getParent());
    if (mmaAEncoding && mmaAEncoding.isHopper())
      return success();
    // Verify that the encodings are valid.
    if (!aEncoding || !bEncoding)
      return op->emitError("mismatching encoding between A and B operands");
    if (aEncoding.getKWidth() != bEncoding.getKWidth())
      return op->emitError("mismatching kWidth between A and B operands");
    return success();
  }

  // Given a src shape + encoding and a dst shape, our goal is to compute a dst
  // encoding that makes the reshape a "nop".  That is, if GPU thread [x,y,z]
  // contains elements [a,b,c,d] before the reshape, it contains those same
  // elements after the reshape, they're just "renamed".
  //
  // A dst encoding that satisfies this property does not exist for all inputs.
  // Here are some positive and negative examples.
  //
  //   - NOT OK: 4x4 order=[0,1] -> 16.  Reshape merges elements so
  //     dim 1 is the fastest-changing in the dst, but the src has the opposite
  //     order.
  //   - OK: 2x2x32 order=[1,0,2] -> 4x32.  We choose dst order [0,1].
  //     What's important is that the 2x2 dimensions appear in major-to-minor
  //     order.
  //   - NOT OK: 32x32 sizePerThread=[2,2] -> 1024.  Thread 0 in the src
  //     contains elements [(0,0), (0,1), (1,0), and (1,1)].  We cannot express
  //     this with an encoding based on the dst shape.
  //   - OK: 32x4 sizePerThread=[4,4] -> 128.  dst with sizePerThread=[16] will
  //     contain the same elements as before.
  //
  // Users of this function require that it is symmetrical: if
  // (srcShape,srcEnc,dstShape) => dstEnc, then (dstShape,dstEnc,srcShape) =>
  // srcEnc.
  LogicalResult
  inferReshapeOpNoReorderEncoding(ArrayRef<int64_t> srcShape, Attribute srcEnc,
                                  ArrayRef<int64_t> dstShape, Attribute &dstEnc,
                                  std::optional<Location> loc) const override {
    auto src = mlir::dyn_cast<BlockedEncodingAttr>(srcEnc);
    if (!src) {
      return emitOptionalError(
          loc, "Non-reordering reshape only supports BlockedEncoding");
    }

    // Nop reshape; we can always infer an encoding.
    if (srcShape == dstShape) {
      dstEnc = srcEnc;
      return success();
    }

    // default -> default encoding is always a nop.
    auto context = srcEnc.getContext();
    int32_t numWarps = product(src.getWarpsPerCTA());
    int32_t threadsPerWarp = product(src.getThreadsPerWarp());
    int32_t numCTAs = product(src.getCTALayout().getCTAsPerCGA());
    if (srcEnc == getDefaultBlockedEncoding(context, srcShape, numWarps,
                                            threadsPerWarp, numCTAs)) {
      dstEnc = getDefaultBlockedEncoding(context, dstShape, numWarps,
                                         threadsPerWarp, numCTAs);
      return success();
    }

    // Feature flag to disable this routine while it's relatively new.
    // TODO(jlebar): Remove this once we're confident in the code.
    if (triton::tools::getBoolEnv(
            "TRITON_DISABLE_RESHAPE_ENCODING_INFERENCE")) {
      return failure();
    }

    // Cowardly refuse to handle encodings with multiple CTAs.  CTAsPerCGA
    // should be like the other fields in blocked encoding, but I'm not sure how
    // to handle CTASplitNum.
    if (!all_of(src.getCTAsPerCGA(), [](int32_t x) { return x == 1; }) ||
        !all_of(src.getCTASplitNum(), [](int32_t x) { return x == 1; })) {
      return emitOptionalError(
          loc, "Non-reordering reshape does not currently support multi-CTA "
               "layouts other than the default layout.");
    }

    // Cowardly refuse to handle encodings where shape[dim] is not divisible by
    // sizePerThread[dim], threadsPerWarp[dim], and warpsPerCTA[dim].  (We make
    // an exception if the block is larger than the shape.)
    auto checkDivisibility = [&](StringRef name, ArrayRef<unsigned> subblock) {
      for (int dim = 0; dim < srcShape.size(); dim++) {
        if (srcShape[dim] >= subblock[dim] &&
            srcShape[dim] % subblock[dim] != 0) {
          return emitOptionalError(loc,
                                   "Can't do a non-reordering reshape because "
                                   "the size of dimension ",
                                   dim, " (", srcShape[dim], ")",
                                   " is not divisible by ", name, "[", dim, "]",
                                   " = ", subblock[dim]);
        }
      }
      return success();
    };
    if (!succeeded(
            checkDivisibility("sizePerThread", src.getSizePerThread())) ||
        !succeeded(
            checkDivisibility("threadsPerWarp", src.getThreadsPerWarp())) ||
        !succeeded(checkDivisibility("warpsPerCTA", src.getWarpsPerCTA()))) {
      return failure();
    }

    SmallVector<std::pair<SmallVector<int64_t>, SmallVector<int64_t>>> decomp =
        getReshapeDecomposition(srcShape, dstShape);

    // enc.order[i] == j means that dimension j is the enc.order[i]'th most
    // minor. But what we usually want is the inverse: inverse(enc.order)[i] = j
    // means that dimension i is the j'th most minor (larger means more major).
    auto srcInvOrder = inversePermutation(src.getOrder());

    // If src dims [a,b,c] are to be merged, then they must be consecutive in
    // physical order, with `a` being the most major.
    for (const auto &[srcDims, dstDims] : decomp) {
      if (!isConsecutive(to_vector(reverse(gather(srcInvOrder, srcDims))))) {
        return emitOptionalError(loc,
                                 "Cannot do a non-reordering reshape given "
                                 "this src encoding order.  Dimensions [",
                                 join(srcDims),
                                 "] must be physically consecutive.");
      }
    }

    // If src dims [a,b,c] are to be merged, then `c` must fill up sizePerThread
    // / threadsPerWarp / blocksPerCTA before `b` can have any non-1 values.
    // Examples:
    //
    //  - NOT OK: shape=[4,4,4], sizePerThread=[1,2,2].
    //    The total sizePerThread for dim 2 is 2, which is less than dim 2's
    //    size of 4.  Therefore dim 1 cannot have non-1 sizePerThread.
    //
    //  - OK: shape=[4,4,4], sizePerThread=[1,2,4].
    //    Dim 2's sizePerThread covers its whole size, so dim 1 is allowed to
    //    have non-1 sizePerThread.
    //
    //  - NOT OK: shape=[4,4,4], sizePerThread=[2,1,4].
    //    Dim 1's sizePerThread does not cover its whole size, so dim 0 is not
    //    allowed to have non-1 sizePerThread.
    //
    //  - NOT OK: shape=[4,4,4], sizePerThread=[1,1,2],
    //            threadsPerWarp=[1,2,1].
    //    Dim 2 has 2 elems per thread and 1 thread per warp.  2*1 is less than
    //    dim 2's size.  Therefore dim 1 must have threadsPerWarp=1.
    //
    // In addition, the encoding's block can be larger than the shape, but only
    // in the most-major dimension of each decomposed chunk, and only after
    // we've "used up" the more minor dims.  Examples:
    //
    //  - OK: shape=[4,4,4], sizePerThread=[1,2,4], threadsPerWarp=[16,2,1],
    //        warpsPerCTA=[4,1,1].
    //    The whole size of dims 0 and 1 are covered by sizePerThread *
    //    threadsPerWarp.  Therefore dim 2 is allowed to have threadsPerWarp and
    //    warpsPerCTA larger than its size.
    for (const auto &[srcDims, dstDims] : decomp) {
      auto shapeRemaining = gather(srcShape, srcDims);
      auto checkSubblock = [&, srcDims = srcDims](ArrayRef<unsigned> subblock) {
        // Iterate minor-to-major (i==0 is most major).
        for (int i = srcDims.size() - 1; i >= 0; i--) {
          int dim = srcDims[i];
          if (subblock[dim] == 1) {
            continue;
          }

          // Check that more-minor dims all have 1 in shapeRemaining.
          for (int j = i + 1; j < srcDims.size(); j++) {
            if (shapeRemaining[j] != 1) {
              return emitOptionalError(
                  loc,
                  "Invalid src encoding for non-reordering reshape.  Must use "
                  "up sizePerThread / threadsPerWarp / warpsPerCTA for "
                  "more-minor dimensions before more major-dims can use them.");
            }
          }

          if (shapeRemaining[i] >= subblock[dim]) {
            assert(shapeRemaining[i] % subblock[dim] == 0); // checked earlier
            shapeRemaining[i] /= subblock[dim];
          } else {
            shapeRemaining[i] = 0;
          }

          // Is the block larger than the shape in this dimension?  This is OK
          // only if we're the most-major dimension of the chunk and in all
          // future chunks, only this most-major dim has a non-1 size.
          if (shapeRemaining[i] == 0 && i != 0) {
            return emitOptionalError(
                loc,
                "Invalid src encoding for non-reordering reshape.  Block "
                "size in dimension ",
                dim,
                " is larger than the shape that dimension, but this is only "
                "allowed for the most-major dimension of a reshape chunk");
          }
        }
        return success();
      };
      if (!succeeded(checkSubblock(src.getSizePerThread())) ||
          !succeeded(checkSubblock(src.getThreadsPerWarp())) ||
          !succeeded(checkSubblock(src.getWarpsPerCTA()))) {
        return failure();
      }
    }

    // Given e.g. src.getSizePerThread(), computeSubblockSize computes e.g.
    // dst.getSizePerThread().  This should be called for each of sizePerThread,
    // threadsPerWarp, and warpsPerCTA, in that order.
    SmallVector<int64_t> dstShapeRemaining(dstShape);
    auto computeSubblockSize = [&](ArrayRef<unsigned> srcSubblock,
                                   SmallVector<unsigned> &dstSubblock,
                                   StringRef fieldName) -> LogicalResult {
      // The dst subblock is "filled up" greedily starting with the most minor
      // dim.  When we're done, we are left with a smaller shape, of size
      // dstShape / dstSubblock, which we store in dstShapeRemaining and use for
      // the next call to computeSubblockSize.
      dstSubblock.resize(dstShape.size());
      for (const auto &[srcDims, dstDims] : decomp) {
        int64_t subblockRemaining = product(gather(srcSubblock, srcDims));
        for (int i = dstDims.size() - 1; i >= 0; i--) {
          auto &val = dstSubblock[dstDims[i]];
          auto &shapeRemaining = dstShapeRemaining[dstDims[i]];
          val = std::min(subblockRemaining, shapeRemaining);

          assert(shapeRemaining % val == 0); // Checked earlier.
          subblockRemaining /= val;
          shapeRemaining /= val;
        }

        // If there are any elems remaining in the subblock, it must be because
        // the block is larger than the shape.  This excess goes into the
        // most-major dim of the subblock.
        dstSubblock[dstDims[0]] *= subblockRemaining;
      }
      return success();
    };

    SmallVector<unsigned> dstSizePerThread;
    SmallVector<unsigned> dstThreadsPerWarp;
    SmallVector<unsigned> dstWarpsPerCTA;
    if (!succeeded(computeSubblockSize(src.getSizePerThread(), dstSizePerThread,
                                       "sizePerThread")) ||
        !succeeded(computeSubblockSize(src.getThreadsPerWarp(),
                                       dstThreadsPerWarp, "threadsPerWarp")) ||
        !succeeded(computeSubblockSize(src.getWarpsPerCTA(), dstWarpsPerCTA,
                                       "warpsPerCTA"))) {
      return failure();
    }

    // Since we know that each set of srcDims is consecutive, we can
    // meaningfully sort decomp by the physical order of the src dimensions,
    // major-to-minor.  This will also be the order of the dst dimensions.
    llvm::sort(decomp, [&](const auto &a, const auto &b) {
      const auto &[srcDimsA, dstDimsA] = a;
      const auto &[srcDimsB, dstDimsB] = b;
      return srcInvOrder[srcDimsA.front()] < srcInvOrder[srcDimsB.front()];
    });

    // Compute the dst order.  Make the dimensions appear in the same order as
    // their corresponding src dimensions.
    SmallVector<unsigned> dstInvOrder(dstShape.size());
    int i = 0;
    for (const auto &[srcDims, dstDims] : decomp) {
      for (auto dim : reverse(dstDims)) {
        dstInvOrder[dim] = i++;
      }
    }
    auto dstOrder = inversePermutation(dstInvOrder);

    // CTALayout can be all 1's because we bailed on multi-CTA layouts above.
    auto CTALayout = CTALayoutAttr::get(
        src.getContext(),
        /*CTAsPerCGA=*/SmallVector<unsigned>(dstShape.size(), 1),
        /*CTASplitNum=*/SmallVector<unsigned>(dstShape.size(), 1),
        /*CTAOrder=*/llvm::to_vector(llvm::seq<unsigned>(dstShape.size())));

    dstEnc = BlockedEncodingAttr::get(src.getContext(), dstSizePerThread,
                                      dstThreadsPerWarp, dstWarpsPerCTA,
                                      dstOrder, CTALayout);

    return success();
  }

  LogicalResult
  inferJoinOpEncoding(Attribute srcEnc, Attribute &dstEnc,
                      std::optional<Location> loc) const override {
    auto enc = mlir::dyn_cast<BlockedEncodingAttr>(srcEnc);
    if (!enc) {
      return emitOptionalError(loc,
                               "JoinOp can only operate on BlockedEncoding");
    }

    // JoinOp takes two tensors of shape AxBxC and generates a tensor of shape
    // AxBxCx2.  The encoding is the same as the input, but with 2 elems per
    // thread in the new dimension.  The new dimension is most-minor.
    auto append = [](ArrayRef<unsigned> vals, int val) {
      SmallVector<unsigned> ret(vals);
      ret.push_back(val);
      return ret;
    };
    auto appendMinorDim = [](ArrayRef<unsigned> order) {
      SmallVector<unsigned> ret(order);
      ret.insert(ret.begin(), ret.size());
      return ret;
    };
    dstEnc = BlockedEncodingAttr::get(
        enc.getContext(),                    //
        append(enc.getSizePerThread(), 2),   //
        append(enc.getThreadsPerWarp(), 1),  //
        append(enc.getWarpsPerCTA(), 1),     //
        appendMinorDim(enc.getOrder()),      //
        CTALayoutAttr::get(enc.getContext(), //
                           append(enc.getCTAsPerCGA(), 1),
                           append(enc.getCTASplitNum(), 1),
                           appendMinorDim(enc.getCTAOrder())));
    return success();
  }

  LogicalResult
  inferSplitOpEncoding(Attribute srcEnc, Attribute &dstEnc,
                       std::optional<Location> loc) const override {
    auto enc = mlir::dyn_cast<BlockedEncodingAttr>(srcEnc);
    if (!enc) {
      return emitOptionalError(loc,
                               "SplitOp can only operate on BlockedEncoding");
    }

    // SplitOp takes a tensor of shape AxBxCx2 and generates two tensors of
    // shape AxBxC.  The input must have 2 elements per thread in the last
    // dimension, which must be most-minor.  The result encoding is the same as
    // the input, but with the last dimension removed.
    if (enc.getSizePerThread().back() != 2) {
      return emitOptionalError(loc,
                               "SplitOp requires 2 elements per thread in the "
                               "last dimension of the input");
    }
    if (enc.getThreadsPerWarp().back() != 1 ||
        enc.getWarpsPerCTA().back() != 1 || enc.getCTAsPerCGA().back() != 1) {
      return emitOptionalError(
          loc, "SplitOp requires threadsPerWarp, warpsPerCTA, "
               "and CTAsPerCGA = 1 for the last dimension of the input");
    }
    if (enc.getCTALayout().getCTAsPerCGA().back() != 1) {
      return emitOptionalError(
          loc,
          "SplitOp requires the last dimension to be most-minor in CTAOrder");
    }
    SmallVector<unsigned> newOrder(enc.getOrder());
    int splitDim = newOrder.size() - 1;
    // Remove splitDim from order.
    newOrder.erase(std::remove(newOrder.begin(), newOrder.end(), splitDim),
                   newOrder.end());
    dstEnc = BlockedEncodingAttr::get(
        enc.getContext(), //
        ArrayRef(enc.getSizePerThread()).drop_back(1),
        ArrayRef(enc.getThreadsPerWarp()).drop_back(1),
        ArrayRef(enc.getWarpsPerCTA()).drop_back(1), ArrayRef(newOrder),
        CTALayoutAttr::get(enc.getContext(), //
                           ArrayRef(enc.getCTAsPerCGA()).drop_back(1),
                           ArrayRef(enc.getCTASplitNum()).drop_back(1),
                           ArrayRef(enc.getCTAOrder()).drop_front(1)));
    return success();
  }
};

//===----------------------------------------------------------------------===//
// Canonicalizer
//===----------------------------------------------------------------------===//

// reshape(cvt) -> reshape
struct CanonicalizeConvertFromReshape
    : public mlir::OpRewritePattern<triton::ReshapeOp> {
  using OpRewritePattern::OpRewritePattern;

  mlir::LogicalResult
  matchAndRewrite(triton::ReshapeOp op,
                  PatternRewriter &rewriter) const override {
    auto convert = op.getSrc().getDefiningOp<ConvertLayoutOp>();
    if (!convert)
      return failure();
    if (isExpensiveView(convert.getSrc().getType(), op.getType()))
      return failure();
    if (!op.getAllowReorder() || op.getEfficientLayout().has_value())
      return failure();

    rewriter.replaceOpWithNewOp<triton::ReshapeOp>(
        op, op.getType(), convert.getSrc(), op.getAllowReorder());
    return mlir::success();
  }
};

// histogram(cvt) -> histogram
struct CanonicalizeConvertFromHistogram
    : public mlir::OpRewritePattern<triton::HistogramOp> {
  using OpRewritePattern::OpRewritePattern;

  mlir::LogicalResult
  matchAndRewrite(triton::HistogramOp op,
                  PatternRewriter &rewriter) const override {
    auto convert = op.getSrc().getDefiningOp<ConvertLayoutOp>();
    if (!convert)
      return failure();
    rewriter.replaceOpWithNewOp<triton::HistogramOp>(
        op, op->getResult(0).getType(), convert.getSrc());
    return mlir::success();
  }
};

// alloc(cvt) -> alloc
struct CanonicalizeConvertFromAlloc
    : public mlir::OpRewritePattern<triton::gpu::LocalAllocOp> {
  using OpRewritePattern::OpRewritePattern;

  mlir::LogicalResult
  matchAndRewrite(triton::gpu::LocalAllocOp op,
                  PatternRewriter &rewriter) const override {
    if (!op.getSrc())
      return failure();
    auto convert = op.getSrc().getDefiningOp<ConvertLayoutOp>();
    if (!convert)
      return failure();
    rewriter.replaceOpWithNewOp<triton::gpu::LocalAllocOp>(
        op, op->getResult(0).getType(), convert.getSrc());
    return mlir::success();
  }
};

// local_store(cvt) -> local_store
struct CanonicalizeConvertFromLocalStore
    : public mlir::OpRewritePattern<triton::gpu::LocalStoreOp> {
  using OpRewritePattern::OpRewritePattern;

  mlir::LogicalResult
  matchAndRewrite(triton::gpu::LocalStoreOp op,
                  PatternRewriter &rewriter) const override {
    auto convert = op.getSrc().getDefiningOp<ConvertLayoutOp>();
    if (!convert)
      return failure();
    rewriter.replaceOpWithNewOp<triton::gpu::LocalStoreOp>(op, convert.getSrc(),
                                                           op.getDst());
    return mlir::success();
  }
};

struct CanonicalizeConvertFromSplit
    : public mlir::OpRewritePattern<triton::SplitOp> {
  using OpRewritePattern::OpRewritePattern;

  mlir::LogicalResult
  matchAndRewrite(triton::SplitOp op,
                  PatternRewriter &rewriter) const override {
    auto convert = op.getSrc().getDefiningOp<ConvertLayoutOp>();
    if (!convert)
      return failure();
    auto srcEncoding = convert.getSrc().getType().getEncoding();
    // Multiple source layout can give the same output layout, if the source
    // layout of the convert gives the same destination layout we can skip the
    // convert.
    auto dstEncoding = inferDstEncoding(op, srcEncoding);
    if (dstEncoding != op.getOutLHS().getType().getEncoding())
      return failure();
    rewriter.replaceOpWithNewOp<triton::SplitOp>(op, convert.getSrc());
    return mlir::success();
  }
};

struct CanonicalizeConvertFromConvert
    : public OpRewritePattern<ConvertLayoutOp> {
  using OpRewritePattern::OpRewritePattern;

  mlir::LogicalResult
  matchAndRewrite(ConvertLayoutOp op,
                  PatternRewriter &rewriter) const override {
    // Convert to the same layout is redundant.
    if (op->getResultTypes() == op->getOperandTypes()) {
      rewriter.replaceOp(op, op->getOperands());
      return success();
    }

    // We don't handle conversions to DotOperandEncodingAttr.  This is a
    // heuristic to accommodate fused attention.
    auto srcType = op.getSrc().getType();
    auto dstType = op.getType();
    if (mlir::isa<DotOperandEncodingAttr>(dstType.getEncoding()) &&
        (mlir::isa<NvidiaMmaEncodingAttr>(srcType.getEncoding()) ||
         mlir::isa<intel::DpasEncodingAttr>(srcType.getEncoding())))
      return failure();

    // for hopper MMAv3
    if (mlir::isa<SharedEncodingAttr>(dstType.getEncoding()) &&
        mlir::isa<NvidiaMmaEncodingAttr>(srcType.getEncoding()) &&
        llvm::any_of(op.getResult().getUsers(), [](Operation *dot) {
          return dot->hasTrait<OpTrait::DotLike>();
        })) {
      return failure();
    }

    Operation *arg = op.getSrc().getDefiningOp();
    if (!arg)
      return failure();

    // cvt(reshape) -> reshape
    if (auto reshape = dyn_cast<ReshapeOp>(arg)) {
      if (!reshape.getAllowReorder() ||
          reshape.getEfficientLayout().has_value() ||
          isExpensiveView(reshape.getSrc().getType(), op.getType()))
        return failure();

      // In TritonGPUToLLVM phase, ViewOp is converted to unpacking and packing
      // operations, which requires the element type to match between unpacking
      // and packing. However, part of values with dot operand encoding will be
      // packed/unpacked as i32 elements instead of the underlying element type.
      // To avoid errors, skip this folding when either the operand or result
      // of view has a dot operand encoding.
      if (hasDotOperandEncoding(op->getOperand(0)) ||
          hasDotOperandEncoding(op->getResult(0)))
        return failure();

      rewriter.replaceOpWithNewOp<ReshapeOp>(op, op->getResult(0).getType(),
                                             reshape.getResult(),
                                             reshape.getAllowReorder());
      return success();
    }

    // cvt(histogram) -> histogram
    if (auto histogram = dyn_cast<HistogramOp>(arg)) {
      // For histogram ops the input and output layouts are independent, so we
      // can always fold convert into the histogram op.
      rewriter.replaceOpWithNewOp<HistogramOp>(op, op->getResult(0).getType(),
                                               histogram.getSrc());
      return success();
    }

    // cvt(local_load) -> local_load.
    if (auto sharedLoad = dyn_cast<LocalLoadOp>(arg)) {
      // Shared_load can load to any layout so we can always fold convert into
      // it.
      // We insert at the point of the original op as there could be ops with
      // memory side-effects between the LocalLoad op and the ConvertLayout op
      rewriter.setInsertionPoint(arg);
      rewriter.replaceOpWithNewOp<LocalLoadOp>(op, op->getResult(0).getType(),
                                               sharedLoad.getSrc());

      return success();
    }

    // cvt(cat) -> cat
    if (auto cat = dyn_cast<CatOp>(arg)) {
      if (isExpensiveCat(cat, op.getType().getEncoding()))
        return failure();

      rewriter.replaceOpWithNewOp<CatOp>(op, op->getResult(0).getType(),
                                         cat.getOperands());
      return success();
    }

    // cvt(cvt(x, type1), type2) -> cvt(x, type2)
    if (auto cvt = dyn_cast<ConvertLayoutOp>(arg)) {
      auto srcType = op.getSrc().getType();
      rewriter.replaceOpWithNewOp<triton::gpu::ConvertLayoutOp>(
          op, op->getResultTypes().front(), cvt.getSrc());
      return success();
    }

    // cvt(type1, splat(type2, x)) -> splat(type1, x)
    if (auto splat = dyn_cast<triton::SplatOp>(arg)) {
      rewriter.replaceOpWithNewOp<triton::SplatOp>(op, op->getResultTypes(),
                                                   splat.getSrc());
      return success();
    }

    // cvt(type1, make_range(type2, x)) -> make_range(type1, x)
    if (auto range = dyn_cast<MakeRangeOp>(arg)) {
      rewriter.replaceOpWithNewOp<MakeRangeOp>(
          op, op->getResultTypes(), range.getStart(), range.getEnd());
      return success();
    }

    // cvt(type, constant) -> constant
    if (auto cst = llvm::dyn_cast<arith::ConstantOp>(arg))
      if (auto ret = dyn_cast<SplatElementsAttr>(cst.getValue())) {
        auto ty = cast<ShapedType>(op->getResultTypes().front());
        auto newRet =
            SplatElementsAttr::get(ty, ret.getSplatValue<Attribute>());
        rewriter.replaceOpWithNewOp<arith::ConstantOp>(op, newRet);
        return success();
      }
    return failure();
  }
};

void ConvertLayoutOp::getCanonicalizationPatterns(RewritePatternSet &patterns,
                                                  MLIRContext *context) {
  patterns.add<CanonicalizeConvertFromConvert>(context);
  patterns.add<CanonicalizeConvertFromReshape>(context);
  patterns.add<CanonicalizeConvertFromHistogram>(context);
  patterns.add<CanonicalizeConvertFromAlloc>(context);
  patterns.add<CanonicalizeConvertFromLocalStore>(context);
  patterns.add<CanonicalizeConvertFromSplit>(context);
}

// LocalAllocOp
void LocalAllocOp::getEffects(
    SmallVectorImpl<SideEffects::EffectInstance<MemoryEffects::Effect>>
        &effects) {
  Operation *op = getOperation();
  // If allocation is immutable, mark it as no side effect allow things like
  // CSE, DCE to work in early compiler passes.
  // After the memory offset is computed, we attach the true side effect to the
  // op.
  if (!getType().getMutableMemory() && !op->hasAttr("allocation.offset"))
    return;
  effects.emplace_back(MemoryEffects::Allocate::get(),
                       mlir::triton::gpu::SharedMemory::get());
  if (getSrc())
    effects.emplace_back(MemoryEffects::Write::get(),
                         getOperation()->getOpResult(0),
                         mlir::triton::gpu::SharedMemory::get());
}

OpFoldResult LocalAllocOp::fold(FoldAdaptor adaptor) {
  if (getType().getMutableMemory())
    return {};
  auto src = getSrc();
  if (!src)
    return {};
  auto localLoadOp = src.getDefiningOp<LocalLoadOp>();
  if (!localLoadOp)
    return {};
  auto loadSrc = localLoadOp.getSrc();
  if (loadSrc.getType() != getType())
    return {};
  return loadSrc;
}

LogicalResult LocalAllocOp::verify() {
  if (!getSrc()) {
    if (!getType().getMutableMemory())
      return emitError("uninitialized alloc must have a mutable memdesc type");
    return success();
  }
  auto srcTy = getSrc().getType();
  auto dstTy = getType();

  if (srcTy.getElementType() != dstTy.getElementType()) {
    return emitError("result element type must match desc element type");
  }
  return success();
}

// LocalLoadOp
void LocalLoadOp::getEffects(
    SmallVectorImpl<SideEffects::EffectInstance<MemoryEffects::Effect>>
        &effects) {
  effects.emplace_back(MemoryEffects::Read::get(), &getSrcMutable(),
                       mlir::triton::gpu::SharedMemory::get());
}

// LocalStoreOp
LogicalResult LocalStoreOp::verify() {
  if (!getDst().getType().getMutableMemory())
    return emitOpError("Cannot store into immutable memory");
  return success();
}

void LocalStoreOp::getEffects(
    SmallVectorImpl<SideEffects::EffectInstance<MemoryEffects::Effect>>
        &effects) {
  effects.emplace_back(MemoryEffects::Write::get(), &getDstMutable(),
                       mlir::triton::gpu::SharedMemory::get());
}

// AsyncCopyGlobalToLocalOp
LogicalResult AsyncCopyGlobalToLocalOp::verify() {
  if (!getResult().getType().getMutableMemory())
    return emitOpError("Cannot store into immutable memory");
  return success();
}

void AsyncCopyGlobalToLocalOp::getEffects(
    SmallVectorImpl<SideEffects::EffectInstance<MemoryEffects::Effect>>
        &effects) {
  effects.emplace_back(MemoryEffects::Read::get(), &getSrcMutable(),
                       mlir::triton::GlobalMemory::get());
  effects.emplace_back(MemoryEffects::Write::get(), &getResultMutable(),
                       mlir::triton::gpu::SharedMemory::get());
}

LogicalResult MemDescSubviewOp::verify() {
  auto srcTy = getSrc().getType();
  auto dstTy = getType();

  if (srcTy.getElementType() != dstTy.getElementType()) {
    return emitError("result element type must match desc element type");
  }
  if (getOffsets().size() != srcTy.getRank()) {
    return emitError("offsets must have the same rank as input");
  }
  if (srcTy.getRank() < dstTy.getRank()) {
    return emitError("result rank must be less than or equal to input rank");
  }
  auto rankDiff = srcTy.getRank() - dstTy.getRank();
  for (int i = 0; i < dstTy.getRank(); i++) {
    if (dstTy.getDimSize(i) > srcTy.getDimSize(i + rankDiff)) {
      return emitError(
                 "result shape cannot be larger than input shape at dimension ")
             << i;
    }
  }

  auto srcEnc = srcTy.getEncoding();
  auto dstEnc = dstTy.getEncoding();
  if (!!srcEnc != !!dstEnc) {
    return emitError("src and result must both have or not have an encoding");
  }

  if (!isa<SharedEncodingAttr>(srcEnc)) {
    return emitError("src encoding must be SharedEncodingAttr");
  }
  if (!isa<SharedEncodingAttr>(dstEnc)) {
    return emitError("result encoding must be SharedEncodingAttr");
  }

  // TODO(jlebar): Currently we generate illegal encodings, so we can't add a
  // verifier for them.  In particular, we use the same encoding for the src and
  // dst of a subview op, when the subview removes a dimension.  That generates
  // an illegal shared encoding (because the size of `order` doesn't match the
  // rank of the tensor), but it's not checked anywhere, and we believe the
  // resulting code ultimately works.

  return success();
}

// -- LocalAllocOp --

int32_t LocalAllocOp::getAlignmentOrDefault() {
  auto align = getAlignment();
  if (align) {
    return *align;
  }

  auto ty = getType();
  auto shapePerCTA = triton::gpu::getShapePerCTA(ty);
  auto bytes =
      product<int64_t>(shapePerCTA) * (ty.getElementTypeBitWidth() / 8);

  // XXX(Keren): magic numbers 256 and 1024
  // Software swizzling calculates phase based on offset, while hardware
  // swizzling do that based on physical address. Thus only by setting the
  // alignment to 1024 can ensure the correctness.
  return bytes > 256 ? 1024 : 8;
}

//===----------------------------------------------------------------------===//
// Layout debug printing
//===----------------------------------------------------------------------===//

// Return N-D delinearized indices from a linear index.
static SmallVector<int64_t> delinearizeIndex(int64_t idx,
                                             ArrayRef<int64_t> shape) {
  SmallVector<int64_t> ret(shape.size());
  for (int i = shape.size() - 1; i >= 0; i--) {
    ret[i] = idx % shape[i];
    idx /= shape[i];
  }
  return ret;
}

// Returns how many padding characters are needed for the string representation
// of value to be the same as max.
static int numCharacterPadding(int value, int max) {
  return std::to_string(max).size() - std::to_string(value).size();
}

// return the string padded to have the same length as max.
static std::string paddedString(int value, int max) {
  int nbChar = numCharacterPadding(value, max);
  std::string str;
  for (int i = 0; i < nbChar; i++)
    str += " ";
  str += std::to_string(value);
  return str;
}

std::string getSharedLayoutStr(RankedTensorType tensorType,
                               bool useHWPointOfView) {
  auto layout = tensorType.getEncoding();
  if (!layout)
    return "";

  std::optional<LinearLayout> ll =
      triton::gpu::toLinearLayout(tensorType.getShape(), layout);
  if (!ll.has_value())
    llvm::report_fatal_error("Failed to convert layout to linear layout");

  StringAttr kOffset = StringAttr::get(tensorType.getContext(), "offset");
  StringAttr kBlock = StringAttr::get(tensorType.getContext(), "block");
  int64_t tensorSize = product(tensorType.getShape());
  unsigned numBlocks = getNumCTAs(layout);
  int32_t blockSize = tensorSize / numBlocks;

  // elementMapping is for the non-hw layout, offsetMapping for hw-layout
  std::vector<std::string> elementMapping(tensorSize);
  std::vector<std::string> offsetMapping;

  // Shared layouts are a mapping of (block, offset) --> (...)

  // We can just use a single int to index into elementMapping because
  // the 'swizzle' operation rearranges the indicies---and we want to keep it
  // that way
  int32_t idx = 0;
  // Enumerate all the offsets for each block
  for (int32_t block = 0; block < numBlocks; block++) {
    for (int32_t offset = 0; offset < blockSize; offset++) {
      SmallVector<std::pair<StringAttr, int32_t>> inputs = {
          {kBlock, block},
          {kOffset, offset},
      };

      SmallVector<std::pair<StringAttr, int32_t>> outputs = ll->apply(inputs);

      std::string sharedInfo = "(";
      std::string &value = elementMapping[idx];

      if (!value.empty())
        value += "|";

      value += "(";
      // We can build up both strings (for hw/non-hw layouts) concurrently
      for (int i = 0; i < outputs.size(); i++) {
        // Based on the formatting from LinearLayout::toString, the format for
        // the hw layout is slightly different. HW layouts use "," vs ":".
        if (i > 0) {
          sharedInfo += ",";
          value += ":";
        }
        auto index = paddedString(outputs[i].second, tensorType.getDimSize(i));
        sharedInfo += index;
        value += index;
      }
      value += ")";
      sharedInfo += ")";

      offsetMapping.push_back(sharedInfo);

      idx++;
    }
  }

  std::string layoutStr;

  if (!useHWPointOfView) {
    int rank = tensorType.getRank();
    bool newLine = true;
    for (int i = 0; i < tensorSize; i++) {
      auto indices = delinearizeIndex(i, tensorType.getShape());
      int numOpenBracket = 0;
      for (int j = rank - 1; j >= 0; j--) {
        if (indices[j] % tensorType.getDimSize(j) != 0)
          break;
        layoutStr += "[";
        numOpenBracket++;
      }
      if (newLine) {
        for (int j = 0; j < rank - numOpenBracket; j++)
          layoutStr += " ";
        newLine = false;
      }

      layoutStr += elementMapping[i];
      auto nextIndices = delinearizeIndex(i + 1, tensorType.getShape());
      for (int j = rank - 1; j >= 0; j--) {
        if (nextIndices[j] % tensorType.getDimSize(j) != 0)
          break;
        layoutStr += "]";
      }
      if (nextIndices.back() % tensorType.getShape().back() == 0) {
        layoutStr += "\n";
        newLine = true;
      } else {
        layoutStr += ",";
      }
    }
  } else {
    // For the HW view here, print the (block, offset) --> (r,c) mapping
    uint32_t idx = 0;
    for (int32_t block = 0; block < numBlocks; block++) {
      layoutStr += "Block: " + std::to_string(block) + ":\n";
      for (int32_t offset = 0; offset < (tensorSize / numBlocks); offset++) {
        layoutStr += "Offset: " + std::to_string(offset) + " -> ";
        layoutStr += offsetMapping[idx];
        layoutStr += "\n";
        idx++;
      }
    }
  }

  return layoutStr;
}

std::string getDistributedLayoutStr(RankedTensorType tensorType,
                                    bool useHWPointOfView) {
  auto layout = tensorType.getEncoding();
  if (!layout)
    return "";

  unsigned threadsPerWarp = getWarpSize(layout);
  unsigned numWarpsPerCTA = getNumWarpsPerCTA(layout);
  unsigned numBlocks = getNumCTAs(layout);
  int numElementsPerThreads = getTotalElemsPerThread(tensorType);
  StringAttr kRegister = StringAttr::get(tensorType.getContext(), "register");
  StringAttr kLane = StringAttr::get(tensorType.getContext(), "lane");
  StringAttr kWarp = StringAttr::get(tensorType.getContext(), "warp");
  StringAttr kBlock = StringAttr::get(tensorType.getContext(), "block");

  std::optional<LinearLayout> ll =
      triton::gpu::toLinearLayout(tensorType.getShape(), layout);
  if (!ll.has_value())
    llvm::report_fatal_error("Failed to convert layout to linear layout");
  int64_t tensorSize = product(tensorType.getShape());
  std::vector<std::string> elementMapping(tensorSize);
  std::vector<std::string> threadMapping;
  for (int blockId = 0; blockId < numBlocks; ++blockId) {
    for (int warpId = 0; warpId < numWarpsPerCTA; warpId++) {
      for (int tid = 0; tid < threadsPerWarp; ++tid) {
        for (int idx = 0; idx < numElementsPerThreads; ++idx) {
          SmallVector<std::pair<StringAttr, int32_t>> inputs = {
              {kBlock, blockId},
              {kWarp, warpId},
              {kLane, tid},
              {kRegister, idx}};
          SmallVector<std::pair<StringAttr, int32_t>> outputs =
              ll->apply(inputs);
          int32_t linearizedIdx = 0;
          int stride = 1;
          for (int i = outputs.size() - 1; i >= 0; i--) {
            linearizedIdx += outputs[i].second * stride;
            stride *= tensorType.getDimSize(i);
          }
          std::string &value = elementMapping[linearizedIdx];
          if (!value.empty())
            value += "|";
          int padding = numCharacterPadding(blockId, numBlocks) +
                        numCharacterPadding(tid + warpId * threadsPerWarp,
                                            numWarpsPerCTA * threadsPerWarp) +
                        numCharacterPadding(idx, numElementsPerThreads);
          for (int i = 0; i < padding; i++)
            value += " ";
          if (numBlocks > 1)
            value += "B" + std::to_string(blockId) + ":";
          value += "T" + std::to_string(tid + warpId * threadsPerWarp) + ":" +
                   std::to_string(idx);
          // Now also compute the thread mapping.
          std::string threadInfo = "(";
          for (int i = 0; i < outputs.size(); i++) {
            if (i > 0)
              threadInfo += ",";
            threadInfo +=
                paddedString(outputs[i].second, tensorType.getDimSize(i));
          }
          threadInfo += ")";
          threadMapping.push_back(threadInfo);
        }
      }
    }
  }
  std::string layoutStr;
  if (!useHWPointOfView) {
    // Printing the threads containing each elements of the tensor.
    int rank = tensorType.getRank();
    bool newLine = true;
    for (int i = 0; i < tensorSize; i++) {
      auto indices = delinearizeIndex(i, tensorType.getShape());
      int numOpenBracket = 0;
      for (int j = rank - 1; j >= 0; j--) {
        if (indices[j] % tensorType.getDimSize(j) != 0)
          break;
        layoutStr += "[";
        numOpenBracket++;
      }
      if (newLine) {
        for (int j = 0; j < rank - numOpenBracket; j++)
          layoutStr += " ";
        newLine = false;
      }

      layoutStr += elementMapping[i];
      auto nextIndices = delinearizeIndex(i + 1, tensorType.getShape());
      for (int j = rank - 1; j >= 0; j--) {
        if (nextIndices[j] % tensorType.getDimSize(j) != 0)
          break;
        layoutStr += "]";
      }
      if (nextIndices.back() % tensorType.getShape().back() == 0) {
        layoutStr += "\n";
        newLine = true;
      } else {
        layoutStr += ", ";
      }
    }
  } else {
    // Printing the elements in each physical reg/warps/threads.
    for (int blockId = 0; blockId < numBlocks; blockId++) {
      if (numBlocks > 1)
        layoutStr += "Block" + std::to_string(blockId) + ":\n";
      for (int warpId = 0; warpId < numWarpsPerCTA; warpId++) {
        layoutStr += "Warp" + std::to_string(warpId) + ":\n";
        for (int idx = 0; idx < numElementsPerThreads; ++idx) {
          for (int tid = 0; tid < threadsPerWarp; ++tid) {
            int linearizedIdx =
                blockId * numWarpsPerCTA * threadsPerWarp *
                    numElementsPerThreads +
                warpId * threadsPerWarp * numElementsPerThreads +
                tid * numElementsPerThreads + idx;
            layoutStr += threadMapping[linearizedIdx];
            if (tid < threadsPerWarp - 1)
              layoutStr += ", ";
          }
          layoutStr += "\n";
        }
      }
    }
  }
  return layoutStr;
}

std::string mlir::triton::gpu::getLayoutStr(RankedTensorType tensorType,
                                            bool useHWPointOfView) {
  auto layout = tensorType.getEncoding();

  // tensorType is needed later on (e.g., getDimSize(j)), so we still have to
  // pass it as a param
  if (auto sharedLayout = mlir::dyn_cast<SharedEncodingAttr>(layout)) {
    return getSharedLayoutStr(tensorType, useHWPointOfView);
  } else if (auto distributedLayout =
                 mlir::dyn_cast<DistributedEncodingTrait>(layout)) {
    return getDistributedLayoutStr(tensorType, useHWPointOfView);
  }

  // else unimplemented, return error
  llvm::report_fatal_error("Unimplemented usage of getLayoutStr");
  return "";
}

void mlir::triton::gpu::dumpLayout(RankedTensorType tensorType) {
  llvm::errs() << getLayoutStr(tensorType, /*useHWPointOfView=*/false);
}

void mlir::triton::gpu::dumpHWLayout(RankedTensorType tensorType) {
  llvm::errs() << getLayoutStr(tensorType, /*useHWPointOfView=*/true);
}

void TritonGPUDialect::initialize() {
  registerTypes();

  addAttributes<
#define GET_ATTRDEF_LIST
#include "triton/Dialect/TritonGPU/IR/TritonGPUAttrDefs.cpp.inc"
      >();
  addOperations<
#define GET_OP_LIST
#include "triton/Dialect/TritonGPU/IR/Ops.cpp.inc"
#include "triton/Dialect/TritonGPU/IR/OpsEnums.cpp.inc"
      >();
  addInterfaces<TritonGPUOpAsmInterface>();
  addInterfaces<TritonGPUInferLayoutInterface>();
}

// verify TritonGPU ops
LogicalResult TritonGPUDialect::verifyOperationAttribute(Operation *op,
                                                         NamedAttribute attr) {
  // TODO: fill this.
  return success();
}<|MERGE_RESOLUTION|>--- conflicted
+++ resolved
@@ -271,36 +271,9 @@
       order.erase(it);
       order.insert(order.begin(), 0);
     }
-<<<<<<< HEAD
-  }
-  return order;
-}
-
-SmallVector<unsigned> getOrderForDotOperand(unsigned opIdx, unsigned rank) {
-  SmallVector<unsigned> order(rank);
-  // The 'order' field typically represents a descending sorted array of
-  // dimensions based on contiguity. For instance, in axisInfo utilities that
-  // retrieve tensor contiguity, it's assumed that the dimension with the
-  // highest contiguity corresponds to order[0].
-  //
-  // The relation between contiguity and order is only relevant if the layout
-  // interfaces with HBM, as is the case when we load tensor from HBM to
-  // registers in the dot layout to bypass LDS. When bypassing LDS, we make the
-  // following assumptions about tensor layouts:
-  // - Tensor A (opIdx == 0) is considered to be row-major.
-  // - Tensor B (opIdx == 1) is considered to be column-major.
-  //
-  // Based on these assumptions, we define the following orders:
-  // - For opIdx == 0, we assume an order of [1, 0].
-  // - For opIdx == 1, we assume an order of [0, 1].
-  std::iota(order.rbegin(), order.rend(), 0);
-  if (opIdx == 1) {
-    std::swap(order[0], order[1]);
-=======
   } else if (auto dotOpLayout = dyn_cast<DotOperandEncodingAttr>(layout)) {
     order = getOrderForDotOperand(dotOpLayout.getOpIdx(), order.size(),
                                   /*kMajor*/ false);
->>>>>>> 9e900890
   }
   return order;
 }
@@ -317,19 +290,13 @@
     return order;
   }
   if (auto dotLayout = dyn_cast<DotOperandEncodingAttr>(layout)) {
-<<<<<<< HEAD
-    auto rank = getWarpsPerCTA(dotLayout.getParent()).size();
+    auto rank = dotLayout.getWarpsPerCTA().size();
+    if (isa<AMDMfmaEncodingAttr>(dotLayout.getParent())) {
+      return getOrderForDotOperand(dotLayout.getOpIdx(), rank, /*kMajor*/ true);
+    }
     SmallVector<unsigned> order(rank);
-    if (isa<AMDMfmaEncodingAttr>(dotLayout.getParent())) {
-      return getOrderForDotOperand(dotLayout.getOpIdx(), rank);
-    } else {
-      std::iota(order.rbegin(), order.rend(), 0);
-    }
+    std::iota(order.rbegin(), order.rend(), 0);
     return order;
-=======
-    auto rank = dotLayout.getWarpsPerCTA().size();
-    return getOrderForDotOperand(dotLayout.getOpIdx(), rank, /*kMajor*/ true);
->>>>>>> 9e900890
   }
   if (auto sliceLayout = dyn_cast<SliceEncodingAttr>(layout)) {
     SmallVector<unsigned> parentOrder = getOrder(sliceLayout.getParent());
