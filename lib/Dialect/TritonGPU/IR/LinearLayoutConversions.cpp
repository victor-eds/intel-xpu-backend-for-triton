--- conflicted
+++ resolved
@@ -834,14 +834,11 @@
     if (mma.isAmpere() && largeKWidth) {
       return ampereDotToLinearLayout(shape, *this);
     }
-  }
-<<<<<<< HEAD
-  if (auto dpasLayout = llvm::dyn_cast<intel::DpasEncodingAttr>(getParent())) {
+  } else if (auto dpasLayout =
+                 llvm::dyn_cast<intel::DpasEncodingAttr>(getParent())) {
     return dotOperandDpasToLinearLayout(*this, shape);
   }
 
-=======
->>>>>>> 9e900890
   return std::nullopt;
 }
 
