#include <vector>

#include "triton/Dialect/Triton/IR/Utility.h"
#include "triton/Dialect/TritonGPU/IR/Attributes.h"
#include "triton/Dialect/TritonGPU/IR/Dialect.h"
#include "triton/Dialect/TritonGPU/IR/LinearLayoutConversions.h"
#include "triton/Tools/LinearLayout.h"
#include "triton/Tools/StrUtil.h"
#include "llvm/ADT/DenseMap.h"
#include "llvm/ADT/DenseSet.h"
#include "llvm/ADT/Twine.h"
#include "llvm/Support/ErrorHandling.h"
#include "llvm/Support/MathExtras.h"

namespace mlir::triton::gpu {
namespace {

// We use the following nomenclature in this file.
//
//  - ctaLayout: A layout for one block, i.e. input dims [register, lane, warp]
//    for register layouts, and input dims [offset] for shared layouts.
//  - cgaLayout: Arrangement of multiple blocks, i.e. input dims [block].
//
// Note that this is inconsistent with the type name CTALayoutAttr.  That type
// is equivalent to our cgaLayout.
//
// IMO the name CTALayoutAttr is wrong.  If we tried to be consistent anyway,
// then we'd have to rename ctaLayout to "warpLayout".  I think that's more
// confusing than being inconsistent about "cgaLayout", especially when we have
// to consider the size of the warpLayout (surely that's not the "warpSize").

#define S(v) StringAttr::get(ctx, (v))

// Returns ["out0", "out1", ..., "out<rank-1>"].
SmallVector<StringAttr> standardOutDimNames(MLIRContext *ctx, int rank) {
  SmallVector<StringAttr> ret;
  for (int i = 0; i < rank; i++) {
    ret.push_back(S("dim" + llvm::Twine(i)));
  }
  return ret;
}

void assertIsRegisterLayout(const LinearLayout &layout) {
  assert(layout.getNumInDims() > 0);
  MLIRContext *ctx = layout.getInDimNames().begin()->getContext();
  StringAttr kRegister = S("register");
  StringAttr kLane = S("lane");
  StringAttr kWarp = S("warp");
  StringAttr kBlock = S("block");

  const auto &ins = layout.getInDimNames();
  assert(llvm::SmallVector<StringAttr>(ins.begin(), ins.end()) ==
         llvm::SmallVector<StringAttr>({kRegister, kLane, kWarp, kBlock}));

  const auto &outs = layout.getOutDimNames();
  const auto &expectedOuts = standardOutDimNames(ctx, layout.getNumOutDims());
  assert(llvm::SmallDenseSet<StringAttr>(outs.begin(), outs.end()) ==
         llvm::SmallDenseSet<StringAttr>(expectedOuts.begin(),
                                         expectedOuts.end()));
}

// Returns a 1D -> ND layout that's equivalent to creating a 1D -> 1D mapping of
// size product(shape) and then reshaping to permute(shape, order).
LinearLayout identityND(StringAttr inDimName, ArrayRef<unsigned> shape,
                        ArrayRef<unsigned> order,
                        ArrayRef<StringAttr> outDimNames) {
  assert(shape.size() == order.size());

  MLIRContext *ctx = inDimName.getContext();
  LinearLayout ret = LinearLayout::empty();
  for (int i = 0; i < shape.size(); i++) {
    // Start with the most-minor dimension, which is order[0].
    int dim = order[i];
    ret *= LinearLayout::identity1D(shape[dim], inDimName, outDimNames[dim]);
  }
  return ret;
}

// Make a LinearLayout that maps a block-id to an N-dimensional index.
//
// The tensor is split up into CTAsPerCGA pieces, which are distributed among
// the CTAsPerCGA CTAs (i.e. blocks) in the CGA (i.e. groups).
//
// See the nomenclature note at the top of the file for an explanation of why
// this is called makeCgaLayout when it accepts a CTALayoutAttr.
LinearLayout makeCgaLayout(CTALayoutAttr layout) {
  MLIRContext *ctx = layout.getContext();
  StringAttr kBlock = S("block");

  int rank = layout.getCTAOrder().size();
  SmallVector<StringAttr> outDimNames = standardOutDimNames(ctx, rank);

  LinearLayout ret = LinearLayout::empty();
  for (int i = 0; i < rank; i++) {
    // Start with the most minor dimension, which is order[0].
    int dim = layout.getCTAOrder()[i];
    int split = layout.getCTASplitNum()[dim];
    int ctas = layout.getCTAsPerCGA()[dim];
    assert(ctas % split == 0);
    ret *= LinearLayout::identity1D(split, kBlock, outDimNames[dim]) *
           LinearLayout::zeros1D(ctas / split, kBlock, outDimNames[dim]);
  }

  // Transpose to standard order (dim0, dim1, ...).
  return ret.transposeOuts(outDimNames);
}

// For each output dimension d, ensure that the layout's output size (i.e., its
// codomain) does not exceed shape[d]. Do this without changing the size of the
// layout's inputs (i.e., leave its domain unchanged).
//
// This function is invariant to the order of the layout's input and output
// dimensions.
//
// We achieve this by setting the largest value in each output dimension d to 0
// because bases that map to a location larger than shape[d]
// effectively duplicate along that dimension.  For example, consider a layout
// with an output dimension size of 32, and we call ensureLayoutNotLargerThan to
// shrink the output dimension size to 8:
//
//   L(register=1) = 8
//   L(register=2) = 4
//   L(register=4) = 1
//   L(lane=1) = 2
//   L(lane=2) = 16
//
// In the first step, we shrink the output dimension size to 16 by setting
// L(lane=2) to 0:
//
//   L(register=1) = 8
//   L(register=2) = 4
//   L(register=4) = 1
//   L(lane=1) = 2
//   L(lane=2) = 0
//
// This means that lane=2 has the same data as lane=0.
//
// Now the output dimension of this layout has a size of 16, which is still
// larger than 8.  We find the current largest value in the output dimension,
// which is L(register=1) = 8, and we set L(register=1) to 0:
//
//   L(register=1) = 0
//   L(register=2) = 4
//   L(register=4) = 1
//   L(lane=1) = 2
//   L(lane=2) = 0
//
// Now the output dimension of this layout has a size of 8, which is the desired
// size.  Note that this method works only because the bases are powers of two.
// It is unclear what to do when they are not.
LinearLayout ensureLayoutNotLargerThan(
    const LinearLayout &layout,
    const llvm::SmallDenseMap<StringAttr, int64_t> &shape) {
  assert(shape.size() == layout.getNumOutDims());
  if (shape.empty()) {
    return layout;
  }
  MLIRContext *ctx = shape.begin()->first.getContext();

  auto bases = layout.getBases();
  for (auto outDim : llvm::enumerate(layout.getOutDimNames())) {
    auto outDimName = outDim.value();
    int32_t actualSize = layout.getOutDimSize(outDimName);
    int32_t desiredSize = shape.lookup(outDimName);
    if (actualSize <= desiredSize) {
      continue;
    }
    assert(actualSize % desiredSize == 0);
    // <inDimName, basisIdx, outValue>
    std::vector<std::tuple<StringAttr, int, int>> sortedBases;
    for (auto [inDimName, basis] : bases) {
      for (size_t basisIdx = 0; basisIdx < basis.size(); basisIdx++) {
        auto outValue = basis[basisIdx][outDim.index()];
        if (outValue == 0) {
          continue;
        }
        assert(llvm::isPowerOf2_32(outValue));
        sortedBases.emplace_back(inDimName, basisIdx, outValue);
      }
    }
    // From the largest basis to the smallest.
    llvm::sort(sortedBases,
               [](auto a, auto b) { return std::get<2>(a) > std::get<2>(b); });
    for (auto [inDimName, basisIdx, outValue] : sortedBases) {
      if (actualSize <= desiredSize) {
        break;
      }
      bases[inDimName][basisIdx][outDim.index()] = 0;
      actualSize >>= 1;
    }
  }
  return LinearLayout(std::move(bases),
                      llvm::to_vector(layout.getOutDimNames()));
}

// For each out-dim d, ensure the layout's out-size (i.e. its codomain) is no
// smaller than shape[d].  Do this by increasing the size of the layout's inputs
// along its most-minor dimension ("register" for register layouts, "offset" for
// shared layouts).
//
// This function is invariant to the order of the layout's input dimensions, but
// it cares about the order of the output dims, which should be minor-to-major.
LinearLayout ensureLayoutNotSmallerThan(
    const LinearLayout &layout,
    const llvm::SmallDenseMap<StringAttr, int64_t> &shape) {
  assert(shape.size() == layout.getNumOutDims());
  if (shape.empty()) {
    return layout;
  }

  MLIRContext *ctx = shape.begin()->first.getContext();
  StringAttr kDim = *layout.getInDimNames().begin();
  assert(kDim == "register" || kDim == "offset");

  LinearLayout ret = layout;
  for (StringAttr outDimName : layout.getOutDimNames()) {
    int32_t actualSize = layout.getOutDimSize(outDimName);
    int32_t desiredSize = shape.lookup(outDimName);
    assert(actualSize > desiredSize || desiredSize % actualSize == 0);
    ret *= LinearLayout::identity1D(desiredSize / actualSize, kDim, outDimName);
    assert(ret.getOutDimSize(outDimName) >= desiredSize);
  }
  return ret;
}

// Combines the layout of a CTA (input dims [register, lane, warp]) with the
// layout of a CGA (i.e. a block), and ensures that the resulting layout has the
// given shape.
//
// See the nomenclature note at the top of the file for why the variable with
// type CTALayoutAttr is called cgaLayoutAttr.
LinearLayout combineCtaCgaWithShape(LinearLayout ctaLayout,
                                    CTALayoutAttr cgaLayoutAttr,
                                    ArrayRef<int64_t> shape) {
  int rank = shape.size();
  assert(ctaLayout.getNumOutDims() == rank);
  assert(cgaLayoutAttr.getCTAOrder().size() == rank);
  MLIRContext *ctx = cgaLayoutAttr.getContext();

  SmallVector<StringAttr> outDimNames = standardOutDimNames(ctx, rank);

  llvm::SmallDenseMap<StringAttr, int64_t> labeledShape;
  for (auto [dim, size] : llvm::zip(outDimNames, shape)) {
    labeledShape[dim] = size;
  }

  LinearLayout cgaLayout =
      ensureLayoutNotLargerThan(makeCgaLayout(cgaLayoutAttr), labeledShape)
          .transposeOuts(llvm::to_vector(ctaLayout.getOutDimNames()));

  // Calculate the shape of the ctaLayout, which is `shape` divided by the
  // cgaLayout's size.
  llvm::SmallDenseMap<StringAttr, int64_t> ctaShape;
  assert(llvm::to_vector(ctaLayout.getOutDimNames()) ==
         llvm::to_vector(cgaLayout.getOutDimNames()));
  for (auto dim : ctaLayout.getOutDimNames()) {
    ctaShape[dim] =
        std::max(int64_t{1}, labeledShape[dim] / cgaLayout.getOutDimSize(dim));
  }

  ctaLayout = ensureLayoutNotSmallerThan(ctaLayout, ctaShape);
  ctaLayout = ensureLayoutNotLargerThan(ctaLayout, ctaShape);

  LinearLayout ret = (ctaLayout * cgaLayout).transposeOuts(outDimNames);
  for (auto dim : ret.getOutDimNames()) {
    assert(ret.getOutDimSize(dim) == labeledShape[dim]);
  }
  return ret;
}

LinearLayout ampereMmaToLinearLayout(ArrayRef<int64_t> shape,
                                     NvidiaMmaEncodingAttr mma) {
  int rank = shape.size();

  assert(mma.isAmpere());
  assert(rank == 2 || rank == 3);
  assert(mma.getInstrShape().size() == rank);
  assert((rank == 2 && mma.getInstrShape() == ArrayRef<unsigned>({16, 8})) ||
         (rank == 3 && mma.getInstrShape() == ArrayRef<unsigned>({1, 16, 8})));

  MLIRContext *ctx = mma.getContext();
  SmallVector<StringAttr> dimNames = standardOutDimNames(ctx, rank);

  LinearLayout ctaLayout(
      {{S("register"), {{1, 0}, {0, 8}}},
       {S("lane"), {{2, 0}, {4, 0}, {0, 1}, {0, 2}, {0, 4}}}},
      llvm::to_vector(llvm::reverse(ArrayRef(dimNames).take_back(2))));

  ctaLayout *= identityND(
      S("warp"), mma.getWarpsPerCTA(),
      llvm::to_vector(llvm::reverse(llvm::seq<unsigned>(rank))), dimNames);

  return combineCtaCgaWithShape(ctaLayout, mma.getCTALayout(), shape);
}

LinearLayout hopperMmaToLinearLayout(ArrayRef<int64_t> shape,
                                     NvidiaMmaEncodingAttr mma) {
  int rank = shape.size();
  assert(mma.isHopper());
  assert(rank == 2);

  // wgmma operates on groups of 4 warps.
  assert(product(mma.getWarpsPerCTA()) % 4 == 0);

  // Check that it's a known MMA layout.
  assert(mma.getInstrShape().size() == 3);
  int m = mma.getInstrShape()[0];
  int n = mma.getInstrShape()[1];
  int k = mma.getInstrShape()[2];
  assert(m == 16);
  assert(n == 8 || n == 16 || n == 32 || n == 64 || n == 128 || n == 256);
  assert(k == 8 || k == 16 || k == 32);

  MLIRContext *ctx = mma.getContext();
  LinearLayout ctaLayout(
      {{S("register"), {{1, 0}, {0, 8}}},
       {S("lane"), {{2, 0}, {4, 0}, {0, 1}, {0, 2}, {0, 4}}}},
      {S("dim1"), S("dim0")});

  // Expand the `register` dimension so the size of dim1 matches `n`.
  ctaLayout *= LinearLayout::identity1D(n / ctaLayout.getOutDimSize(S("dim1")),
                                        S("register"), S("dim1"));

  // Expand the `warp` dimension according to warpsPerCTA.
  //
  // It's weird that this is order [0,1] when MMAv2's warpsPerCTA is [1,0], but
  // this really does seem to be correct.
  ctaLayout *= identityND(S("warp"), mma.getWarpsPerCTA(), /*order=*/{0, 1},
                          {S("dim0"), S("dim1")})
                   .transposeOuts(llvm::to_vector(ctaLayout.getOutDimNames()));

  return combineCtaCgaWithShape(ctaLayout, mma.getCTALayout(), shape);
}

LinearLayout sharedToLinearLayoutNoLeadingOffset(ArrayRef<int64_t> shape,
                                                 SharedEncodingAttr shared) {
  assert(!shared.getHasLeadingOffset());

  MLIRContext *ctx = shared.getContext();
  int rank = shape.size();
  if (rank == 1) {
    return combineCtaCgaWithShape(
        LinearLayout::identity1D(shape[0], S("offset"), S("dim0")),
        shared.getCTALayout(), shape);
  }

  auto outDimNames = standardOutDimNames(ctx, rank);

  // Construct bases for the 2 most minor dimensions of the layout.  These are
  // the dims that get swizzled.
  assert(shape.size() >= 2);
  int colDim = shared.getOrder()[0];
  int rowDim = shared.getOrder()[1];
  int numCols = shape[colDim];
  int numRows = shape[rowDim];
  StringAttr colDimName = outDimNames[colDim];
  StringAttr rowDimName = outDimNames[rowDim];

  std::vector<std::vector<int>> bases2D;
  for (int logCol = 0; logCol < llvm::Log2_32(numCols); logCol++) {
    bases2D.push_back({0, 1 << logCol});
  }
  for (int logRow = 0; logRow < llvm::Log2_32(numRows); logRow++) {
    int row = 1 << logRow;
    int vec = shared.getVec();
    int perPhase = shared.getPerPhase();
    int maxPhase = shared.getMaxPhase();
    bases2D.push_back({row, (vec * ((row / perPhase) % maxPhase)) % numCols});
  }
  LinearLayout ctaLayout =
      LinearLayout({{S("offset"), bases2D}}, {rowDimName, colDimName});

  // Add the remaining dimensions.
  for (int i = 2; i < rank; i++) {
    int dim = shared.getOrder()[i];
    ctaLayout *=
        LinearLayout::identity1D(shape[dim], S("offset"), outDimNames[dim]);
  }

  return combineCtaCgaWithShape(ctaLayout, shared.getCTALayout(), shape);
}

LinearLayout sharedToLinearLayoutLeadingOffset(ArrayRef<int64_t> shape,
                                               SharedEncodingAttr shared,
                                               int32_t elemBitWidth) {
  assert(shared.getHasLeadingOffset());

  MLIRContext *ctx = shared.getContext();
  int rank = shape.size();
  if (rank == 1) {
    // TODO: Not sure if this is correct.
    return combineCtaCgaWithShape(
        LinearLayout::identity1D(shape[0], S("offset"), S("dim0")),
        shared.getCTALayout(), shape);
  }

  int tileWidthBytes;
  if (shared.getPerPhase() == 4 && shared.getMaxPhase() == 2) {
    tileWidthBytes = 32;
  } else if (shared.getPerPhase() == 2 && shared.getMaxPhase() == 4) {
    tileWidthBytes = 64;
  } else if (shared.getPerPhase() == 1 && shared.getMaxPhase() == 8) {
    tileWidthBytes = 128;
  } else {
    llvm::errs()
        << "Illegal shared encoding.  If hasLeadingOffset is true, "
           "then (perPhase, maxPhase) must be either (4,2), (2,4), or (1,8): "
        << shared << "\n";
    llvm_unreachable("Illegal shared encoding");
  }

  auto outDimNames = standardOutDimNames(ctx, rank);

  // Construct bases for a the layout's 2-dimensional tile.
  assert(shape.size() >= 2);
  int colDim = shared.getOrder()[0];
  int rowDim = shared.getOrder()[1];

  int tileRows = 8;
  int tileCols = 8 * tileWidthBytes / elemBitWidth;

  int vec = 8 * 16 / elemBitWidth;
  if (vec != shared.getVec()) {
    llvm::errs() << "Illegal shared layout; expected `vec` to be " << vec
                 << ": " << shared << "\n";
    llvm::report_fatal_error("Illegal shared layout");
  }

  StringAttr colDimName = outDimNames[colDim];
  StringAttr rowDimName = outDimNames[rowDim];

  std::vector<std::vector<int>> bases2D;
  for (int logCol = 0; logCol < llvm::Log2_32(tileCols); logCol++) {
    bases2D.push_back({0, 1 << logCol});
  }
  for (int logRow = 0; logRow < llvm::Log2_32(tileRows); logRow++) {
    int row = 1 << logRow;
    int perPhase = shared.getPerPhase();
    int maxPhase = shared.getMaxPhase();
    bases2D.push_back({row, vec * ((row / perPhase) % maxPhase)});
  }
  LinearLayout tileLayout =
      LinearLayout({{S("offset"), bases2D}}, {rowDimName, colDimName});

  // Add the remaining dimensions.
  for (int i = 2; i < rank; i++) {
    int dim = shared.getOrder()[i];
    tileLayout *=
        LinearLayout::identity1D(shape[dim], S("offset"), outDimNames[dim]);
  }

  return combineCtaCgaWithShape(tileLayout, shared.getCTALayout(), shape);
}

} // anonymous namespace

std::optional<LinearLayout>
AMDMfmaEncodingAttr::toLinearLayout(ArrayRef<int64_t> shape) const {
  int rank = shape.size();
  assert(rank == getWarpsPerCTA().size());

  bool hasBatchDim = rank == 3;
  int mIndex = 0 + hasBatchDim;
  int nIndex = 1 + hasBatchDim;
  (void)mIndex, (void)nIndex;

  assert(((shape[mIndex] == 1 || shape[mIndex] >= getMDim()) &&
          (shape[nIndex] == 1 || shape[nIndex] >= getNDim())) &&
         "Unsupported tensor shape for given mfma layout");

  assert(((getMDim() == 32 && getNDim() == 32) ||
          (getMDim() == 16 && getNDim() == 16)) &&
         "Unsupported mfma type");

  MLIRContext *ctx = getContext();
  SmallVector<StringAttr> outDimNames = standardOutDimNames(ctx, rank);

  StringAttr kRegister = S("register");
  StringAttr kLane = S("lane");

  // https://github.com/ROCm/amd_matrix_instruction_calculator can print the
  // register and lane layout for mfma instructions.

  // We use the order from fastest varying to slowest varying. So each base
  // vector is a tuple of values mapping to matrix C's (N, M[, B]) indices.
  SmallVector<unsigned> order = triton::gpu::getOrder(*this);
  auto tileLayout = LinearLayout::empty();

  if (getMDim() == 32) {
    // For mfma with 32x32 output, each of the 64 threads holds 16 elements.
    //
    // For the register (i.e., element) dimension, these 16 elements are along
    // the matrix C's M dimension, with 4 consecutive elements spanning 4 rows
    // and then the next 4 rows being a gap.
    //
    // For the lane (i.e., thread) dimension, these threads are along the
    // matrix C's N dimension, with 32 consecutive threads covering a whole
    // row and the next 32 threads start after a gap spanning 4 rows.
    tileLayout = LinearLayout(
        {{kRegister, {{0, 1}, {0, 2}, {0, 8}, /*gap*/ {0, 16}}},
         {kLane, {{1, 0}, {2, 0}, {4, 0}, {8, 0}, {16, 0}, /*gap*/ {0, 4}}}},
        {outDimNames[order[0]], outDimNames[order[1]]});
  } else {
    assert(getMDim() == 16);
    // For mfma with 16x16 output, each of the 64 threads holds 4 elements.
    //
    // For the register (i.e., element) dimension, these 4 elements are along
    // the matrix C's M dimension, with 4 consecutive elements spanning 4 rows.
    //
    // For the lane (i.e., thread) dimension, these threads are along the
    // matrix C's N dimension, with 16 consecutive threads covering a whole
    // row and the next 16 threads start after a gap spanning 4 rows.
    tileLayout = LinearLayout(
        {{kRegister, {{0, 1}, {0, 2}}},
         {kLane, {{1, 0}, {2, 0}, {4, 0}, {8, 0}, /*gap*/ {0, 4}, {0, 8}}}},
        {outDimNames[order[0]], outDimNames[order[1]]});
  }
  if (hasBatchDim) {
    assert(order[2] == 0);
    // Extend the base vector with one value to accomodate for the batch
    // dimension, which appears at the last.
    tileLayout *= LinearLayout::identity1D(1, kRegister, outDimNames[order[2]]);
    tileLayout *= LinearLayout::identity1D(1, kLane, outDimNames[order[2]]);
  }

  // And each warp takes the same register and lane sub-layout. So mulitply with
  // an identity layout for the warp.
  LinearLayout warpLayout =
      identityND(S("warp"), getWarpsPerCTA(), order, outDimNames);
  LinearLayout ctaLayout = tileLayout * warpLayout;

  return combineCtaCgaWithShape(ctaLayout, getCTALayout(), shape);
}

std::optional<LinearLayout>
AMDWmmaEncodingAttr::toLinearLayout(ArrayRef<int64_t> shape) const {
  int rank = shape.size();
  assert(rank == getWarpsPerCTA().size());

  bool hasBatchDim = rank == 3;
  int mIndex = 0 + hasBatchDim;
  int nIndex = 1 + hasBatchDim;
  (void)mIndex, (void)nIndex;

  SmallVector<unsigned> mnkDim = getMNKDimPerInstr();
  unsigned mDim = mnkDim[0], nDim = mnkDim[1];
  (void)mDim, (void)nDim;

  assert(((shape[mIndex] == 1 || shape[mIndex] >= mDim) &&
          (shape[nIndex] == 1 || shape[nIndex] >= nDim)) &&
         "Unsupported tensor shape for given wmma layout");

  MLIRContext *ctx = getContext();
  SmallVector<StringAttr> outDimNames = standardOutDimNames(ctx, rank);

  StringAttr kRegister = S("register");
  StringAttr kLane = S("lane");

  // https://github.com/ROCm/amd_matrix_instruction_calculator can print the
  // register and lane layout for mfma instructions.

  // We use the order from fastest varying to slowest varying. So each base
  // vector is a tuple of values mapping to matrix C's (N, M[, B]) indices.
  SmallVector<unsigned> order = triton::gpu::getOrder(*this);

  // For wmma with 16x16 output, each of the 32 threads holds 8 elements.
  //
  // The first version of WMMA layout has following specific:
  // for the register (i.e., element) dimension, these 8 elements are
  // along the matrix C's M dimension, with 1 consecutive elements
  // spanning 1 row and then the next 1 row being a gap.
  //
  // For the lane (i.e., thread) dimension, these threads are along the
  // matrix C's N dimension, with 16 consecutive threads covering a whole
  // row and the next 16 threads start at the next row.
  //
  // The second version of wmma layout is less tricky:
  // for the register dimension 8 elements are along the matrix C's M
  // dimension. First 16 lanes take 0-8 elems along M, second 16 take 8-15.
  // We have 16 pair of threads in each warp, one pair covers the whole
  // column.
  //
  // Please also check explaining comments in TritonGPUAttrDefs.td at the
  // AMDWmmaEncodingAttr section.
  unsigned ver = getVersion();
  assert(ver == 1 || ver == 2);
  LinearLayout tileLayout =
      ver == 1
          ? LinearLayout(
                {{kRegister, {/*gap*/ {0, 2}, {0, 4}, {0, 8}}},
                 {kLane, {{1, 0}, {2, 0}, {4, 0}, {8, 0}, /*gap*/ {0, 1}}}},
                {outDimNames[order[0]], outDimNames[order[1]]})
          : LinearLayout(
                {{kRegister, {{0, 1}, {0, 2}, {0, 4}}},
                 {kLane, {{1, 0}, {2, 0}, {4, 0}, {8, 0}, /*gap*/ {0, 8}}}},
                {outDimNames[order[0]], outDimNames[order[1]]});

  if (hasBatchDim) {
    assert(order[2] == 0);
    // Extend the base vector with one value to accomodate for the batch
    // dimension, which appears at the last.
    tileLayout *= LinearLayout::identity1D(1, kRegister, outDimNames[order[2]]);
    tileLayout *= LinearLayout::identity1D(1, kLane, outDimNames[order[2]]);
  }

  // And each warp takes the same register and lane sub-layout. So mulitply with
  // an identity layout for the warp.
  LinearLayout warpLayout =
      identityND(S("warp"), getWarpsPerCTA(), order, outDimNames);
  LinearLayout ctaLayout = tileLayout * warpLayout;

  return combineCtaCgaWithShape(ctaLayout, getCTALayout(), shape);
}

std::optional<LinearLayout>
BlockedEncodingAttr::toLinearLayout(ArrayRef<int64_t> shape) const {
  assert(shape.size() == getOrder().size());

  int rank = shape.size();
  MLIRContext *ctx = getContext();
  SmallVector<StringAttr> outDimNames = standardOutDimNames(ctx, rank);

  const auto &order = getOrder();
  LinearLayout ctaLayout =
      identityND(S("register"), getSizePerThread(), order, outDimNames) *
      identityND(S("lane"), getThreadsPerWarp(), order, outDimNames) *
      identityND(S("warp"), getWarpsPerCTA(), order, outDimNames);

  return combineCtaCgaWithShape(ctaLayout, getCTALayout(), shape);
}

std::optional<LinearLayout>
NvidiaMmaEncodingAttr::toLinearLayout(ArrayRef<int64_t> shape) const {
  if (isAmpere()) {
    return ampereMmaToLinearLayout(shape, *this);
  }
  if (isHopper()) {
    return hopperMmaToLinearLayout(shape, *this);
  }
  return std::nullopt;
}

std::optional<LinearLayout>
SliceEncodingAttr::toLinearLayout(ArrayRef<int64_t> shape) const {
  MLIRContext *ctx = getContext();

  // First compute the linear layout for this layout's parent.
  SmallVector<int64_t> parentShape(shape);
  parentShape.insert(parentShape.begin() + getDim(), 1);
  std::optional<LinearLayout> parentLL =
      triton::gpu::toLinearLayout(parentShape, getParent());
<<<<<<< HEAD
  if (!parentLL.has_value())
    return std::nullopt;
=======
  if (!parentLL.has_value()) {
    if (mlir::isa<DotOperandEncodingAttr>(getParent()))
      return std::nullopt;
    llvm::report_fatal_error(
        "Failed to compute parent layout for slice layout.");
  }
>>>>>>> 3d9c618d

  // Remove dimension getDim() from the parent layout.
  //
  //  1. Construct a layout `transform` from parent-out-dims to slice-out-dims
  //     that removes the relevant out-dim.
  //  2. Compute linearSlice = parent.compose(transform).  Now linearSlice maps
  //     from parent in-dims to slice out-dims.
  //  3. Fix up duplicate registers introduced by slicing.
  auto outDimNames = standardOutDimNames(ctx, shape.size() + 1);
  LinearLayout transform = LinearLayout::empty();
  for (auto [idx, outDim] : llvm::enumerate(parentLL->getOutDimNames())) {
    if (idx == getDim()) {
      // Because we're multiplying by all zeros, we could replace outDimNames[0]
      // with any other valid out-dim; the layout will be the same.
      transform *= LinearLayout::zeros1D(parentLL->getOutDimSize(outDim),
                                         outDim, outDimNames[0]);
    } else {
      transform *=
          LinearLayout::identity1D(parentLL->getOutDimSize(outDim), outDim,
                                   outDimNames[idx - (idx < getDim() ? 0 : 1)]);
    }
  }
  LinearLayout sliceLL = parentLL->compose(transform);

  // Step 3: Along the "register" dim, remove any all-zero bases.
  auto bases = sliceLL.getBases();
  std::vector<std::vector<int>> newRegBases;
  for (const auto &basis : bases[S("register")]) {
    if (llvm::any_of(basis, [](int b) { return b != 0; })) {
      newRegBases.push_back(basis);
    }
  }
  bases[S("register")] = newRegBases;

  LinearLayout ret =
      LinearLayout(std::move(bases), llvm::to_vector(sliceLL.getOutDimNames()));

  // Match a hack in the legacy code that ensures that the number of registers
  // matches getTotalElemsPerThread.  Yup: We just removed all the zeros, now
  // we're (maybe) adding some back.  :)
  //
  // TODO(jlebar): Once getTotalElemsPerThread uses LLs instead of the existing
  // legacy code, I think we can remove this.
  int expectedNumRegisters =
      triton::gpu::getTotalElemsPerThread(RankedTensorType::get(
          shape, IntegerType::get(ctx, 32) /*dummy type*/, *this));
  if (ret.getInDimSize(S("register")) != expectedNumRegisters) {
    int extraZeros = expectedNumRegisters / ret.getInDimSize(S("register"));
    // Our use of "dim0" here is arbitrary; because we're adding zeros, any
    // output dimension would work.
    ret *= LinearLayout::zeros1D(extraZeros, S("register"), S("dim0"));
  }
  return ret;
}

// TODO: DotOperandEncoding doesn't support LinearLayout conversion yet.
std::optional<LinearLayout>
DotOperandEncodingAttr::toLinearLayout(ArrayRef<int64_t> shape) const {
  return std::nullopt;
}

std::optional<LinearLayout>
toLinearLayout(ArrayRef<int64_t> shape, Attribute layout,
               std::optional<int32_t> elemBitWidth /*= std::nullopt*/) {
  if (auto distributed = dyn_cast<DistributedEncodingTrait>(layout)) {
    return distributed.toLinearLayout(shape);
  }
  if (auto shared = dyn_cast<SharedEncodingAttr>(layout)) {
    if (shared.getHasLeadingOffset()) {
      assert(elemBitWidth.has_value());
      return sharedToLinearLayoutLeadingOffset(shape, shared, *elemBitWidth);
    } else {
      return sharedToLinearLayoutNoLeadingOffset(shape, shared);
    }
  }

  // TODO(jlebar): Other layouts
  return std::nullopt;
}

bool isCrossCTAConversion(const LinearLayout &layout) {
  assert(!layout.getInDimNames().empty());
  MLIRContext *ctx = layout.getInDimNames().begin()->getContext();

  StringAttr kBlock = S("block");
  assert(layout.hasInDim(kBlock));
  assert(layout.hasOutDim(kBlock));

  SetVector<StringAttr> nonBlockInDims(layout.getInDimNames().begin(),
                                       layout.getInDimNames().end());
  nonBlockInDims.remove(kBlock);

  // This layout moves data between CTAs if
  // - the value for any input dim other than block affects the output block, or
  // - input (0, ..., block=i) does not map to output (0, ..., block=i).
  return !layout.sublayoutIsZero(nonBlockInDims.getArrayRef(), {kBlock}) ||
         !layout.sublayoutIsIdentity({kBlock}, {kBlock});
}

LinearLayout chooseShemLayoutForRegToRegConversion(
    MLIRContext *ctx, ArrayRef<unsigned> tensorShape,
    ArrayRef<unsigned> repShape, ArrayRef<unsigned> order) {
  auto outDimNames = standardOutDimNames(ctx, tensorShape.size());
  LinearLayout layout = LinearLayout::empty();
  SmallVector<StringAttr> kRepDims;
  SmallVector<StringAttr> kOffsetDims;
  auto totalIters = 1;
  auto totalOffsets = 1;
  for (int i = 0; i < tensorShape.size(); i++) {
    int dim = order[i];
    StringAttr kIteration = S("iteration" + std::to_string(dim));
    StringAttr kOffset = S("offset" + std::to_string(dim));
    kRepDims.push_back(kIteration);
    kOffsetDims.push_back(kOffset);
    assert(llvm::isPowerOf2_32(repShape[dim]));
    assert(llvm::isPowerOf2_32(tensorShape[dim]));
    auto numIters = tensorShape[dim] / repShape[dim];
    layout *=
        LinearLayout::identity1D(repShape[dim], kOffset, outDimNames[dim]);
    layout *= LinearLayout::identity1D(numIters, kIteration, outDimNames[dim]);
    totalIters *= numIters;
    totalOffsets *= repShape[dim];
  }
  StringAttr kOffset = S("offset");
  StringAttr kIteration = S("iteration");
  StringAttr kBlock = S("block");
  SmallVector<StringAttr> newDims;
  newDims.append(kOffsetDims.begin(), kOffsetDims.end());
  newDims.append(kRepDims.begin(), kRepDims.end());
  // Transpose layout from [offset0, rep0, offset1, rep1, ...] to
  // [offset0, offset1, ..., rep0, rep1, ...]
  auto ret = layout.transposeIns(newDims);
  // Reshape layout from [offset0, offset1, ..., rep0, rep1, ...] to
  // [offset, rep, block]
  return ret.reshapeIns(
      {{kOffset, totalOffsets}, {kIteration, totalIters}, {kBlock, 1}});
}

} // namespace mlir::triton::gpu<|MERGE_RESOLUTION|>--- conflicted
+++ resolved
@@ -649,17 +649,12 @@
   parentShape.insert(parentShape.begin() + getDim(), 1);
   std::optional<LinearLayout> parentLL =
       triton::gpu::toLinearLayout(parentShape, getParent());
-<<<<<<< HEAD
-  if (!parentLL.has_value())
-    return std::nullopt;
-=======
   if (!parentLL.has_value()) {
     if (mlir::isa<DotOperandEncodingAttr>(getParent()))
       return std::nullopt;
     llvm::report_fatal_error(
         "Failed to compute parent layout for slice layout.");
   }
->>>>>>> 3d9c618d
 
   // Remove dimension getDim() from the parent layout.
   //
