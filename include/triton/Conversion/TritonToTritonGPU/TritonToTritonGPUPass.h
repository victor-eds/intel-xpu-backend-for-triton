#ifndef TRITON_CONVERSION_TRITONTOTRITONGPU_TRITONTOTRITONGPUPASS_H
#define TRITON_CONVERSION_TRITONTOTRITONGPU_TRITONTOTRITONGPUPASS_H

#include <memory>
#include <optional>

namespace mlir {

class ModuleOp;
template <typename T> class OperationPass;

namespace triton {

constexpr static char AttrNumWarpsName[] = "triton_gpu.num-warps";
constexpr static char AttrNumCTAsName[] = "triton_gpu.num-ctas";
constexpr static char AttrTargetName[] = "triton_gpu.target";

constexpr static char AttrNumThreadsPerWarp[] = "triton_gpu.threads-per-warp";

// Create the pass with numWarps passed from cl::opt.
std::unique_ptr<OperationPass<ModuleOp>> createConvertTritonToTritonGPUPass();
std::unique_ptr<OperationPass<ModuleOp>>
createConvertTritonToTritonGPUWarpPass();

// Create the pass with numWarps set explicitly.
<<<<<<< HEAD
std::unique_ptr<OperationPass<ModuleOp>> createConvertTritonToTritonGPUPass(
    int numWarps, int threadsPerWarp = 32, int numCTAs = 1,
    std::optional<int> computeCapability = std::nullopt);
std::unique_ptr<OperationPass<ModuleOp>>
createConvertTritonToTritonGPUWarpPass(unsigned numWarps);
=======
std::unique_ptr<OperationPass<ModuleOp>>
createConvertTritonToTritonGPUPass(const std::string &target, int numWarps,
                                   int threadsPerWarp = 32, int numCTAs = 1);
>>>>>>> a98dd886

} // namespace triton
} // namespace mlir

#endif<|MERGE_RESOLUTION|>--- conflicted
+++ resolved
@@ -19,21 +19,17 @@
 
 // Create the pass with numWarps passed from cl::opt.
 std::unique_ptr<OperationPass<ModuleOp>> createConvertTritonToTritonGPUPass();
+
 std::unique_ptr<OperationPass<ModuleOp>>
 createConvertTritonToTritonGPUWarpPass();
 
 // Create the pass with numWarps set explicitly.
-<<<<<<< HEAD
-std::unique_ptr<OperationPass<ModuleOp>> createConvertTritonToTritonGPUPass(
-    int numWarps, int threadsPerWarp = 32, int numCTAs = 1,
-    std::optional<int> computeCapability = std::nullopt);
-std::unique_ptr<OperationPass<ModuleOp>>
-createConvertTritonToTritonGPUWarpPass(unsigned numWarps);
-=======
 std::unique_ptr<OperationPass<ModuleOp>>
 createConvertTritonToTritonGPUPass(const std::string &target, int numWarps,
                                    int threadsPerWarp = 32, int numCTAs = 1);
->>>>>>> a98dd886
+
+std::unique_ptr<OperationPass<ModuleOp>>
+createConvertTritonToTritonGPUWarpPass(unsigned numWarps);
 
 } // namespace triton
 } // namespace mlir
