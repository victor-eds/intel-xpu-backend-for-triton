--- conflicted
+++ resolved
@@ -897,17 +897,10 @@
     SmallVector<unsigned> getContigPerThread() {
       auto rank = getWarpsPerCTA().size();
       SmallVector<unsigned> contigPerThread(rank, 1);
-<<<<<<< HEAD
-      contigPerThread[0] = 4;
-      if (getIsTransposed()) {
-        std::reverse(contigPerThread.begin(), contigPerThread.end());
-      }
-=======
       if (getIsTransposed())
         contigPerThread[rank - 1] = 4;
       else
         contigPerThread[rank - 2] = 4;
->>>>>>> 20c91243
       return contigPerThread;
     };
 
