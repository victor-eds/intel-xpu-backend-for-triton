--- conflicted
+++ resolved
@@ -796,19 +796,14 @@
 
     InterfaceMethod<"Return size per thread for dot operands.",
                     "SmallVector<unsigned>",
-<<<<<<< HEAD
-                    "getSizePerThreadForOperands",
-                    (ins "unsigned":$opIdx)>,
+                    "getSizePerThreadForOperand",
+                    (ins "int":$opIdx,
+                         "int":$kWidth)>,
 
     InterfaceMethod<"Return element sizes per thread for dot operands.", "SmallVector<unsigned>",
       "getElemsPerThreadForOperands", (ins "ArrayRef<int64_t>":$tensorShape,
                                            "Type":$eltTy,
                                            "unsigned":$opIdx)>,
-=======
-                    "getSizePerThreadForOperand",
-                    (ins "int":$opIdx,
-                         "int":$kWidth)>,
->>>>>>> f9688abe
   ];
 }
 
