--- conflicted
+++ resolved
@@ -42,11 +42,8 @@
     "TRITON_DISABLE_RESHAPE_ENCODING_INFERENCE",
     "MLIR_ENABLE_DIAGNOSTICS",
     "TRITON_ENABLE_LLVM_DEBUG",
-<<<<<<< HEAD
+    "USE_TTGIR_LOC",
     "TRITON_INTEL_EMULATE_FP16_ATOMICS",
-=======
-    "USE_TTGIR_LOC",
->>>>>>> 638e531a
 };
 
 namespace tools {
