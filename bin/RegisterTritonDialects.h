--- conflicted
+++ resolved
@@ -87,21 +87,13 @@
 #endif // USE_ROCM
 
   // TODO: register Triton & TritonGPU passes
-  registry.insert<mlir::triton::TritonDialect, mlir::cf::ControlFlowDialect,
-                  mlir::triton::gpu::intel::TritonIntelGPUDialect,
-                  mlir::triton::nvidia_gpu::TritonNvidiaGPUDialect,
-<<<<<<< HEAD
-                  mlir::triton::gpu::TritonGPUDialect,
-                  mlir::triton::TritonGEN::TritonGENDialect,
-                  mlir::math::MathDialect, mlir::arith::ArithDialect,
-                  mlir::scf::SCFDialect, mlir::gpu::GPUDialect,
-                  mlir::LLVM::LLVMDialect, mlir::NVVM::NVVMDialect,
-                  mlir::triton::nvgpu::NVGPUDialect>();
-=======
-                  mlir::triton::gpu::TritonGPUDialect, mlir::math::MathDialect,
-                  mlir::arith::ArithDialect, mlir::scf::SCFDialect,
-                  mlir::gpu::GPUDialect, mlir::LLVM::LLVMDialect,
-                  mlir::NVVM::NVVMDialect, mlir::triton::nvgpu::NVGPUDialect,
-                  mlir::ROCDL::ROCDLDialect>();
->>>>>>> 2f5f0386
+  registry.insert<
+      mlir::triton::TritonDialect, mlir::cf::ControlFlowDialect,
+      mlir::triton::gpu::intel::TritonIntelGPUDialect,
+      mlir::triton::nvidia_gpu::TritonNvidiaGPUDialect,
+      mlir::triton::gpu::TritonGPUDialect,
+      mlir::triton::TritonGEN::TritonGENDialect, mlir::math::MathDialect,
+      mlir::arith::ArithDialect, mlir::scf::SCFDialect, mlir::gpu::GPUDialect,
+      mlir::LLVM::LLVMDialect, mlir::NVVM::NVVMDialect,
+      mlir::triton::nvgpu::NVGPUDialect, mlir::ROCDL::ROCDLDialect>();
 }