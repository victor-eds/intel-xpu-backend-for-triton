get_property(dialect_libs GLOBAL PROPERTY MLIR_DIALECT_LIBS)
get_property(conversion_libs GLOBAL PROPERTY MLIR_CONVERSION_LIBS)

add_llvm_executable(triton-opt triton-opt.cpp PARTIAL_SOURCES_INTENDED)

# TODO: what's this?
llvm_update_compile_flags(triton-opt)
target_link_libraries(triton-opt PRIVATE
  TritonAnalysis
  TritonTransforms
  TritonGPUTransforms
  TritonNvidiaGPUTransforms
  ${dialect_libs}
  ${conversion_libs}
  # tests
  TritonTestAnalysis
  # MLIR core
  MLIROptLib
  MLIRPass
  MLIRTransforms
)

mlir_check_all_link_libraries(triton-opt)

add_llvm_executable(triton-reduce triton-reduce.cpp PARTIAL_SOURCES_INTENDED)
mlir_check_all_link_libraries(triton-reduce)

llvm_update_compile_flags(triton-reduce)
target_link_libraries(triton-reduce PRIVATE
  TritonAnalysis
  TritonTransforms
  TritonGPUTransforms
  TritonNvidiaGPUTransforms
  ${dialect_libs}
  ${conversion_libs}
  # tests
  TritonTestAnalysis
  # MLIR core
  MLIRReduceLib
  MLIRPass
  MLIRTransforms
)

mlir_check_all_link_libraries(triton-reduce)

<<<<<<< HEAD

add_llvm_executable(triton-translate triton-translate.cpp PARTIAL_SOURCES_INTENDED)
llvm_update_compile_flags(triton-translate)
 target_link_libraries(triton-translate PRIVATE
         TritonAnalysis
         TritonTransforms
         TritonGPUTransforms
         TritonNvidiaGPUTransforms
         TritonLLVMIR
         TritonPTX
         TritonSPIRV
         ${dialect_libs}
         ${conversion_libs}
         # tests
         TritonTestAnalysis

         LLVMCore
         LLVMSupport
         LLVMOption
         LLVMCodeGen
         LLVMAsmParser
         ${LLVM_SPIRV_LIBRARY}

         # MLIR core
         MLIROptLib
         MLIRIR
         MLIRLLVMDialect
         MLIRPass
         MLIRSupport
         MLIRTransforms
         MLIRMathToLLVM
         MLIRTransformUtils
         MLIRLLVMToLLVMIRTranslation
         MLIRGENXToLLVMIRTranslation
         MLIRNVVMToLLVMIRTranslation
         MLIRROCDLToLLVMIRTranslation
         )
mlir_check_all_link_libraries(triton-translate)
target_link_options(triton-translate PRIVATE ${LLVM_SPIRV_LDFLAGS} ${GenISAIntrinsics_LDFLAGS})

=======
>>>>>>> 03678a3a
add_llvm_executable(triton-llvm-opt
  triton-llvm-opt.cpp

  DEPENDS
  intrinsics_gen
  SUPPORT_PLUGINS
  )
target_link_libraries(triton-llvm-opt PRIVATE
  TritonLLVMIR

  LLVMCore
  LLVMSupport
  LLVMOption
  LLVMCodeGen
  )
export_executable_symbols_for_plugins(triton-llvm-opt)<|MERGE_RESOLUTION|>--- conflicted
+++ resolved
@@ -43,49 +43,6 @@
 
 mlir_check_all_link_libraries(triton-reduce)
 
-<<<<<<< HEAD
-
-add_llvm_executable(triton-translate triton-translate.cpp PARTIAL_SOURCES_INTENDED)
-llvm_update_compile_flags(triton-translate)
- target_link_libraries(triton-translate PRIVATE
-         TritonAnalysis
-         TritonTransforms
-         TritonGPUTransforms
-         TritonNvidiaGPUTransforms
-         TritonLLVMIR
-         TritonPTX
-         TritonSPIRV
-         ${dialect_libs}
-         ${conversion_libs}
-         # tests
-         TritonTestAnalysis
-
-         LLVMCore
-         LLVMSupport
-         LLVMOption
-         LLVMCodeGen
-         LLVMAsmParser
-         ${LLVM_SPIRV_LIBRARY}
-
-         # MLIR core
-         MLIROptLib
-         MLIRIR
-         MLIRLLVMDialect
-         MLIRPass
-         MLIRSupport
-         MLIRTransforms
-         MLIRMathToLLVM
-         MLIRTransformUtils
-         MLIRLLVMToLLVMIRTranslation
-         MLIRGENXToLLVMIRTranslation
-         MLIRNVVMToLLVMIRTranslation
-         MLIRROCDLToLLVMIRTranslation
-         )
-mlir_check_all_link_libraries(triton-translate)
-target_link_options(triton-translate PRIVATE ${LLVM_SPIRV_LDFLAGS} ${GenISAIntrinsics_LDFLAGS})
-
-=======
->>>>>>> 03678a3a
 add_llvm_executable(triton-llvm-opt
   triton-llvm-opt.cpp
 
