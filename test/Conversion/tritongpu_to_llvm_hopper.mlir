--- conflicted
+++ resolved
@@ -1,8 +1,4 @@
-<<<<<<< HEAD
-// RUN: triton-opt %s -split-input-file --decompose-unsupported-conversions --allocate-shared-memory --convert-triton-gpu-to-llvm="compute-capability=90" 2>&1 | FileCheck %s
-=======
 // RUN: triton-opt %s -split-input-file --decompose-unsupported-nvidia-conversions --allocate-shared-memory --convert-triton-gpu-to-llvm=compute-capability=90 2>&1 | FileCheck %s
->>>>>>> 740b985b
 
 #mma = #triton_gpu.nvidia_mma<{versionMajor = 3, versionMinor = 0, warpsPerCTA = [8, 1], CTAsPerCGA = [1, 1], CTASplitNum = [1, 1], CTAOrder = [1, 0], instrShape = [16, 256, 32]}>
 #shared = #triton_gpu.shared<{vec = 16, perPhase = 4, maxPhase = 2, order = [1, 0], CTAsPerCGA = [1, 1], CTASplitNum = [1, 1], CTAOrder = [0, 1], hasLeadingOffset = true}>
