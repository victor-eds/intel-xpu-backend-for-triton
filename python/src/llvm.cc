﻿#include "intel/include/Dialect/TritonGEN/IR/TritonGENDialect.h"
#include "mlir/IR/BuiltinOps.h" // mlir::ModuleOp
#include "mlir/Target/LLVMIR/ModuleTranslation.h"
#include "triton/Target/SPIRV/SPIRVTranslation.h"
#include "triton/Tools/Sys/GetEnv.hpp"
#include "llvm/ADT/SmallVector.h"
#include "llvm/IR/LLVMContext.h"
#include "llvm/IR/LegacyPassManager.h"
#include "llvm/IR/Module.h"
#include "llvm/IR/PassManager.h"
#include "llvm/IR/Verifier.h"
#include "llvm/IRReader/IRReader.h"
#include "llvm/Linker/Linker.h"
#include "llvm/MC/TargetRegistry.h"
#include "llvm/Pass.h"
#include "llvm/Passes/OptimizationLevel.h"
#include "llvm/Passes/PassBuilder.h"
#include "llvm/Passes/StandardInstrumentations.h"
#include "llvm/Support/CodeGen.h"
#include "llvm/Support/TargetSelect.h"
#include "llvm/Target/TargetMachine.h"
#include "llvm/Transforms/IPO/AlwaysInliner.h"
#include "llvm/Transforms/InstCombine/InstCombine.h"
#include <pybind11/pybind11.h>
#include <pybind11/stl.h>
#include <stdexcept>

namespace py = pybind11;

namespace llvm {
struct BreakStructPhiNodesPass : PassInfoMixin<BreakStructPhiNodesPass> {
  PreservedAnalyses run(Function &F, FunctionAnalysisManager &AM);
  static StringRef name() { return "BreakStructPhiNodesPass"; }
};
} // namespace llvm

using namespace llvm;

std::string translateLLVMIRToASM(llvm::Module &module,
                                 const std::string &triple,
                                 const std::string &proc,
                                 const std::string &features,
                                 const std::vector<std::string> &flags,
                                 bool enable_fp_fusion, bool isObject) {
  using namespace mlir;
  // options
  auto options = llvm::cl::getRegisteredOptions();
  for (std::string flag : flags) {
    auto *shortPtr = static_cast<llvm::cl::opt<bool> *>(options[flag]);
    assert(shortPtr);
    shortPtr->setValue(true);
  }
  if (mlir::triton::tools::getBoolEnv("LLVM_IR_ENABLE_DUMP")) {
    auto optIt = options.find("print-after-all");
    if (optIt != options.end()) {
      auto optPtr = static_cast<llvm::cl::opt<bool> *>(optIt->second);
      *optPtr = true;
    }
  }
  bool disableLLVMOpt = mlir::triton::tools::getBoolEnv("DISABLE_LLVM_OPT");
  if (!disableLLVMOpt) {
    // Check to see if we are passing a list of flags to disable optimizations.
    auto flagList = mlir::triton::tools::getStrEnv("DISABLE_LLVM_OPT");
    if (!flagList.empty()) {
      llvm::SmallVector<StringRef, 3> split;
      StringRef(flagList.c_str()).split(split, ',');
      for (auto flag : split) {
        auto optIt = options.find(flag);
        if (optIt != options.end()) {
          auto optPtr = static_cast<llvm::cl::opt<bool> *>(optIt->second);
          *optPtr = true;
        }
      }
    }
  }

  // inline everything
  for (llvm::Function &f : module.functions())
    if (!f.hasFnAttribute(llvm::Attribute::NoInline))
      f.addFnAttr(llvm::Attribute::AlwaysInline);
  // verify and store llvm
  llvm::legacy::PassManager pm;
  pm.add(llvm::createAlwaysInlinerLegacyPass());
  pm.add(llvm::createVerifierPass());
  pm.run(module);
  // module->print(llvm::outs(), nullptr);

  // create machine
  module.setTargetTriple(triple);
  std::string error;
  auto target =
      llvm::TargetRegistry::lookupTarget(module.getTargetTriple(), error);
  llvm::TargetOptions opt;
  if (enable_fp_fusion)
    opt.AllowFPOpFusion = llvm::FPOpFusion::Fast;
  opt.UnsafeFPMath = false;
  opt.NoInfsFPMath = false;
  opt.NoNaNsFPMath = true;
  opt.TrapUnreachable = true;
  std::unique_ptr<llvm::TargetMachine> machine{target->createTargetMachine(
      module.getTargetTriple(), proc, features, opt, llvm::Reloc::PIC_,
      std::nullopt,
      disableLLVMOpt ? llvm::CodeGenOptLevel::None
                     : llvm::CodeGenOptLevel::Aggressive)};
  // set data layout
  module.setDataLayout(machine->createDataLayout());
  // emit machine code
  std::string result;
  {
    llvm::raw_string_ostream stream(result);
    llvm::buffer_ostream pstream(stream);
    for (llvm::Function &f : module.functions())
      f.addFnAttr(llvm::Attribute::AlwaysInline);
    llvm::legacy::PassManager pass;
    // emit
    auto fileType = isObject ? llvm::CodeGenFileType::ObjectFile
                             : llvm::CodeGenFileType::AssemblyFile;
    machine->addPassesToEmitFile(pass, pstream, nullptr, fileType);
    pass.run(module);
  }
  return result;
}

using ret = py::return_value_policy;

static uint32_t findKernels(llvm::Module &M,
                            std::set<llvm::Function *> &functions) {
  assert(functions.empty() && "Expecting an empty set");
  uint32_t numKernels = 0;
  for (llvm::Function &function : M.functions())
    if (function.getCallingConv() == CallingConv::SPIR_KERNEL) {
      functions.insert(&function);
      ++numKernels;
    }
  return numKernels;
}

/// Amend SPIR kernels in the given LLVM module by translating GEN passthrough
/// attributes into LLVM metadata.
static void amendLLVMIR(llvm::Module &llvmMod, llvm::LLVMContext &ctx) {
  // Collect SPIR kernels.
  std::set<llvm::Function *> kernels;
  uint32_t numKernels = findKernels(llvmMod, kernels);
  assert(numKernels == 1 && "Expecting a single SPIR kernel");
  llvm::Function *kernel = *kernels.begin();

  // Given a string \p str of the form "n1,n2,...", parse it as a
  // vector of integers (n1,n2,...).
  auto extractFromString = [](StringRef str) -> SmallVector<int64_t> {
    auto parseAsInt = [](StringRef str, int64_t &intVal) {
      bool failed = str.getAsInteger(10, intVal);
      return !failed;
    };

    SmallVector<int64_t> result;
    std::pair<StringRef, StringRef> pair;
    do {
      pair = str.split(',');
      str = pair.second;
      int64_t intVal;
      if (!parseAsInt(pair.first, intVal))
        break;

      result.push_back(intVal);
    } while (true);

    return result;
  };

  // Attach metadata to \p func given its name \p attrName and value \p attrVal.
  auto attachMetadata = [&](StringRef attrName, StringRef attrVal,
                            llvm::Function *func) {
    SmallVector<llvm::Metadata *, 3> metadata;
    llvm::Type *i64 = llvm::IntegerType::get(ctx, 64);
    for (int64_t val : extractFromString(attrVal))
      metadata.push_back(
          llvm::ConstantAsMetadata::get(llvm::ConstantInt::get(i64, val)));

    llvm::MDNode *node = llvm::MDNode::get(ctx, metadata);
    func->setMetadata(attrName, node);
  };

  // Attach required metadata to the kernel.
  using namespace mlir::triton;
  SmallVector<llvm::StringLiteral> genAttrs{
      TritonGEN::TritonGENDialect::getMaxWorkGroupSizeAttrName(),
      TritonGEN::TritonGENDialect::getReqdWorkGroupSizeAttrName(),
      TritonGEN::TritonGENDialect::getReqdSubGroupSizeAttrName()};

  for (llvm::StringLiteral genAttr : genAttrs) {
    if (!kernel->hasFnAttribute(genAttr))
      continue;

    Attribute fnAttr = kernel->getFnAttribute(genAttr);
    assert(fnAttr.isStringAttribute() && "Expecting a string attribute");
    attachMetadata(fnAttr.getKindAsString().split('.').second,
                   fnAttr.getValueAsString(), kernel);
    kernel->removeFnAttr(genAttr);
  }
}

void init_triton_llvm(py::module &&m) {

  py::class_<llvm::LLVMContext>(m, "context", py::module_local())
      .def(py::init<>());

  py::class_<llvm::Module::FunctionListType>(m, "function_list")
      .def(
          "__iter__",
          [](llvm::Module::FunctionListType &s) {
            return py::make_iterator(s.begin(), s.end());
          },
          py::keep_alive<0, 1>());

  // Module Flag behavior. See
  // https://llvm.org/doxygen/classllvm_1_1Module.html#a0a5c55e12c97b80021330fe82b642293
  // for details.
  py::class_<llvm::Module::ModFlagBehavior>(m, "module_flag_behavior",
                                            py::module_local());
  m.attr("MODULE_FLAG_BEHAVIOR_ERROR") = llvm::Module::Error;
  m.attr("MODULE_FLAG_BEHAVIOR_WARNING") = llvm::Module::Warning;
  m.attr("MODULE_FLAG_BEHAVIOR_REQUIRE") = llvm::Module::Require;
  m.attr("MODULE_FLAG_BEHAVIOR_OVERRIDE") = llvm::Module::Override;
  m.attr("MODULE_FLAG_BEHAVIOR_APPEND") = llvm::Module::Append;
  m.attr("MODULE_FLAG_BEHAVIOR_APPEND_UNIQUE") = llvm::Module::AppendUnique;
  m.attr("MODULE_FLAG_BEHAVIOR_MAX") = llvm::Module::Max;
  m.attr("MODULE_FLAG_BEHAVIOR_MIN") = llvm::Module::Min;

  py::class_<llvm::Module>(m, "module", py::module_local())
      .def(
          "__str__",
          [](llvm::Module *self) {
            std::string str;
            llvm::raw_string_ostream os(str);
            os << *self;
            return os.str();
          },
          ret::take_ownership)
      .def(
          "get_functions",
          [](llvm::Module *mod) -> llvm::Module::FunctionListType & {
            return mod->getFunctionList();
          },
          ret::reference_internal)
      .def("add_flag",
           [](llvm::Module *mod, llvm::Module::ModFlagBehavior behavior,
              std::string &key, uint32_t value) {
             return mod->addModuleFlag(behavior, key, value);
           });

  py::class_<llvm::Function>(m, "function", py::module_local())
      .def("set_calling_conv", &llvm::Function::setCallingConv)
      .def("add_fn_attr", [](llvm::Function *fn, std::string &name,
                             std::string &val) { fn->addFnAttr(name, val); })
      .def("has_public_visibility",
           [](llvm::Function *fn) {
             return fn->getVisibility() == llvm::GlobalValue::DefaultVisibility;
           })
      .def("is_declaration", &llvm::Function::isDeclaration);

  // optimization levels
  py::class_<llvm::OptimizationLevel>(m, "optimization_level",
                                      py::module_local());
  m.attr("OPTIMIZE_O0") = llvm::OptimizationLevel::O0;
  m.attr("OPTIMIZE_O1") = llvm::OptimizationLevel::O1;
  m.attr("OPTIMIZE_O2") = llvm::OptimizationLevel::O2;
  m.attr("OPTIMIZE_O3") = llvm::OptimizationLevel::O3;
  m.attr("OPTIMIZE_Os") = llvm::OptimizationLevel::Os;
  m.attr("OPTIMIZE_Oz") = llvm::OptimizationLevel::Oz;

  m.def(
      "to_module",
      [](mlir::ModuleOp &mod, llvm::LLVMContext &ctx) {
        std::unique_ptr<llvm::Module> llvmMod =
            mlir::translateModuleToLLVMIR(mod, ctx);
        amendLLVMIR(*llvmMod, ctx);
        return llvmMod;
      },
      py::keep_alive<0, 2>());

  m.def(
      "optimize_module",
      [](llvm::Module *mod, const llvm::OptimizationLevel &opt,
         const std::string triple) {
        if (mlir::triton::tools::getBoolEnv("DISABLE_LLVM_OPT"))
          return;
        // Check to see if we are passing a list of flags to disable
        // optimizations.
        auto flagList = mlir::triton::tools::getStrEnv("DISABLE_LLVM_OPT");
        if (!flagList.empty()) {
          auto options = llvm::cl::getRegisteredOptions();
          llvm::SmallVector<StringRef, 3> split;
          StringRef(flagList.c_str()).split(split, ',');
          for (auto flag : split) {
            auto optIt = options.find(flag);
            if (optIt != options.end()) {
              auto optPtr = static_cast<llvm::cl::opt<bool> *>(optIt->second);
              *optPtr = true;
            }
          }
        }
        using namespace llvm;
        LoopAnalysisManager lam;
        FunctionAnalysisManager fam;
        CGSCCAnalysisManager cgam;
        ModuleAnalysisManager mam;

        PassInstrumentationCallbacks *instrCbPtr = nullptr;
        PassInstrumentationCallbacks passInstrCb;
        StandardInstrumentations standardInstr(mod->getContext(),
                                               /*DebugLogging*/ true);
        if (mlir::triton::tools::getBoolEnv("LLVM_IR_ENABLE_DUMP")) {
          auto optMap = llvm::cl::getRegisteredOptions();
          auto optIt = optMap.find("print-after-all");
          if (optIt != optMap.end()) {
            auto optPtr = static_cast<llvm::cl::opt<bool> *>(optIt->second);
            *optPtr = true;
          }
          standardInstr.registerCallbacks(passInstrCb, &mam);
          instrCbPtr = &passInstrCb;
        }

<<<<<<< HEAD
    PipelineTuningOptions tuningOptions;
    tuningOptions.LoopUnrolling = true;
    tuningOptions.LoopInterleaving = true;
    tuningOptions.LoopVectorization = true;
    // SLPVectorizer causes test_core.py::test_dot_mulbroadcasted to fail.
    // It vectorizes @llvm.fmuladd.f32 with @llvm.fmuladd.v32f32. We can
    // consider to reenable SLP vectorization when the failure is investigated.
    tuningOptions.SLPVectorization = false;
=======
        PipelineTuningOptions tuningOptions;
        tuningOptions.LoopUnrolling = true;
        tuningOptions.LoopInterleaving = true;
        tuningOptions.LoopVectorization = true;
        // TODO: currently we run SLP vectorizer with an empty target machine.
        // This cause the vectorizer to create larger vector which could be bad.
        // Disabling it would currently cause regressions as this pass also
        // applies some scheduling that helps performance in some cases. We
        // should work on using NVPTX target instead and address the performance
        // regressions with some scheduling solution.
        tuningOptions.SLPVectorization = true;
>>>>>>> a5b32a87

        if (!triple.empty())
          mod->setTargetTriple(triple.c_str());

        PassBuilder pb(nullptr /*targetMachine*/, tuningOptions, std::nullopt,
                       instrCbPtr);

        pb.registerModuleAnalyses(mam);
        pb.registerCGSCCAnalyses(cgam);
        pb.registerFunctionAnalyses(fam);
        pb.registerLoopAnalyses(lam);
        pb.crossRegisterProxies(lam, fam, cgam, mam);

        ModulePassManager mpm;
        pb.registerVectorizerStartEPCallback(
            [&](llvm::FunctionPassManager &fpm, llvm::OptimizationLevel level) {
              // Triton generates large structure of scalars which may pessimise
              // optimizations, we run a pass to break up phi of struct to make
              // sure all the struct are removed for the following passes.
              fpm.addPass(BreakStructPhiNodesPass());
              fpm.addPass(InstCombinePass());
            });
        mpm.addPass(pb.buildPerModuleDefaultPipeline(opt));
        mpm.run(*mod, mam);
      },
      py::arg("mod"), py::arg("opt"), py::arg("triple") = "");

  m.def(
      "translate_to_spirv",
      [](const std::string llvmIR) -> std::tuple<py::object, std::string> {
        std::string name;
        std::string spirvBitcode;
        {
          py::gil_scoped_release allow_threads;
          // create LLVM module from C++
          llvm::LLVMContext context;
          std::unique_ptr<llvm::MemoryBuffer> buffer =
              llvm::MemoryBuffer::getMemBuffer(llvmIR.c_str());
          llvm::SMDiagnostic error;
          std::unique_ptr<llvm::Module> module =
              llvm::parseIR(buffer->getMemBufferRef(), error, context);
          if (!module) {
            llvm::report_fatal_error(
                "failed to parse IR: " + error.getMessage() +
                "lineno: " + std::to_string(error.getLineNo()));
          }
          // Get name of kernel in the module
          std::set<llvm::Function *> kernels;
          uint32_t numKernels = findKernels(*module, kernels);
          assert(numKernels == 1 && "Expecting a single SPIR kernel");
          name = (*kernels.begin())->getName().str();
          spirvBitcode = triton::translateLLVMIRToSPIRV(*module);
        }
        return std::make_tuple(py::bytes(spirvBitcode), name);
      },
      ret::take_ownership);

  m.def(
      "translate_to_asm",
      [](std::string llvmIR, std::string triple, std::string proc,
         std::string features, std::vector<std::string> flags,
         bool enable_fp_fusion, bool isObject) -> py::object {
        std::string obj;
        {
          // when allow_threads goes out of scope, gil will be released
          py::gil_scoped_release allow_threads;
          // create LLVM module from C++
          llvm::LLVMContext context;
          std::unique_ptr<llvm::MemoryBuffer> buffer =
              llvm::MemoryBuffer::getMemBuffer(llvmIR.c_str());
          llvm::SMDiagnostic error;
          std::unique_ptr<llvm::Module> module =
              llvm::parseIR(buffer->getMemBufferRef(), error, context);
          if (!module) {
            llvm::report_fatal_error(
                "failed to parse IR: " + error.getMessage() +
                "lineno: " + std::to_string(error.getLineNo()));
          }
          obj = translateLLVMIRToASM(*module, triple, proc, features, flags,
                                     enable_fp_fusion, isObject);
        }
        if (isObject)
          return py::bytes(obj);
        else
          return py::str(obj);
      },
      ret::take_ownership);

  m.def("set_spv_target_triple", [](llvm::Module *mod) {
    std::string triple = "spir64-unknown-unknown";
    std::string layout = "e-i64:64-v16:16-v24:32-v32:32-v48:64-v96:128-v192:"
                         "256-v256:256-v512:512-v1024:1024-n8:16:32:64";
    mod->setTargetTriple(triple);
    mod->setDataLayout(layout);
  });

  m.def("init_targets", []() {
    static std::once_flag init_flag;
    std::call_once(init_flag, []() {
      llvm::InitializeAllTargetInfos();
      llvm::InitializeAllTargets();
      llvm::InitializeAllTargetMCs();
      llvm::InitializeAllAsmParsers();
      llvm::InitializeAllAsmPrinters();
    });
  });

  m.def("link_extern_libs", [](llvm::Module *dstMod,
                               const std::vector<std::string> &paths) {
    if (paths.empty())
      return;

    LLVMContext &ctx = dstMod->getContext();
    llvm::Linker linker(*dstMod);
    for (const std::string &path : paths) {
      llvm::SMDiagnostic err;
      std::unique_ptr<llvm::Module> libMod = llvm::parseIRFile(path, err, ctx);
      if (!libMod) {
        std::string message = "Failed to parse library at " + path;
        throw std::invalid_argument(message);
      }
      libMod->setTargetTriple(dstMod->getTargetTriple());
      libMod->setDataLayout(dstMod->getDataLayout());
      if (linker.linkInModule(std::move(libMod),
                              llvm::Linker::Flags::LinkOnlyNeeded)) {
        std::string message = "Failed to link library at " + path;
        throw std::invalid_argument(message);
      }
    }
  });
}<|MERGE_RESOLUTION|>--- conflicted
+++ resolved
@@ -320,28 +320,15 @@
           instrCbPtr = &passInstrCb;
         }
 
-<<<<<<< HEAD
-    PipelineTuningOptions tuningOptions;
-    tuningOptions.LoopUnrolling = true;
-    tuningOptions.LoopInterleaving = true;
-    tuningOptions.LoopVectorization = true;
-    // SLPVectorizer causes test_core.py::test_dot_mulbroadcasted to fail.
-    // It vectorizes @llvm.fmuladd.f32 with @llvm.fmuladd.v32f32. We can
-    // consider to reenable SLP vectorization when the failure is investigated.
-    tuningOptions.SLPVectorization = false;
-=======
         PipelineTuningOptions tuningOptions;
         tuningOptions.LoopUnrolling = true;
         tuningOptions.LoopInterleaving = true;
         tuningOptions.LoopVectorization = true;
-        // TODO: currently we run SLP vectorizer with an empty target machine.
-        // This cause the vectorizer to create larger vector which could be bad.
-        // Disabling it would currently cause regressions as this pass also
-        // applies some scheduling that helps performance in some cases. We
-        // should work on using NVPTX target instead and address the performance
-        // regressions with some scheduling solution.
-        tuningOptions.SLPVectorization = true;
->>>>>>> a5b32a87
+        // SLPVectorizer causes test_core.py::test_dot_mulbroadcasted to fail.
+        // It vectorizes @llvm.fmuladd.f32 with @llvm.fmuladd.v32f32. We can
+        // consider to reenable SLP vectorization when the failure is
+        // investigated.
+        tuningOptions.SLPVectorization = false;
 
         if (!triple.empty())
           mod->setTargetTriple(triple.c_str());
