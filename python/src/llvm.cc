﻿#include "intel/include/Dialect/TritonGEN/IR/TritonGENDialect.h"
#include "mlir/IR/BuiltinOps.h" // mlir::ModuleOp
#include "mlir/Target/LLVMIR/ModuleTranslation.h"
#include "triton/Target/SPIRV/SPIRVTranslation.h"
#include "triton/Tools/Sys/GetEnv.hpp"
#include "llvm/ADT/SmallVector.h"
#include "llvm/IR/LLVMContext.h"
#include "llvm/IR/LegacyPassManager.h"
#include "llvm/IR/Module.h"
#include "llvm/IR/PassManager.h"
#include "llvm/IR/Verifier.h"
#include "llvm/IRReader/IRReader.h"
#include "llvm/Linker/Linker.h"
#include "llvm/MC/TargetRegistry.h"
#include "llvm/Pass.h"
#include "llvm/Passes/OptimizationLevel.h"
#include "llvm/Passes/PassBuilder.h"
#include "llvm/Passes/StandardInstrumentations.h"
#include "llvm/Support/CodeGen.h"
#include "llvm/Support/TargetSelect.h"
#include "llvm/Target/TargetMachine.h"
#include "llvm/Transforms/IPO/AlwaysInliner.h"
#include "llvm/Transforms/InstCombine/InstCombine.h"
#include <pybind11/pybind11.h>
#include <pybind11/stl.h>
#include <stdexcept>

namespace py = pybind11;

namespace llvm {
struct BreakStructPhiNodesPass : PassInfoMixin<BreakStructPhiNodesPass> {
  PreservedAnalyses run(Function &F, FunctionAnalysisManager &AM);
  static StringRef name() { return "BreakStructPhiNodesPass"; }
};
} // namespace llvm

using namespace llvm;

std::string translateLLVMIRToASM(llvm::Module &module,
                                 const std::string &triple,
                                 const std::string &proc,
                                 const std::string &features,
                                 const std::vector<std::string> &flags,
                                 bool enable_fp_fusion, bool isObject) {
  using namespace mlir;
  // options
  auto options = llvm::cl::getRegisteredOptions();
  for (std::string flag : flags) {
    auto *shortPtr = static_cast<llvm::cl::opt<bool> *>(options[flag]);
    assert(shortPtr);
    shortPtr->setValue(true);
  }
  if (mlir::triton::tools::getBoolEnv("LLVM_IR_ENABLE_DUMP")) {
    auto optIt = options.find("print-after-all");
    if (optIt != options.end()) {
      auto optPtr = static_cast<llvm::cl::opt<bool> *>(optIt->second);
      *optPtr = true;
    }
  }
  bool disableLLVMOpt = mlir::triton::tools::getBoolEnv("DISABLE_LLVM_OPT");
  if (!disableLLVMOpt) {
    // Check to see if we are passing a list of flags to disable optimizations.
<<<<<<< HEAD
    auto flagList = mlir::triton::tools::getenv("DISABLE_LLVM_OPT");
=======
    auto flagList = triton::tools::getStrEnv("DISABLE_LLVM_OPT");
>>>>>>> f184c1cc
    if (!flagList.empty()) {
      llvm::SmallVector<StringRef, 3> split;
      StringRef(flagList.c_str()).split(split, ',');
      for (auto flag : split) {
        auto optIt = options.find(flag);
        if (optIt != options.end()) {
          auto optPtr = static_cast<llvm::cl::opt<bool> *>(optIt->second);
          *optPtr = true;
        }
      }
    }
  }

  // inline everything
  for (llvm::Function &f : module.functions())
    if (!f.hasFnAttribute(llvm::Attribute::NoInline))
      f.addFnAttr(llvm::Attribute::AlwaysInline);
  // verify and store llvm
  llvm::legacy::PassManager pm;
  pm.add(llvm::createAlwaysInlinerLegacyPass());
  pm.add(llvm::createVerifierPass());
  pm.run(module);
  // module->print(llvm::outs(), nullptr);

  // create machine
  module.setTargetTriple(triple);
  std::string error;
  auto target =
      llvm::TargetRegistry::lookupTarget(module.getTargetTriple(), error);
  llvm::TargetOptions opt;
  if (enable_fp_fusion)
    opt.AllowFPOpFusion = llvm::FPOpFusion::Fast;
  opt.UnsafeFPMath = false;
  opt.NoInfsFPMath = false;
  opt.NoNaNsFPMath = true;
  opt.TrapUnreachable = true;
  std::unique_ptr<llvm::TargetMachine> machine{target->createTargetMachine(
      module.getTargetTriple(), proc, features, opt, llvm::Reloc::PIC_,
      std::nullopt,
      disableLLVMOpt ? llvm::CodeGenOptLevel::None
                     : llvm::CodeGenOptLevel::Aggressive)};
  // set data layout
  module.setDataLayout(machine->createDataLayout());
  // emit machine code
  std::string result;
  {
    llvm::raw_string_ostream stream(result);
    llvm::buffer_ostream pstream(stream);
    for (llvm::Function &f : module.functions())
      f.addFnAttr(llvm::Attribute::AlwaysInline);
    llvm::legacy::PassManager pass;
    // emit
    auto fileType = isObject ? llvm::CodeGenFileType::ObjectFile
                             : llvm::CodeGenFileType::AssemblyFile;
    machine->addPassesToEmitFile(pass, pstream, nullptr, fileType);
    pass.run(module);
  }
  return result;
}

using ret = py::return_value_policy;

static uint32_t findKernels(llvm::Module &M,
                            std::set<llvm::Function *> &functions) {
  assert(functions.empty() && "Expecting an empty set");
  uint32_t numKernels = 0;
  for (llvm::Function &function : M.functions())
    if (function.getCallingConv() == CallingConv::SPIR_KERNEL) {
      functions.insert(&function);
      ++numKernels;
    }
  return numKernels;
}

/// Amend SPIR kernels in the given LLVM module by translating GEN passthrough
/// attributes into LLVM metadata.
static void amendLLVMIR(llvm::Module &llvmMod, llvm::LLVMContext &ctx) {
  // Collect SPIR kernels.
  std::set<llvm::Function *> kernels;
  uint32_t numKernels = findKernels(llvmMod, kernels);
  assert(numKernels == 1 && "Expecting a single SPIR kernel");
  llvm::Function *kernel = *kernels.begin();

  // Given a string \p str of the form "n1,n2,...", parse it as a
  // vector of integers (n1,n2,...).
  auto extractFromString = [](StringRef str) -> SmallVector<int64_t> {
    auto parseAsInt = [](StringRef str, int64_t &intVal) {
      bool failed = str.getAsInteger(10, intVal);
      return !failed;
    };

    SmallVector<int64_t> result;
    std::pair<StringRef, StringRef> pair;
    do {
      pair = str.split(',');
      str = pair.second;
      int64_t intVal;
      if (!parseAsInt(pair.first, intVal))
        break;

      result.push_back(intVal);
    } while (true);

    return result;
  };

  // Attach metadata to \p func given its name \p attrName and value \p attrVal.
  auto attachMetadata = [&](StringRef attrName, StringRef attrVal,
                            llvm::Function *func) {
    SmallVector<llvm::Metadata *, 3> metadata;
    llvm::Type *i64 = llvm::IntegerType::get(ctx, 64);
    for (int64_t val : extractFromString(attrVal))
      metadata.push_back(
          llvm::ConstantAsMetadata::get(llvm::ConstantInt::get(i64, val)));

    llvm::MDNode *node = llvm::MDNode::get(ctx, metadata);
    func->setMetadata(attrName, node);
  };

  // Attach required metadata to the kernel.
  using namespace mlir::triton;
  SmallVector<llvm::StringLiteral> genAttrs{
      TritonGEN::TritonGENDialect::getMaxWorkGroupSizeAttrName(),
      TritonGEN::TritonGENDialect::getReqdWorkGroupSizeAttrName(),
      TritonGEN::TritonGENDialect::getReqdSubGroupSizeAttrName()};

  for (llvm::StringLiteral genAttr : genAttrs) {
    if (!kernel->hasFnAttribute(genAttr))
      continue;

    Attribute fnAttr = kernel->getFnAttribute(genAttr);
    assert(fnAttr.isStringAttribute() && "Expecting a string attribute");
    attachMetadata(fnAttr.getKindAsString().split('.').second,
                   fnAttr.getValueAsString(), kernel);
    kernel->removeFnAttr(genAttr);
  }
}

void init_triton_llvm(py::module &&m) {

  py::class_<llvm::LLVMContext>(m, "context", py::module_local())
      .def(py::init<>());

  py::class_<llvm::Module::FunctionListType>(m, "function_list")
      .def(
          "__iter__",
          [](llvm::Module::FunctionListType &s) {
            return py::make_iterator(s.begin(), s.end());
          },
          py::keep_alive<0, 1>());

  // Module Flag behavior. See
  // https://llvm.org/doxygen/classllvm_1_1Module.html#a0a5c55e12c97b80021330fe82b642293
  // for details.
  py::class_<llvm::Module::ModFlagBehavior>(m, "module_flag_behavior",
                                            py::module_local());
  m.attr("MODULE_FLAG_BEHAVIOR_ERROR") = llvm::Module::Error;
  m.attr("MODULE_FLAG_BEHAVIOR_WARNING") = llvm::Module::Warning;
  m.attr("MODULE_FLAG_BEHAVIOR_REQUIRE") = llvm::Module::Require;
  m.attr("MODULE_FLAG_BEHAVIOR_OVERRIDE") = llvm::Module::Override;
  m.attr("MODULE_FLAG_BEHAVIOR_APPEND") = llvm::Module::Append;
  m.attr("MODULE_FLAG_BEHAVIOR_APPEND_UNIQUE") = llvm::Module::AppendUnique;
  m.attr("MODULE_FLAG_BEHAVIOR_MAX") = llvm::Module::Max;
  m.attr("MODULE_FLAG_BEHAVIOR_MIN") = llvm::Module::Min;

  py::class_<llvm::Module>(m, "module", py::module_local())
      .def(
          "__str__",
          [](llvm::Module *self) {
            std::string str;
            llvm::raw_string_ostream os(str);
            os << *self;
            return os.str();
          },
          ret::take_ownership)
      .def(
          "get_functions",
          [](llvm::Module *mod) -> llvm::Module::FunctionListType & {
            return mod->getFunctionList();
          },
          ret::reference_internal)
      .def("add_flag",
           [](llvm::Module *mod, llvm::Module::ModFlagBehavior behavior,
              std::string &key, uint32_t value) {
             return mod->addModuleFlag(behavior, key, value);
           });

  py::class_<llvm::Function>(m, "function", py::module_local())
      .def("set_calling_conv", &llvm::Function::setCallingConv)
      .def("add_fn_attr", [](llvm::Function *fn, std::string &name,
                             std::string &val) { fn->addFnAttr(name, val); })
      .def("has_public_visibility",
           [](llvm::Function *fn) {
             return fn->getVisibility() == llvm::GlobalValue::DefaultVisibility;
           })
      .def("is_declaration", &llvm::Function::isDeclaration);

  // optimization levels
  py::class_<llvm::OptimizationLevel>(m, "optimization_level",
                                      py::module_local());
  m.attr("OPTIMIZE_O0") = llvm::OptimizationLevel::O0;
  m.attr("OPTIMIZE_O1") = llvm::OptimizationLevel::O1;
  m.attr("OPTIMIZE_O2") = llvm::OptimizationLevel::O2;
  m.attr("OPTIMIZE_O3") = llvm::OptimizationLevel::O3;
  m.attr("OPTIMIZE_Os") = llvm::OptimizationLevel::Os;
  m.attr("OPTIMIZE_Oz") = llvm::OptimizationLevel::Oz;

  m.def(
      "to_module",
      [](mlir::ModuleOp &mod, llvm::LLVMContext &ctx) {
        std::unique_ptr<llvm::Module> llvmMod =
            mlir::translateModuleToLLVMIR(mod, ctx);
        amendLLVMIR(*llvmMod, ctx);
        return llvmMod;
      },
      py::keep_alive<0, 2>());

  m.def("optimize_module", [](llvm::Module *mod,
                              const llvm::OptimizationLevel &opt) {
    if (mlir::triton::tools::getBoolEnv("DISABLE_LLVM_OPT"))
      return;
    // Check to see if we are passing a list of flags to disable optimizations.
    auto flagList = mlir::triton::tools::getStrEnv("DISABLE_LLVM_OPT");
    if (!flagList.empty()) {
      auto options = llvm::cl::getRegisteredOptions();
      llvm::SmallVector<StringRef, 3> split;
      StringRef(flagList.c_str()).split(split, ',');
      for (auto flag : split) {
        auto optIt = options.find(flag);
        if (optIt != options.end()) {
          auto optPtr = static_cast<llvm::cl::opt<bool> *>(optIt->second);
          *optPtr = true;
        }
      }
    }
    using namespace llvm;
    LoopAnalysisManager lam;
    FunctionAnalysisManager fam;
    CGSCCAnalysisManager cgam;
    ModuleAnalysisManager mam;

    PassInstrumentationCallbacks *instrCbPtr = nullptr;
    PassInstrumentationCallbacks passInstrCb;
    StandardInstrumentations standardInstr(mod->getContext(),
                                           /*DebugLogging*/ true);
    if (mlir::triton::tools::getBoolEnv("LLVM_IR_ENABLE_DUMP")) {
      auto optMap = llvm::cl::getRegisteredOptions();
      auto optIt = optMap.find("print-after-all");
      if (optIt != optMap.end()) {
        auto optPtr = static_cast<llvm::cl::opt<bool> *>(optIt->second);
        *optPtr = true;
      }
      standardInstr.registerCallbacks(passInstrCb, &mam);
      instrCbPtr = &passInstrCb;
    }

    PipelineTuningOptions tuningOptions;
    tuningOptions.LoopUnrolling = true;
    tuningOptions.LoopInterleaving = true;
    tuningOptions.LoopVectorization = true;
    // SLPVectorizer causes test_core.py::test_dot_mulbroadcastred to fail.
    // It vectorizes @llvm.fmuladd.f32 with @llvm.fmuladd.v32f32. We can
    // consider to reenable SLP vectorization when the failure is investigated.
    tuningOptions.SLPVectorization = false;

    PassBuilder pb(nullptr /*targetMachine*/, tuningOptions, std::nullopt,
                   instrCbPtr);

    pb.registerModuleAnalyses(mam);
    pb.registerCGSCCAnalyses(cgam);
    pb.registerFunctionAnalyses(fam);
    pb.registerLoopAnalyses(lam);
    pb.crossRegisterProxies(lam, fam, cgam, mam);

    ModulePassManager mpm;
    pb.registerVectorizerStartEPCallback(
        [&](llvm::FunctionPassManager &fpm, llvm::OptimizationLevel level) {
          // Triton generates large structure of scalars which may pessimise
          // optimizations, we run a pass to break up phi of struct to make sure
          // all the struct are removed for the following passes.
          fpm.addPass(BreakStructPhiNodesPass());
          fpm.addPass(InstCombinePass());
        });
    mpm.addPass(pb.buildPerModuleDefaultPipeline(opt));
    mpm.run(*mod, mam);
  });

  m.def(
      "translate_to_spirv",
      [](const std::string llvmIR) -> std::tuple<py::object, std::string> {
        std::string name;
        std::string spirvBitcode;
        {
          py::gil_scoped_release allow_threads;
          // create LLVM module from C++
          llvm::LLVMContext context;
          std::unique_ptr<llvm::MemoryBuffer> buffer =
              llvm::MemoryBuffer::getMemBuffer(llvmIR.c_str());
          llvm::SMDiagnostic error;
          std::unique_ptr<llvm::Module> module =
              llvm::parseIR(buffer->getMemBufferRef(), error, context);
          if (!module) {
            llvm::report_fatal_error(
                "failed to parse IR: " + error.getMessage() +
                "lineno: " + std::to_string(error.getLineNo()));
          }
          // Get name of kernel in the module
          std::set<llvm::Function *> kernels;
          uint32_t numKernels = findKernels(*module, kernels);
          assert(numKernels == 1 && "Expecting a single SPIR kernel");
          name = (*kernels.begin())->getName().str();
          spirvBitcode = triton::translateLLVMIRToSPIRV(*module);
        }
        return std::make_tuple(py::bytes(spirvBitcode), name);
      },
      ret::take_ownership);

  m.def(
      "translate_to_asm",
      [](std::string llvmIR, std::string triple, std::string proc,
         std::string features, std::vector<std::string> flags,
         bool enable_fp_fusion, bool isObject) -> py::object {
        std::string obj;
        {
          // when allow_threads goes out of scope, gil will be released
          py::gil_scoped_release allow_threads;
          // create LLVM module from C++
          llvm::LLVMContext context;
          std::unique_ptr<llvm::MemoryBuffer> buffer =
              llvm::MemoryBuffer::getMemBuffer(llvmIR.c_str());
          llvm::SMDiagnostic error;
          std::unique_ptr<llvm::Module> module =
              llvm::parseIR(buffer->getMemBufferRef(), error, context);
          if (!module) {
            llvm::report_fatal_error(
                "failed to parse IR: " + error.getMessage() +
                "lineno: " + std::to_string(error.getLineNo()));
          }
          obj = translateLLVMIRToASM(*module, triple, proc, features, flags,
                                     enable_fp_fusion, isObject);
        }
        if (isObject)
          return py::bytes(obj);
        else
          return py::str(obj);
      },
      ret::take_ownership);

  m.def("set_spv_target_triple", [](llvm::Module *mod) {
    std::string triple = "spir64-unknown-unknown";
    std::string layout = "e-i64:64-v16:16-v24:32-v32:32-v48:64-v96:128-v192:"
                         "256-v256:256-v512:512-v1024:1024-n8:16:32:64";
    mod->setTargetTriple(triple);
    mod->setDataLayout(layout);
  });

  m.def("init_targets", []() {
    static std::once_flag init_flag;
    std::call_once(init_flag, []() {
      llvm::InitializeAllTargetInfos();
      llvm::InitializeAllTargets();
      llvm::InitializeAllTargetMCs();
      llvm::InitializeAllAsmParsers();
      llvm::InitializeAllAsmPrinters();
    });
  });

  m.def("link_extern_libs", [](llvm::Module *dstMod,
                               const std::vector<std::string> &paths) {
    if (paths.empty())
      return;

    LLVMContext &ctx = dstMod->getContext();
    llvm::Linker linker(*dstMod);
    for (const std::string &path : paths) {
      llvm::SMDiagnostic err;
      std::unique_ptr<llvm::Module> libMod = llvm::parseIRFile(path, err, ctx);
      if (!libMod) {
        std::string message = "Failed to parse library at " + path;
        throw std::invalid_argument(message);
      }
      libMod->setTargetTriple(dstMod->getTargetTriple());
      libMod->setDataLayout(dstMod->getDataLayout());
      if (linker.linkInModule(std::move(libMod),
                              llvm::Linker::Flags::LinkOnlyNeeded)) {
        std::string message = "Failed to link library at " + path;
        throw std::invalid_argument(message);
      }
    }
  });
}<|MERGE_RESOLUTION|>--- conflicted
+++ resolved
@@ -60,11 +60,7 @@
   bool disableLLVMOpt = mlir::triton::tools::getBoolEnv("DISABLE_LLVM_OPT");
   if (!disableLLVMOpt) {
     // Check to see if we are passing a list of flags to disable optimizations.
-<<<<<<< HEAD
-    auto flagList = mlir::triton::tools::getenv("DISABLE_LLVM_OPT");
-=======
-    auto flagList = triton::tools::getStrEnv("DISABLE_LLVM_OPT");
->>>>>>> f184c1cc
+    auto flagList = mlir::triton::tools::getStrEnv("DISABLE_LLVM_OPT");
     if (!flagList.empty()) {
       llvm::SmallVector<StringRef, 3> split;
       StringRef(flagList.c_str()).split(split, ',');
