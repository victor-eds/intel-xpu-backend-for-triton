--- conflicted
+++ resolved
@@ -9,13 +9,8 @@
 @pytest.mark.parametrize('use_cuda_graph', [False, True])
 def test_kwargs(use_cuda_graph: bool, device: str):
     N = 1024
-<<<<<<< HEAD
-    src = torch.empty(N, device='xpu')
-    dst = torch.empty(N, device='xpu')
-=======
     src = torch.empty(N, device=device)
     dst = torch.empty(N, device=device)
->>>>>>> e0fc12ce
 
     configs = [triton.Config(kwargs={'BLOCK_SIZE': 32}), triton.Config(kwargs={'BLOCK_SIZE': 128})]
 
@@ -33,11 +28,7 @@
 
 def test_restore(device):
     N = 1024
-<<<<<<< HEAD
-    src = torch.zeros(N, device='xpu')
-=======
     src = torch.zeros(N, device=device)
->>>>>>> e0fc12ce
 
     configs = [triton.Config(kwargs={'BLOCK_SIZE': 32}), triton.Config(kwargs={'BLOCK_SIZE': 128})]
 
@@ -99,13 +90,8 @@
 @pytest.mark.parametrize('with_perf_model', [False, True])
 def test_prune_configs(with_perf_model: bool, device: str):
     N = 1024
-<<<<<<< HEAD
-    src = torch.empty(N, device='xpu')
-    dst = torch.empty(N, device='xpu')
-=======
     src = torch.empty(N, device=device)
     dst = torch.empty(N, device=device)
->>>>>>> e0fc12ce
     records = {}
 
     def early_config_prune(configs, named_args, **kwargs):
