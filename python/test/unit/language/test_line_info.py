import subprocess
import tempfile

import pytest
import torch
import intel_extension_for_pytorch  # type: ignore # noqa: F401

import triton
import triton.language as tl
from triton.backends.intel.compiler import _path_to_binary


@triton.jit
def kernel_single(X,
                  Y,
                  BLOCK: tl.constexpr):
    x = tl.load(X + tl.arange(0, BLOCK))
    tl.store(Y + tl.arange(0, BLOCK), x)


@triton.jit
def device_inline(x):
    return x + x


@triton.jit
def kernel_call(X,
                Y,
                BLOCK: tl.constexpr):
    x = tl.load(X + tl.arange(0, BLOCK))
    y = device_inline(x)
    tl.store(Y + tl.arange(0, BLOCK), y)


@triton.jit(noinline=True)
def device_noinline(X, Y, BLOCK: tl.constexpr):
    x = tl.load(X + tl.arange(0, BLOCK))
    y = x + x
    tl.store(Y + tl.arange(0, BLOCK), y)


@triton.jit
def kernel_call_noinline(X, Y, BLOCK: tl.constexpr):
    device_noinline(X, Y, BLOCK)


@triton.autotune(
    configs=[
        triton.Config({"BLOCK": 128}, num_warps=4),
    ],
    key=[],
)
@triton.jit
def kernel_autotune(X, Y, SIZE: tl.constexpr, BLOCK: tl.constexpr):
    for i in range(0, SIZE, BLOCK):
        x = tl.load(X + i + tl.arange(0, BLOCK))
        tl.store(Y + i + tl.arange(0, BLOCK), x)


# AddIOp(DotOp(a, b, c), d) and c==0 => DotOp(a, b, d)
# Since the + symbol will take effect in the dot op after combination,
# it seems making sense to annotate with the same line as dot.
@triton.jit
def kernel_dot_combine(x):
    c = tl.full((32, 32), 4, dtype=tl.int8)
    a = (tl.arange(0, 32)[:, None] + tl.arange(0, 32)[None, :]).to(tl.int8)
    d = tl.dot(a, a)
    d = d + c
    tl.device_print("", d)


def extract_file_lines(spv):
    dis, _ = _path_to_binary("spirv-dis")
    fd, path = tempfile.mkstemp()
    with open(fd, 'wb') as spvbin:
        spvbin.write(spv)
    spv = subprocess.check_output([dis, path]).decode("utf-8")
    lines = spv.splitlines()

    # Collect string variables (pairs of [varname, string]). One should contain the file name.
    id_and_strings = []
    for line in lines:
        if "OpString" not in line:
            continue
        entries = line[line.index("%"):].split(" ")
        id_and_strings.append((entries[0].strip(), entries[3].strip()))

    # Collect pairs of [fileName, lineNo].
    file_and_lines = []
    for line in lines:
        if "OpLine" not in line:
            continue
        entries = line[line.index("OpLine"):].split(" ")
        var, lineNo = (entries[1].strip(), entries[2].strip())
        for id, string in id_and_strings:
            if var == id:
                file_and_lines.append((string, lineNo))
                break

    return file_and_lines


def check_file_lines(file_lines, file_name, lineno, should_contain=True):
    """
    Check if the file name and line number is in the file_lines

    Args:
        file_lines: list of (file_name, line_number)
        file_name: file name
        lineno: line number, -1 means do not check line number
        should_contain: whether the file name and line number should be in the file_lines
    """
    for file, line in file_lines:
        if lineno == -1:
            if file_name in file:
                return True
        if file_name in file and str(lineno) in line:
            return should_contain
    return not should_contain


func_types = ["single", "call", "call_noinline", "autotune", "dot_combine"]


@pytest.mark.parametrize("func", func_types)
def test_line_info(func: str):
    try:
        _, _ = _path_to_binary("spirv-dis")
    except BaseException:
        pytest.skip("spirv-dis is not available")

    shape = (128, )
    kernel_info = {}
    if func == "single":
        kernel_info = kernel_single.warmup(torch.float32, torch.float32, BLOCK=shape[0], grid=(1,))
    elif func == "call":
        kernel_info = kernel_call.warmup(torch.float32, torch.float32, BLOCK=shape[0], grid=(1,))
    elif func == "call_noinline":
        kernel_info = kernel_call_noinline.warmup(torch.float32, torch.float32, BLOCK=shape[0], grid=(1,))
    elif func == "autotune":
        kernel_info = kernel_autotune.warmup(torch.float32, torch.float32, SIZE=shape[0], grid=(1,))[0]
    elif func == "dot_combine":
        kernel_info = kernel_dot_combine.warmup(20, grid=(1,))

    file_lines = extract_file_lines(kernel_info.asm["spv"])

    if func == "single":
        assert (check_file_lines(file_lines, "test_line_info.py", 17))
        assert (check_file_lines(file_lines, "test_line_info.py", 18))
    elif func == "call":
        assert (check_file_lines(file_lines, "test_line_info.py", 30))
        assert (check_file_lines(file_lines, "test_line_info.py", 23))
        assert (check_file_lines(file_lines, "test_line_info.py", 32))
    elif func == "call_noinline":
        assert (check_file_lines(file_lines, "test_line_info.py", 44))
        assert (check_file_lines(file_lines, "test_line_info.py", 37))
        assert (check_file_lines(file_lines, "test_line_info.py", 38))
<<<<<<< HEAD
        assert (check_file_lines(file_lines, "test_line_info.py", 39))
    elif func == "multi_files":
        assert (check_file_lines(file_lines, "test_line_info.py", 49))
        assert (check_file_lines(file_lines, "test_line_info.py", 51))
        assert (check_file_lines(file_lines, "standard.py", 169))
        assert (check_file_lines(file_lines, "standard.py", 149))
    elif func == "autotune":
        assert (check_file_lines(file_lines, "test_line_info.py", 62))
        assert (check_file_lines(file_lines, "test_line_info.py", 63))
        assert (check_file_lines(file_lines, "test_line_info.py", 64))
    elif func == "dot_combine":
        assert (check_file_lines(file_lines, "test_line_info.py", 74))
        assert (check_file_lines(file_lines, "test_line_info.py", 75, should_contain=False))
=======
    elif func == "autotune":
        assert (check_file_lines(file_lines, "test_line_info.py", 53))
        assert (check_file_lines(file_lines, "test_line_info.py", 54))
        assert (check_file_lines(file_lines, "test_line_info.py", 55))
        assert (check_file_lines(file_lines, "test_line_info.py", 56))
    elif func == "dot_combine":
        assert (check_file_lines(file_lines, "test_line_info.py", 66))
        assert (check_file_lines(file_lines, "test_line_info.py", 67, should_contain=False))
>>>>>>> c41ddb8f
<|MERGE_RESOLUTION|>--- conflicted
+++ resolved
@@ -155,27 +155,11 @@
         assert (check_file_lines(file_lines, "test_line_info.py", 44))
         assert (check_file_lines(file_lines, "test_line_info.py", 37))
         assert (check_file_lines(file_lines, "test_line_info.py", 38))
-<<<<<<< HEAD
         assert (check_file_lines(file_lines, "test_line_info.py", 39))
-    elif func == "multi_files":
-        assert (check_file_lines(file_lines, "test_line_info.py", 49))
-        assert (check_file_lines(file_lines, "test_line_info.py", 51))
-        assert (check_file_lines(file_lines, "standard.py", 169))
-        assert (check_file_lines(file_lines, "standard.py", 149))
     elif func == "autotune":
-        assert (check_file_lines(file_lines, "test_line_info.py", 62))
-        assert (check_file_lines(file_lines, "test_line_info.py", 63))
-        assert (check_file_lines(file_lines, "test_line_info.py", 64))
-    elif func == "dot_combine":
-        assert (check_file_lines(file_lines, "test_line_info.py", 74))
-        assert (check_file_lines(file_lines, "test_line_info.py", 75, should_contain=False))
-=======
-    elif func == "autotune":
-        assert (check_file_lines(file_lines, "test_line_info.py", 53))
-        assert (check_file_lines(file_lines, "test_line_info.py", 54))
+        assert (check_file_lines(file_lines, "test_line_info.py", 56))
+        assert (check_file_lines(file_lines, "test_line_info.py", 57))
         assert (check_file_lines(file_lines, "test_line_info.py", 55))
-        assert (check_file_lines(file_lines, "test_line_info.py", 56))
     elif func == "dot_combine":
         assert (check_file_lines(file_lines, "test_line_info.py", 66))
-        assert (check_file_lines(file_lines, "test_line_info.py", 67, should_contain=False))
->>>>>>> c41ddb8f
+        assert (check_file_lines(file_lines, "test_line_info.py", 68, should_contain=False))