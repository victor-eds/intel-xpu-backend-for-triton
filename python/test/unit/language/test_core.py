# flake8: noqa: F821,F841
import itertools
import re
from typing import Optional, Union

import numpy as np
import pytest
import torch
from numpy.random import RandomState

import triton
import triton.language as tl
from triton.runtime.jit import JITFunction, TensorWrapper, reinterpret


def is_hip():
    return triton.runtime.driver.get_current_target()[0] == "hip"


def is_spirv():
    import torch
    return torch.xpu.is_available()


int_dtypes = ['int8', 'int16', 'int32', 'int64']
uint_dtypes = ['uint8', 'uint16', 'uint32', 'uint64']
float_dtypes = ['float16', 'float32', 'float64']
dtypes = int_dtypes + uint_dtypes + float_dtypes
dtypes_with_bfloat16 = dtypes + ['bfloat16']
torch_float8_dtypes = ['float8_e4m3fn', 'float8_e5m2']
torch_dtypes = ['bool'] + int_dtypes + ['uint8'] + float_dtypes + ['bfloat16']

# TODO: enable multiple cta cluster testing.
# num_ctas_list = [1, 4] if torch.cuda.get_device_capability()[0] == 9 else [1]
num_ctas_list = [1]

if is_hip():
    GPU_DIALECT = "triton_gpu_rocm"
    THREADS_PER_WARP = 64
else:
    GPU_DIALECT = "triton_gpu"
    THREADS_PER_WARP = 32

if is_spirv():
    # FIXME remove this once Triton L0 queue and IPEX SYCL queue can be synchronized through events
    torch.xpu.enable_sync_mode()


def _bitwidth(dtype: str) -> int:
    # ex.: "int64" -> 64
    return int(re.search(r'(\d+)$', dtype).group(1))


def numpy_random(shape, dtype_str, rs: Optional[RandomState] = None, low=None, high=None):
    """
    Override `rs` if you're calling this function twice and don't want the same
    result for both calls.
    """
    if isinstance(shape, int):
        shape = (shape, )
    if rs is None:
        rs = RandomState(seed=17)
    if dtype_str in int_dtypes + uint_dtypes:
        iinfo = np.iinfo(getattr(np, dtype_str))
        low = iinfo.min if low is None else max(low, iinfo.min)
        high = iinfo.max if high is None else min(high, iinfo.max)
        dtype = getattr(np, dtype_str)
        x = rs.randint(low, high, shape, dtype=dtype)
        x[x == 0] = 1  # Workaround. Never return zero so tests of division don't error out.
        return x
    elif dtype_str and 'float8' in dtype_str:
        x = rs.randint(20, 40, shape, dtype=np.int8)
        return x
    elif dtype_str in float_dtypes:
        return rs.normal(0, 1, shape).astype(dtype_str)
    elif dtype_str == 'bfloat16':
        return (rs.normal(0, 1, shape).astype('float32').view('uint32') & np.uint32(0xffff0000)).view('float32')
    elif dtype_str in ['bool', 'int1', 'bool_']:
        return rs.normal(0, 1, shape) > 0.0
    else:
        raise RuntimeError(f'Unknown dtype {dtype_str}')


def to_triton(x: np.ndarray, device='cuda', dst_type=None) -> Union[TensorWrapper, torch.Tensor]:
    '''
    Note: We need dst_type because the type of x can be different from dst_type.
          For example: x is of type `float32`, dst_type is `bfloat16`.
          If dst_type is None, we infer dst_type from x.
    '''
    t = x.dtype.name
    if t in uint_dtypes:
        signed_type_name = t.lstrip('u')  # e.g. "uint16" -> "int16"
        x_signed = x.astype(getattr(np, signed_type_name))
        return reinterpret(torch.tensor(x_signed, device=device), getattr(tl, t))
    else:
        if dst_type and 'float8' in dst_type:
            return reinterpret(torch.tensor(x, device=device), getattr(tl, dst_type))
        if t == 'float32' and dst_type == 'bfloat16':
            return torch.tensor(x, device=device).bfloat16()
        return torch.tensor(x, device=device)


def torch_dtype_name(dtype) -> str:
    if isinstance(dtype, triton.language.dtype):
        return dtype.name
    elif isinstance(dtype, torch.dtype):
        # 'torch.int64' -> 'int64'
        m = re.match(r'^torch\.(\w+)$', str(dtype))
        return m.group(1)
    else:
        raise TypeError(f'not a triton or torch dtype: {type(dtype)}')


def to_numpy(x):
    if isinstance(x, TensorWrapper):
        return x.base.cpu().numpy().astype(getattr(np, torch_dtype_name(x.dtype)))
    elif isinstance(x, torch.Tensor):
        if x.dtype is torch.bfloat16:
            return x.cpu().float().numpy()
        return x.cpu().numpy()
    else:
        raise ValueError(f"Not a triton-compatible tensor: {x}")


def patch_kernel(template, to_replace):
    kernel = triton.JITFunction(template.fn)
    for key, value in to_replace.items():
        kernel.src = kernel.src.replace(key, value)
    return kernel


def is_cuda(device):
    return device in ['cuda']


def is_xpu(device):
    return device in ['xpu']


def check_cuda_only(device):
    if device not in ['cuda']:
        pytest.xfail("Only for cuda")


def check_type_supported(dtype, device):
    '''
    skip test if dtype is not supported on the current device
    '''
    if device in ['cuda']:
        cc = torch.cuda.get_device_capability()
        if cc[0] < 8 and (dtype is tl.bfloat16 or dtype == "bfloat16" or dtype is torch.bfloat16):
            pytest.skip("bfloat16 is only supported on NVGPU with cc >= 80")
        if cc[0] < 9 and dtype in {tl.float8e4nv, "float8e4nv", "float8_e4m3fn"}:
            pytest.skip("float8e4nv is only supported on NVGPU with cc >= 90")


class MmaLayout:

    def __init__(self, version, warps_per_cta, ctas_per_cga, cta_split_num, cta_order, instr_shape):
        self.version = version
        self.warps_per_cta = warps_per_cta
        self.ctas_per_cga = str(ctas_per_cga)
        self.cta_split_num = str(cta_split_num)
        self.cta_order = str(cta_order)
        self.instr_shape = str(instr_shape)

    def __str__(self):
        return f"#{GPU_DIALECT}.nvidia_mma<{{versionMajor={self.version[0]}, versionMinor={self.version[1]}, warpsPerCTA={str(self.warps_per_cta)}, CTAsPerCGA={self.ctas_per_cga}, CTASplitNum={self.cta_split_num}, CTAOrder={self.cta_order}, instrShape={self.instr_shape}}}>"


class DpasLayout:

    def __init__(self, repeatCount, warps_per_cta, ctas_per_cga, cta_split_num, cta_order):
        self.repeatCount = repeatCount
        self.warps_per_cta = str(warps_per_cta)
        self.ctas_per_cga = str(ctas_per_cga)
        self.cta_split_num = str(cta_split_num)
        self.cta_order = str(cta_order)

    def __str__(self):
        return f"#{GPU_DIALECT}.dpas<{{repeatCount={self.repeatCount}, warpsPerCTA={self.warps_per_cta}, CTAsPerCGA={self.ctas_per_cga}, CTASplitNum={self.cta_split_num}, CTAOrder={self.cta_order}}}>"


class BlockedLayout:

    def __init__(self, size_per_thread, threads_per_warp, warps_per_cta, order, ctas_per_cga, cta_split_num, cta_order):
        self.sz_per_thread = str(size_per_thread)
        self.threads_per_warp = str(threads_per_warp)
        self.warps_per_cta = str(warps_per_cta)
        self.order = str(order)
        self.ctas_per_cga = str(ctas_per_cga)
        self.cta_split_num = str(cta_split_num)
        self.cta_order = str(cta_order)

    def __str__(self):
        return f"#{GPU_DIALECT}.blocked<{{sizePerThread={self.sz_per_thread}, threadsPerWarp={self.threads_per_warp}, warpsPerCTA={self.warps_per_cta}, order={self.order}, CTAsPerCGA={self.ctas_per_cga}, CTASplitNum={self.cta_split_num}, CTAOrder={self.cta_order}}}>"


class SharedLayout:

    def __init__(self, vec, per_phase, max_phase, order, ctas_per_cga, cta_split_num, cta_order):
        self.vec = str(vec)
        self.per_phase = str(per_phase)
        self.max_phase = str(max_phase)
        self.order = str(order)
        self.ctas_per_cga = str(ctas_per_cga)
        self.cta_split_num = str(cta_split_num)
        self.cta_order = str(cta_order)

    def __str__(self):
        return f"#{GPU_DIALECT}.shared<{{vec={self.vec}, perPhase={self.per_phase}, maxPhase={self.max_phase}, order={self.order}, CTAsPerCGA={self.ctas_per_cga}, CTASplitNum={self.cta_split_num}, CTAOrder={self.cta_order}}}>"


@pytest.mark.parametrize("dtype_x", list(dtypes) + ["bfloat16"])
def test_empty_kernel(dtype_x, device):
    SIZE = 128

    @triton.jit
    def kernel(X, SIZE: tl.constexpr):
        pass

    check_type_supported(dtype_x, device)
    x = to_triton(numpy_random(SIZE, dtype_str=dtype_x), device=device, dst_type=dtype_x)
    kernel[(1, )](x, SIZE=SIZE, num_warps=4)


# generic test functions
def _test_unary(dtype_x, expr, numpy_expr=None, device='cuda', num_ctas=1):
    check_type_supported(dtype_x, device)  # early return if dtype_x is not supported
    SIZE = 128
    # define the kernel / launch-grid

    @triton.jit
    def kernel(Z, X, SIZE: tl.constexpr):
        off = tl.arange(0, SIZE)
        x = tl.load(X + off)
        z = GENERATE_TEST_HERE
        tl.store(Z + off, z)

    kernel = patch_kernel(kernel, {'GENERATE_TEST_HERE': expr})
    # inputs
    x = numpy_random(SIZE, dtype_str=dtype_x)
    if 'log' in expr:
        x = np.abs(x) + 0.01
    # reference result
    z_ref = eval(expr if numpy_expr is None else numpy_expr)
    # triton result
    x_tri = to_triton(x, device=device, dst_type=dtype_x)
    z_tri = to_triton(np.empty_like(z_ref), device=device, dst_type=dtype_x)
    kernel[(1, )](z_tri, x_tri, SIZE=SIZE, num_warps=4, num_ctas=num_ctas)
    # compare
    np.testing.assert_allclose(z_ref, to_numpy(z_tri), rtol=0.01)


def _binary_op_dtype_override(a: str, b: str) -> Optional[np.dtype]:
    """
    Given two dtype strings, returns the numpy dtype Triton thinks binary
    operations on the two types should return. Returns None if the return value
    matches numpy. This is generally needed because Triton and pytorch return
    narrower floating point types than numpy in mixed operations, and because
    Triton follows C/C++ semantics around mixed signed/unsigned operations, and
    numpy/pytorch do not.
    """
    overrides = {
        ('float16', 'int16'): np.float16,
        ('float16', 'int32'): np.float16,
        ('float16', 'int64'): np.float16,
        ('float16', 'uint16'): np.float16,
        ('float16', 'uint32'): np.float16,
        ('float16', 'uint64'): np.float16,
        ('int8', 'uint8'): np.uint8,
        ('int8', 'uint16'): np.uint16,
        ('int8', 'uint32'): np.uint32,
        ('int8', 'uint64'): np.uint64,
        ('int16', 'uint16'): np.uint16,
        ('int16', 'uint32'): np.uint32,
        ('int16', 'uint64'): np.uint64,
        ('int32', 'uint32'): np.uint32,
        ('int32', 'uint64'): np.uint64,
        ('int64', 'uint64'): np.uint64,
    }
    key = (a, b) if a < b else (b, a)
    return overrides.get(key)


def _test_binary(dtype_x, dtype_y, expr, numpy_expr=None, mode_x='real', mode_y='real', device='cuda', num_ctas=1,
                 y_low=None, y_high=None):
    check_type_supported(dtype_x, device)  # early return if dtype_x is not supported
    check_type_supported(dtype_y, device)
    SIZE = 128
    # define the kernel / launch-grid

    @triton.jit
    def kernel(Z, X, Y, SIZE: tl.constexpr):
        off = tl.arange(0, SIZE)
        x = tl.load(X + off)
        y = tl.load(Y + off)
        z = GENERATE_TEST_HERE
        tl.store(Z + off, z)

    kernel = patch_kernel(kernel, {'GENERATE_TEST_HERE': expr})
    # inputs
    rs = RandomState(17)
    x = numpy_random(SIZE, dtype_str=dtype_x, rs=rs)
    y = numpy_random(SIZE, dtype_str=dtype_y, rs=rs, low=y_low, high=y_high)
    if mode_x == 'nan':
        x[:] = float('nan')
    if mode_y == 'nan':
        y[:] = float('nan')
    # reference result
    z_ref = eval(expr if numpy_expr is None else numpy_expr)
    dtype_z = _binary_op_dtype_override(dtype_x, dtype_y)
    if dtype_z is not None:
        z_ref = z_ref.astype(dtype_z)
    # triton result
    x_tri = to_triton(x, device=device, dst_type=dtype_x)
    y_tri = to_triton(y, device=device, dst_type=dtype_y)
    z_tri = to_triton(np.empty(SIZE, dtype=z_ref.dtype), device=device)
    kernel[(1, )](z_tri, x_tri, y_tri, SIZE=SIZE, num_warps=4, num_ctas=num_ctas)
    np.testing.assert_allclose(z_ref, to_numpy(z_tri), err_msg=expr, rtol=0.01)


def _mod_operation_ill_conditioned(dtype_x, dtype_y) -> bool:
    # The result of x % y is ill-conditioned if x % y is much smaller than x.
    # pytorch/CUDA has slightly different (probably better) rounding on
    # remainders than stock LLVM. We currently don't expect to match it
    # bit-for-bit.
    return (dtype_x, dtype_y) in [
        ('int8', 'float32'),
        ('int16', 'float16'),
        ('int16', 'bfloat16'),
        ('int16', 'float32'),
        ('int32', 'bfloat16'),
        ('int32', 'float16'),
        ('int32', 'float32'),
        ('int64', 'bfloat16'),
        ('int64', 'float16'),
        ('int64', 'float32'),
        ('int64', 'float64'),
        ('uint16', 'bfloat16'),
        ('uint16', 'float16'),
        ('uint16', 'float32'),
        ('uint32', 'bfloat16'),
        ('uint32', 'float16'),
        ('uint32', 'float32'),
        ('uint64', 'bfloat16'),
        ('uint64', 'float16'),
        ('uint64', 'float32'),
        ('uint64', 'float64'),
    ]


# ---------------
# test binary ops
# ---------------


@pytest.mark.parametrize("dtype_x, dtype_y, op", [  #
    (dtype_x, dtype_y, op)
    for op in ['+', '-', '*', '/', '%']
    for dtype_x in dtypes_with_bfloat16
    for dtype_y in dtypes_with_bfloat16
])
@pytest.mark.parametrize("num_ctas", num_ctas_list)
def test_bin_op(dtype_x, dtype_y, op, num_ctas, device):
    expr = f' x {op} y'
    if op == '%' and dtype_x in int_dtypes + uint_dtypes and dtype_y in int_dtypes + uint_dtypes:
        # LLVM has 'numpy.fmod', not 'numpy.remainder', semantics on integer remainders.
        numpy_expr = 'np.fmod(x, y)'
    elif op in ('/', '%') and dtype_x in ('int16', 'float16', 'bfloat16') and dtype_y in ('int16', 'float16',
                                                                                          'bfloat16'):
        # Triton promotes 16-bit floating-point / and % to 32-bit because there
        # are no native div or FRem operations on float16. Since we have to
        # convert anyway, we may as well take the accuracy bump.
        numpy_expr = f'x.astype(np.float32) {op} y.astype(np.float32)'
    elif (dtype_x in uint_dtypes and dtype_y in int_dtypes and _bitwidth(dtype_x) >= _bitwidth(dtype_y)):
        numpy_expr = f'x.astype(np.{dtype_x}) {op} y.astype(np.{dtype_x})'
    elif (dtype_y in uint_dtypes and dtype_x in int_dtypes and _bitwidth(dtype_y) >= _bitwidth(dtype_x)):
        numpy_expr = f'x.astype(np.{dtype_y}) {op} y.astype(np.{dtype_y})'
    else:
        numpy_expr = None
    if op == '%' and _mod_operation_ill_conditioned(dtype_x, dtype_y):
        with pytest.raises(AssertionError, match='Not equal to tolerance'):
            _test_binary(dtype_x, dtype_y, expr, numpy_expr, device=device, num_ctas=num_ctas)
    elif (op in ('%', '/') and ((dtype_x in int_dtypes and dtype_y in uint_dtypes) or
                                (dtype_x in uint_dtypes and dtype_y in int_dtypes))):
        with pytest.raises(triton.CompilationError) as exc_info:
            _test_binary(dtype_x, dtype_y, expr, numpy_expr, device=device, num_ctas=num_ctas)
        assert re.match('Cannot use .* because they have different signedness', str(exc_info.value.__cause__))
    else:
        _test_binary(dtype_x, dtype_y, expr, numpy_expr, device=device, num_ctas=num_ctas)


@pytest.mark.parametrize("dtype, order", [(dtype, order) for dtype in dtypes_with_bfloat16 for order in [0, 1]])
def test_addptr(dtype, order, device):
    check_type_supported(dtype, device)

    @triton.jit
    def kernel(x, y, ORDER: tl.constexpr, SIZE: tl.constexpr):
        offs = tl.arange(0, SIZE)
        if ORDER == 0:
            tl.store(y + offs, tl.load(x + offs))
        else:
            tl.store(offs + y, tl.load(offs + x))

    SIZE = 1024
    rs = RandomState(17)
    x = numpy_random(SIZE, dtype_str=dtype, rs=rs)
    y = numpy_random(SIZE, dtype_str=dtype, rs=rs)
    x_tri = to_triton(x, dst_type=dtype, device=device)
    y_tri = to_triton(y, dst_type=dtype, device=device)
    y = x
    kernel[
        1,
    ](x_tri, y_tri, order, SIZE)
    np.testing.assert_allclose(y, to_numpy(y_tri))


@pytest.mark.parametrize("dtype_x, dtype_y", [  #
    (dtype_x, dtype_y) for dtype_x in int_dtypes for dtype_y in int_dtypes
] + [(dtype_x, dtype_y) for dtype_x in uint_dtypes for dtype_y in uint_dtypes])
@pytest.mark.parametrize("num_ctas", num_ctas_list)
def test_floordiv(dtype_x, dtype_y, num_ctas, device):
    # Triton has IEEE, not numpy/torch, semantics for %, and those carry
    # through to //, so we have to use a nonstandard expression to get a
    # reference result for //.
    expr = 'x // y'
    numpy_expr = '((x - np.fmod(x, y)) / y)'
    _test_binary(dtype_x, dtype_y, expr, numpy_expr, device=device, num_ctas=num_ctas)


def test_unsigned_name_mangling(device):
    # Test that uint32 and int32 are mangled differently by the compiler
    SIZE = 128
    # define the kernel / launch-grid

    @triton.jit
    def kernel(O1, O2, X, Y, SIZE: tl.constexpr):
        off = tl.arange(0, SIZE)
        x = tl.load(X + off)
        y = tl.load(Y + off)
        out1 = tl.abs(x)  # uint32 -> nop
        out2 = tl.abs(-y)  # int32 -> should have an effect
        tl.store(O1 + off, out1)
        tl.store(O2 + off, out2)

    dtype_x = 'uint32'
    dtype_y = 'int32'
    # inputs
    rs = RandomState(17)
    x = numpy_random(SIZE, dtype_str=dtype_x, rs=rs)
    y = numpy_random(SIZE, dtype_str=dtype_y, rs=rs)
    # reference result
    expect = (np.abs(x), np.abs(-y))
    # triton result
    x_tri = to_triton(x, device=device, dst_type=dtype_x)
    y_tri = to_triton(y, device=device, dst_type=dtype_y)
    actual = tuple(to_triton(np.empty_like(e), device=device) for e in expect)
    kernel[(1, )](actual[0], actual[1], x_tri, y_tri, SIZE=SIZE, num_warps=4)

    # Bitwise op, so expect exact equality
    assert (expect[0] == to_numpy(actual[0])).all()
    assert (expect[1] == to_numpy(actual[1])).all()


# test bitwise ops
# ---------------
@pytest.mark.parametrize("dtype_x, dtype_y, op", [  #
    (dtype_x, dtype_y, op)
    for op in ['&', '|', '^']
    for dtype_x in dtypes + dtypes_with_bfloat16
    for dtype_y in dtypes + dtypes_with_bfloat16
])
@pytest.mark.parametrize("num_ctas", num_ctas_list)
def test_bitwise_op(dtype_x, dtype_y, op, num_ctas, device):
    expr = f'x {op} y'
    if (dtype_x in uint_dtypes and dtype_y in int_dtypes and _bitwidth(dtype_x) >= _bitwidth(dtype_y)):
        numpy_expr = f'x.astype(np.{dtype_x}) {op} y.astype(np.{dtype_x})'
    elif (dtype_y in uint_dtypes and dtype_x in int_dtypes and _bitwidth(dtype_y) >= _bitwidth(dtype_x)):
        numpy_expr = f'x.astype(np.{dtype_y}) {op} y.astype(np.{dtype_y})'
    else:
        numpy_expr = None
    if 'float' in dtype_x + dtype_y:
        with pytest.raises(triton.CompilationError) as exc_info:
            _test_binary(dtype_x, dtype_y, expr, numpy_expr='np.array([])', device=device, num_ctas=num_ctas)
        # The CompilationError must have been caused by a C++ exception with this text.
        assert re.match('invalid operands of type', str(exc_info.value.__cause__))
    else:
        _test_binary(dtype_x, dtype_y, expr, numpy_expr, device=device, num_ctas=num_ctas)


@pytest.mark.parametrize("dtype_x, dtype_y, op", [  #
    (dtype_x, dtype_y, op)
    for op in ['<<', '>>']
    for dtype_x in int_dtypes + uint_dtypes
    for dtype_y in int_dtypes + uint_dtypes
])
@pytest.mark.parametrize("num_ctas", num_ctas_list)
def test_shift_op(dtype_x, dtype_y, op, num_ctas, device):
    expr = f'x {op} y'
    bw = max(_bitwidth(dtype_x), _bitwidth(dtype_y))
    if dtype_x.startswith('int'):
        dtype_z = f'int{bw}'
    else:
        dtype_z = f'uint{bw}'
    numpy_expr = f'x.astype(np.{dtype_z}) {op} y.astype(np.{dtype_z})'
    _test_binary(dtype_x, dtype_y, expr, numpy_expr, device=device, num_ctas=num_ctas, y_low=0, y_high=bw)


# ---------------
# test compare ops
# ---------------
ops = ['==', '!=', '>', '<', '>=', '<=']


@pytest.mark.parametrize(
    "dtype_x, dtype_y, op, mode_x, mode_y",
    # real
    [(dtype_x, dtype_y, op, 'real', 'real') for op in ops for dtype_x in dtypes for dtype_y in dtypes]
    # NaNs
    + [('float32', 'float32', op, mode_x, mode_y)
       for op in ops
       for mode_x, mode_y in [('nan', 'real'), ('real', 'nan'), ('nan', 'nan')]])
@pytest.mark.parametrize("num_ctas", num_ctas_list)
def test_compare_op(dtype_x, dtype_y, op, mode_x, mode_y, num_ctas, device):
    expr = f'x {op} y'
    if (dtype_x in uint_dtypes and dtype_y in int_dtypes and _bitwidth(dtype_x) >= _bitwidth(dtype_y)):
        numpy_expr = f'x.astype(np.{dtype_x}) {op} y.astype(np.{dtype_x})'
    elif (dtype_y in uint_dtypes and dtype_x in int_dtypes and _bitwidth(dtype_y) >= _bitwidth(dtype_x)):
        numpy_expr = f'x.astype(np.{dtype_y}) {op} y.astype(np.{dtype_y})'
    else:
        numpy_expr = None
    _test_binary(dtype_x, dtype_y, expr, numpy_expr, mode_x=mode_x, mode_y=mode_y, device=device, num_ctas=num_ctas)


# ---------------
# test broadcast
# ---------------
@pytest.mark.parametrize("dtype", dtypes_with_bfloat16)
def test_broadcast(dtype, device):

    @triton.jit
    def broadcast_kernel(x_ptr, y_ptr, y_broadcasted_ptr, M: tl.constexpr, N: tl.constexpr):
        offset1 = tl.arange(0, M)
        offset2 = tl.arange(0, N)
        x = tl.load(x_ptr + N * offset1[:, None] + offset2[None, :])
        y = tl.load(y_ptr + offset2)
        _, y_broadcasted = tl.broadcast(x, y)
        tl.store(y_broadcasted_ptr + N * offset1[:, None] + offset2[None, :], y_broadcasted)

    M = 32
    N = 64
    rs = RandomState(17)
    x = numpy_random((M, N), dtype_str=dtype, rs=rs)
    y = numpy_random(N, dtype_str=dtype, rs=rs)
    _, y_broadcasted_np = np.broadcast_arrays(x, y)

    x_tri = to_triton(x, device=device, dst_type=dtype)
    y_tri = to_triton(y, device=device, dst_type=dtype)
    y_broadcasted_tri = to_triton(np.empty((M, N), dtype=y_broadcasted_np.dtype), device=device, dst_type=dtype)

    broadcast_kernel[(1, )](x_tri, y_tri, y_broadcasted_tri, M=M, N=N)
    assert (y_broadcasted_np == to_numpy(y_broadcasted_tri)).all()


# ----------
# test slice
# ----------


def test_slice(device):

    @triton.jit
    def slice_kernel(XBLOCK: tl.constexpr):
        data = tl.arange(0, XBLOCK)
        tl.static_assert(data.shape == [XBLOCK])

        t = data[None, :]
        tl.static_assert(t.shape == [1, XBLOCK])

        t = data[None, :, None]
        tl.static_assert(t.shape == [1, XBLOCK, 1])

        scalar = tl.full([], 1, tl.int32)
        tl.static_assert(scalar.shape == [])

        t = scalar[None]
        tl.static_assert(t.shape == [1])

        t = scalar[None, None]
        tl.static_assert(t.shape == [1, 1])

    slice_kernel[(1, )](XBLOCK=32)


# ------------------
# test invalid slice
# ------------------


def test_invalid_slice(device):
    dst = torch.empty(128, device=device)

    @triton.jit
    def _kernel(dst):
        dst[10:]

    with pytest.raises(triton.CompilationError, match='unsupported tensor index'):
        _kernel[(1, )](dst=dst)


# ----------------
# test expand_dims
# ----------------
def test_expand_dims(device):

    @triton.jit
    def expand_dims_kernel(dummy, N: tl.constexpr):
        offset1 = tl.arange(0, N)

        t = tl.expand_dims(offset1, 0)
        tl.static_assert(t.shape == [1, N])

        t = tl.expand_dims(offset1, 1)
        tl.static_assert(t.shape == [N, 1])

        t = tl.expand_dims(offset1, -1)
        tl.static_assert(t.shape == [N, 1])

        t = tl.expand_dims(offset1, -2)
        tl.static_assert(t.shape == [1, N])

        t = tl.expand_dims(offset1, (0, -1))
        tl.static_assert(t.shape == [1, N, 1])

        t = tl.expand_dims(offset1, (0, 1, 3))
        tl.static_assert(t.shape == [1, 1, N, 1])

        t = tl.expand_dims(offset1, (-4, 2, -1))
        tl.static_assert(t.shape == [1, N, 1, 1])

        t = tl.expand_dims(offset1, (3, 1, 2))
        tl.static_assert(t.shape == [N, 1, 1, 1])

        scalar = tl.sum(offset1)
        tl.static_assert(scalar.shape == [])
        t = tl.expand_dims(scalar, 0)
        tl.static_assert(t.shape == [1])

        t = tl.expand_dims(scalar, -1)
        tl.static_assert(t.shape == [1])

    N = 32
    dummy_tensor = torch.empty((), device=device)
    expand_dims_kernel[(1, )](dummy_tensor, N)


def test_expand_dims_error_cases(device):

    @triton.jit
    def dim_out_of_range1(dummy, N: tl.constexpr):
        offset1 = tl.arange(0, N)

        t = tl.expand_dims(offset1, -2)
        t = tl.expand_dims(offset1, -3)

    @triton.jit
    def dim_out_of_range2(dummy, N: tl.constexpr):
        offset1 = tl.arange(0, N)

        t = tl.expand_dims(offset1, 1)
        t = tl.expand_dims(offset1, 2)

    @triton.jit
    def dim_out_of_range3(dummy, N: tl.constexpr):
        offset1 = tl.arange(0, 1)
        scalar = tl.sum(offset1)

        t = tl.expand_dims(scalar, 1)

    @triton.jit
    def duplicate_dim1(dummy, N: tl.constexpr):
        offset1 = tl.arange(0, N)

        t = tl.expand_dims(offset1, (0, 0))

    @triton.jit
    def duplicate_dim2(dummy, N: tl.constexpr):
        offset1 = tl.arange(0, N)

        t = tl.expand_dims(offset1, (0, -3))

    N = 32
    dummy_tensor = torch.empty((), device=device)

    with pytest.raises(triton.CompilationError, match="invalid axis -3"):
        dim_out_of_range1[(1, )](dummy_tensor, N)

    with pytest.raises(triton.CompilationError, match="invalid axis 2"):
        dim_out_of_range2[(1, )](dummy_tensor, N)

    with pytest.raises(triton.CompilationError, match="invalid axis 1"):
        dim_out_of_range3[(1, )](dummy_tensor, N)

    with pytest.raises(triton.CompilationError, match=r"duplicate axes, normalized axes = \[0, 0\]"):
        duplicate_dim1[(1, )](dummy_tensor, N)

    with pytest.raises(triton.CompilationError, match=r"duplicate axes, normalized axes = \[0, 0\]"):
        duplicate_dim2[(1, )](dummy_tensor, N)


# ----------------------------
# test invalid program id axis
# ----------------------------
def test_invalid_pid_axis(device):
    dst = torch.empty(128, device=device)

    @triton.jit
    def _kernel(dst):
        pid = tl.program_id(20)

    with pytest.raises(triton.CompilationError, match=r"program_id axis must be 0, 1, or 2 but got 20"):
        _kernel[(1, )](dst)


# ---------------
# test where
# ---------------
@pytest.mark.parametrize("dtype", dtypes_with_bfloat16 + ["*int32"])
@pytest.mark.parametrize("num_ctas", num_ctas_list)
def test_where(dtype, num_ctas, device):
    select_ptrs = False
    if dtype == "*int32":
        dtype = "int64"
        select_ptrs = True
    check_type_supported(dtype, device)

    @triton.jit
    def where_kernel(cond_ptr, a_ptr, b_ptr, output_ptr, n_elements, BLOCK_SIZE: tl.constexpr,
                     TEST_POINTERS: tl.constexpr, TEST_SCALAR_POINTERS: tl.constexpr):
        offsets = tl.program_id(axis=0) * BLOCK_SIZE + tl.arange(0, BLOCK_SIZE)
        mask = offsets < n_elements
        decide = tl.load(cond_ptr + offsets, mask=mask)
        if TEST_SCALAR_POINTERS:
            ptr = tl.where(tl.load(cond_ptr), a_ptr, b_ptr)
            output = tl.load(ptr + offsets, mask=mask)
        else:
            if TEST_POINTERS:
                a = tl.load(a_ptr + offsets, mask=mask).to(tl.pi32_t)
                b = tl.load(b_ptr + offsets, mask=mask).to(tl.pi32_t)
            else:
                a = tl.load(a_ptr + offsets, mask=mask)
                b = tl.load(b_ptr + offsets, mask=mask)
            output = tl.where(decide, a, b)
        tl.store(output_ptr + offsets, output, mask=mask)

    SIZE = 1_000
    rs = RandomState(17)
    cond = numpy_random(SIZE, 'bool', rs)
    x = numpy_random(SIZE, dtype_str=dtype, rs=rs)
    y = numpy_random(SIZE, dtype_str=dtype, rs=rs)
    z = np.where(cond, x, y)

    cond_tri = to_triton(cond, device=device)
    x_tri = to_triton(x, device=device, dst_type=dtype)
    y_tri = to_triton(y, device=device, dst_type=dtype)
    z_tri = to_triton(np.empty(SIZE, dtype=z.dtype), device=device, dst_type=dtype)

    grid = lambda meta: (triton.cdiv(SIZE, meta['BLOCK_SIZE']), )
    where_kernel[grid](cond_tri, x_tri, y_tri, z_tri, SIZE, BLOCK_SIZE=1024, TEST_POINTERS=select_ptrs,
                       TEST_SCALAR_POINTERS=False, num_ctas=num_ctas)
    assert (z == to_numpy(z_tri)).all()
    if select_ptrs:
        where_kernel[grid](cond_tri, x_tri, y_tri, z_tri, SIZE, BLOCK_SIZE=1024, TEST_POINTERS=select_ptrs,
                           TEST_SCALAR_POINTERS=True)
        z = np.where(cond[0], x, y)
        assert (z == to_numpy(z_tri)).all()


@pytest.mark.parametrize("num_ctas", num_ctas_list)
def test_where_broadcast(num_ctas, device):

    @triton.jit
    def where_kernel(cond_ptr, a_ptr, out_ptr, BLOCK_SIZE: tl.constexpr):
        xoffsets = tl.arange(0, BLOCK_SIZE)[:, None]
        yoffsets = tl.arange(0, BLOCK_SIZE)[None, :]

        mask = tl.load(cond_ptr + yoffsets)
        vals = tl.load(a_ptr + yoffsets + BLOCK_SIZE * xoffsets)
        res = tl.where(mask, vals, 0.)
        tl.store(out_ptr + yoffsets + BLOCK_SIZE * xoffsets, res)

    @triton.jit
    def where_scalar_condition(a_ptr, out_ptr, BLOCK_SIZE: tl.constexpr):
        xoffsets = tl.arange(0, BLOCK_SIZE)[:, None]
        yoffsets = tl.arange(0, BLOCK_SIZE)[None, :]
        mask = 0
        vals = tl.load(a_ptr + yoffsets + BLOCK_SIZE * xoffsets)
        res = tl.where(mask, vals, 0.)
        tl.store(out_ptr + yoffsets + BLOCK_SIZE * xoffsets, res)

    SIZE = 32
    dtype = 'float32'
    rs = RandomState(17)
    x = numpy_random((SIZE, SIZE), dtype_str=dtype, rs=rs)
    mask = numpy_random(SIZE, 'bool', rs=rs)
    z = np.where(mask, x, 0)
    cond_tri = to_triton(mask, device=device)
    x_tri = to_triton(x, device=device, dst_type=dtype)
    z_tri = to_triton(np.empty((SIZE, SIZE), dtype=z.dtype), device=device, dst_type=dtype)
    where_kernel[(1, )](cond_tri, x_tri, z_tri, SIZE)
    assert (z == to_numpy(z_tri)).all()
    where_scalar_condition[(1, )](x_tri, z_tri, SIZE, num_ctas=num_ctas)
    z = np.where(0, x, 0)
    assert (z == to_numpy(z_tri)).all()


# ---------------
# test maximum/minimum ops
# ---------------


# TODO: Tests with unsigned integers failed at compilation stage.
@pytest.mark.parametrize("dtype", int_dtypes + uint_dtypes + float_dtypes + ["bfloat16"])
@pytest.mark.parametrize("op", ["maximum", "minimum"])
def test_maximum_minium(dtype, op, device):
    expr = f'tl.{op}(x, y)'
    numpy_expr = f'np.{op}(x, y)'
    _test_binary(dtype, dtype, expr, numpy_expr, device=device)


# ---------------
# test unary ops
# ---------------


@pytest.mark.parametrize("dtype_x, expr",
                         [(dtype_x, ' -x') for dtype_x in dtypes_with_bfloat16] + [(dtype_x, ' ~x')
                                                                                   for dtype_x in int_dtypes])
@pytest.mark.parametrize("num_ctas", num_ctas_list)
def test_unary_op(dtype_x, expr, num_ctas, device):
    _test_unary(dtype_x, expr, device=device, num_ctas=num_ctas)


# ----------------
# test math ops
# ----------------


@pytest.mark.parametrize("dtype_x, expr, x", [(dtype_x, expr, x)
                                              for dtype_x in ["float32", "float64"]
                                              for expr in ['exp', 'log', 'cos', 'sin']
                                              for x in ['x', '3.0']])
def test_math_op(dtype_x, expr, device, x):
    _test_unary(dtype_x, f'tl.{expr}({x})', f'np.{expr}({x}) ', device=device)


# ----------------
# test abs
# ----------------


@pytest.mark.parametrize("dtype_x", [(dtype_x) for dtype_x in dtypes_with_bfloat16])
def test_abs(dtype_x, device):
    _test_unary(dtype_x, 'tl.abs(x)', 'np.abs(x) ', device=device)


@pytest.mark.parametrize("in_dtype", [tl.float8e4b15, tl.float8e4nv, tl.float8e5])
def test_abs_fp8(in_dtype, device):
    if is_hip():
        pytest.skip('test_abs_fp8 not supported on HIP.')

    @triton.jit
    def abs_kernel(X, Z, SIZE: tl.constexpr):
        off = tl.arange(0, SIZE)
        x = tl.load(X + off)
        z = tl.abs(x)
        tl.store(Z + off, z)

    f8_tensor = torch.tensor(range(-128, 128), dtype=torch.int8, device=device)
    # f32_to_f8 doesn't handle nan, so we make sure f8_tensor doesn't contain any nan
    all_exp_ones = (f8_tensor & 0b01111100) == 128 - 2**in_dtype.fp_mantissa_width
    f8_tensor[all_exp_ones] = 0
    f8 = triton.reinterpret(f8_tensor, in_dtype)
    n_elements = f8_tensor.numel()
    out_f8 = torch.empty_like(f8_tensor)
    abs_kernel[(1, )](f8, triton.reinterpret(out_f8, in_dtype), n_elements)

    f32_tensor = convert_float_to_float32(f8_tensor, in_dtype)
    expect = f32_tensor.abs()
    actual_f8 = convert_float_to_float32(out_f8, in_dtype)
    torch.testing.assert_close(actual_f8, expect, equal_nan=True)


# ----------------
# test indexing
# ----------------


def make_ptr_str(name, shape):
    rank = len(shape)
    offsets = []
    stride = 1
    for i in reversed(range(rank)):
        idx = ', '.join([':' if ii == i else 'None' for ii in range(rank)])
        offsets += [f'tl.arange(0, {shape[i]})[{idx}]*{stride}']
        stride *= shape[i]
    return f"{name} + {' + '.join(offsets)}"


# TODO: handle `%4 = triton_gpu.convert_layout %3 : (tensor<32xi32, #blocked0>) -> tensor<32xi32, #triton_gpu.slice<{dim = 0, parent = #blocked1}>>``
@pytest.mark.parametrize("expr, dtype_str", [(f'x[{s}]', d)
                                             for s in ['None, :', ':, None', 'None, :, :', ':, :, None']
                                             for d in ['int32', 'uint32', 'uint16']])
@pytest.mark.parametrize("num_ctas", num_ctas_list)
def test_index1d(expr, dtype_str, num_ctas, device):
    rank_x = expr.count(':')
    rank_y = expr.count(',') + 1
    shape_x = [32 for _ in range(rank_x)]
    shape_z = [32 for _ in range(rank_y)]
    shape_z_rank_mismatch = [32 for _ in range(rank_y + 1)]
    shape_z_dim_mismatch = [64 for _ in range(rank_y)]

    # Triton kernel
    @triton.jit
    def kernel(Z, X, SIZE: tl.constexpr):
        m = tl.arange(0, SIZE)
        n = tl.arange(0, SIZE)
        x = tl.load(X_PTR_EXPR)
        z = GENERATE_TEST_HERE
        tl.store(Z_PTR_EXPR, z)

    def generate_kernel(shape_x, shape_z):
        to_replace = {
            'X_PTR_EXPR': make_ptr_str('X', shape_x),
            'Z_PTR_EXPR': make_ptr_str('Z', shape_z),
            'GENERATE_TEST_HERE': expr,
        }
        return patch_kernel(kernel, to_replace)

    kernel_match = generate_kernel(shape_x, shape_z)
    kernel_dim_mismatch = generate_kernel(shape_x, shape_z_dim_mismatch)
    kernel_rank_mismatch = generate_kernel(shape_x, shape_z_rank_mismatch)

    # torch result
    x = numpy_random(shape_x, dtype_str=dtype_str)
    y = np.zeros(shape_z, dtype=getattr(np, dtype_str))
    z_ref = eval(expr) + y
    # triton result
    z_tri = to_triton(np.empty_like(z_ref), device=device)
    x_tri = to_triton(x, device=device)
    kernel_match[(1, )](z_tri, x_tri, num_warps=1, SIZE=shape_x[0])
    # compare
    assert (z_ref == to_numpy(z_tri)).all()

    def catch_compilation_error(kernel):
        try:
            kernel[(1, )](z_tri, x_tri, num_warps=1, SIZE=shape_x[0], num_ctas=num_ctas)
        except triton.CompilationError as e:
            np.testing.assert_(True)
        except BaseException:
            np.testing.assert_(False)

    catch_compilation_error(kernel_dim_mismatch)
    catch_compilation_error(kernel_rank_mismatch)


# ---------------
# test tuples
# ---------------


@triton.jit
def tuples_fn(a, b):
    return a + b, \
        a - b, \
        a * b


def test_tuples(device):

    @triton.jit
    def with_fn(X, Y, A, B, C):
        x = tl.load(X)
        y = tl.load(Y)
        a, b, c = tuples_fn(x, y)
        tl.store(A, a)
        tl.store(B, b)
        tl.store(C, c)

    @triton.jit
    def without_fn(X, Y, A, B, C):
        x = tl.load(X)
        y = tl.load(Y)
        a, b, c = x + y, x - y, x * y
        tl.store(A, a)
        tl.store(B, b)
        tl.store(C, c)

    x = torch.tensor([1.3], device=device, dtype=torch.float32)
    y = torch.tensor([1.9], device=device, dtype=torch.float32)
    a_tri = torch.tensor([0], device=device, dtype=torch.float32)
    b_tri = torch.tensor([0], device=device, dtype=torch.float32)
    c_tri = torch.tensor([0], device=device, dtype=torch.float32)
    for kernel in [with_fn, without_fn]:
        kernel[(1, )](x, y, a_tri, b_tri, c_tri, num_warps=1)
        a_ref, b_ref, c_ref = x + y, x - y, x * y
        assert a_tri == a_ref
        assert b_tri == b_ref
        assert c_tri == c_ref


@triton.jit(noinline=True)
def noinline_simple_fn(x, y, Z):
    z = x + y
    tl.store(Z, z)


@triton.jit(noinline=True)
def noinline_call_graph_fn1(x):
    return x + 1


@triton.jit(noinline=True)
def noinline_call_graph_fn2(y):
    return y + 2


@triton.jit(noinline=True)
def noinline_call_graph_fn(x, y, Z):
    t0 = noinline_call_graph_fn1(x)
    t1 = noinline_call_graph_fn2(y)
    z = t0 + t1
    tl.store(Z, z)


@triton.jit(noinline=True)
def noinline_shared_fn(x, y, Z):
    offs = tl.arange(0, 16)[:, None] * 16 + tl.arange(0, 16)[None, :]
    z = tl.load(Z + offs)
    z = tl.dot(z, z) + x + y
    tl.store(Z + offs, z)


@triton.jit(noinline=True)
def noinline_dynamic_fn(x, y, Z):
    if x >= 1:
        x = noinline_call_graph_fn1(x)
    else:
        x = noinline_call_graph_fn2(x)
    if y >= 2:
        y = noinline_call_graph_fn2(y)
    else:
        y = noinline_call_graph_fn1(y)
    z = x + y
    tl.store(Z, z)


@triton.jit(noinline=True)
def noinline_call_multi_values_fn(x, y):
    return x + 1, y + 2


@triton.jit(noinline=True)
def noinline_multi_values_fn(x, y, Z):
    x, y = noinline_call_multi_values_fn(x, y)
    z = x + y
    tl.store(Z, z)


@pytest.mark.parametrize("mode", ["simple", "call_graph", "shared", "dynamic", "multi_values"])
def test_noinline(mode, device):
    if is_hip() and mode == "shared":
        pytest.skip('test_noinline["shared"] not supported on HIP.')

    @triton.jit
    def kernel(X, Y, Z):
        x = tl.load(X)
        y = tl.load(Y)
        GENERATE_TEST_HERE(x, y, Z)

    func_name = f'noinline_{mode}_fn'
    kernel = patch_kernel(kernel, {'GENERATE_TEST_HERE': func_name})
    x = torch.tensor([1.0], device=device, dtype=torch.float32)
    y = torch.tensor([2.0], device=device, dtype=torch.float32)
    if mode == "shared":
        z = torch.ones((16, 16), device=device, dtype=torch.float32)
    else:
        z = torch.tensor([0.0], device=device, dtype=torch.float32)
    kernel[(1, )](x, y, z, num_warps=1)
    if mode == "simple":
        assert torch.equal(z, x + y)
    elif mode == "call_graph" or mode == "dynamic" or mode == "multi_values":
        assert torch.equal(z, x + 1 + y + 2)
    elif mode == "shared":
        ref = torch.full((16, 16), 16, device=device, dtype=torch.float32)
        assert torch.equal(z, ref + x + y)


# ---------------
# test atomics
# ---------------
@pytest.mark.parametrize(
    "op, dtype_x_str, mode, sem",
    itertools.chain.from_iterable([[
        ('add', 'float16', mode, sem),
        ('add', 'uint32', mode, sem),
        ('add', 'int32', mode, sem),
        ('add', 'float32', mode, sem),
        ('add', 'uint64', mode, sem),
        ('add', 'int64', mode, sem),
        ('add', 'float64', mode, sem),
        ('max', 'uint32', mode, sem),
        ('max', 'int32', mode, sem),
        ('max', 'float32', mode, sem),
        ('max', 'uint64', mode, sem),
        ('max', 'int64', mode, sem),
        ('max', 'float64', mode, sem),
        ('min', 'uint32', mode, sem),
        ('min', 'int32', mode, sem),
        ('min', 'float32', mode, sem),
        ('min', 'uint64', mode, sem),
        ('min', 'int64', mode, sem),
        ('min', 'float64', mode, sem),
    ]
                                   for mode in ['all_neg', 'all_pos', 'min_neg', 'max_pos']
                                   for sem in [None, 'acquire', 'release', 'acq_rel', 'relaxed']]))
def test_atomic_rmw(op, dtype_x_str, mode, sem, device):
    check_cuda_only(device)

    capability = torch.cuda.get_device_capability()
    if capability[0] < 7:
        if dtype_x_str == 'float16':
            pytest.skip("Only test atomic float16 ops on devices with sm >= 70")
    n_programs = 5

    # triton kernel
    @triton.jit
    def kernel(X, Z):
        pid = tl.program_id(0)
        x = tl.load(X + pid)
        old = GENERATE_TEST_HERE
        tl.static_assert(old.dtype == x.dtype)

    sem_arg = sem if sem is None else f'"{sem}"'
    kernel = patch_kernel(kernel, {'GENERATE_TEST_HERE': f'tl.atomic_{op}(Z, x, sem={sem_arg})'})
    numpy_op = {'add': np.sum, 'max': np.max, 'min': np.min}[op]
    max_neutral = float('-inf') if dtype_x_str in float_dtypes else np.iinfo(getattr(np, dtype_x_str)).min
    min_neutral = float('inf') if dtype_x_str in float_dtypes else np.iinfo(getattr(np, dtype_x_str)).max
    neutral = {'add': 0, 'max': max_neutral, 'min': min_neutral}[op]

    # triton result
    rs = RandomState(17)
    x = np.array([2**i for i in range(n_programs)], dtype=getattr(np, dtype_x_str))
    if mode == 'all_neg':
        x = -np.abs(x)
    if mode == 'all_pos':
        x = np.abs(x)
    if mode == 'min_neg':
        idx = rs.randint(n_programs, size=(1, )).item()
        x[idx] = -np.max(np.abs(x)) - 1
    if mode == 'max_pos':
        idx = rs.randint(n_programs, size=(1, )).item()
        x[idx] = np.max(np.abs(x)) + 1
    x_tri = to_triton(x, device=device)

    z_tri = to_triton(np.array([neutral], dtype=getattr(np, dtype_x_str)), device=device)
    h = kernel[(n_programs, )](x_tri, z_tri)
    # torch result
    z_ref = numpy_op(x).astype(getattr(np, dtype_x_str))
    # compare
    exact = op not in ['add']
    if exact:
        assert z_ref.item() == to_numpy(z_tri).item()
    else:
        np.testing.assert_allclose(z_ref, to_numpy(z_tri), rtol=0.01)
    sem_str = "acq_rel" if sem is None else sem
    if not is_cuda(device):
        return

    assert f"atom.global.gpu.{sem_str}" in h.asm["ptx"]


@pytest.mark.parametrize("num_ctas", num_ctas_list)
def test_atomic_rmw_predicate(num_ctas, device):

    @triton.jit
    def kernel(X):
        val = tl.program_id(0)
        if val < 64:
            tl.atomic_max(X, val)

    x = torch.zeros((1, ), device=device, dtype=torch.int32)
    kernel[(4096, )](x, num_ctas=num_ctas)
    assert x.item() == 63


@pytest.mark.parametrize("shape, axis, num_ctas", [(shape, axis, num_ctas)
                                                   for shape in [(2, 2), (2, 8), (8, 2), (8, 8), (32, 32), (64, 64)]
                                                   for axis in [0, 1]
                                                   for num_ctas in num_ctas_list])
def test_tensor_atomic_rmw(shape, axis, num_ctas, device):
    shape0, shape1 = shape
    # triton kernel

    @triton.jit
    def kernel(Z, X, AXIS: tl.constexpr, SHAPE0: tl.constexpr, SHAPE1: tl.constexpr):
        off0 = tl.arange(0, SHAPE0)
        off1 = tl.arange(0, SHAPE1)
        x = tl.load(X + off0[:, None] * SHAPE1 + off1[None, :])
        z = tl.sum(x, axis=AXIS)
        if AXIS == 1:
            tl.atomic_add(Z + off0, z)
        else:
            tl.atomic_add(Z + off1, z)

    rs = RandomState(17)
    x = numpy_random((shape0, shape1), dtype_str="float32", rs=rs)
    # reference result
    z_ref = np.sum(x, axis=axis, keepdims=False)
    # triton result
    x_tri = to_triton(x, device=device)
    z_shape = (shape0, ) if axis == 1 else (shape1, )
    z_tri = to_triton(np.zeros(z_shape, dtype="float32"), device=device)
    kernel[(1, )](z_tri, x_tri, axis, shape0, shape1, num_ctas=num_ctas)
    np.testing.assert_allclose(z_ref, to_numpy(z_tri), rtol=1e-4)


@pytest.mark.parametrize("num_ctas", num_ctas_list)
def test_tensor_atomic_rmw_block(num_ctas, device):
    shape = (8, 8)

    @triton.jit
    def kernel(X, SHAPE0: tl.constexpr, SHAPE1: tl.constexpr):
        off0 = tl.arange(0, SHAPE0)
        off1 = tl.arange(0, SHAPE1)
        offs = off0[:, None] * SHAPE1 + off1[None, :]
        val = offs.to(tl.float32)
        x = X + offs
        tl.atomic_min(x, val)

    x = torch.ones((8, 8), device=device, dtype=torch.float32)
    kernel[(2, )](x, shape[0], shape[1], num_ctas=num_ctas)
    assert torch.min(x).item() == 0.0


@pytest.mark.parametrize("sem", [None, 'acquire', 'release', 'acq_rel', 'relaxed'])
@pytest.mark.parametrize("num_ctas", num_ctas_list)
def test_atomic_cas(sem, num_ctas, device):
    # 1. make sure that atomic_cas changes the original value (Lock)
    @triton.jit
    def change_value(Lock):
        tl.atomic_cas(Lock, 0, 1)

    Lock = torch.zeros((1, ), device=device, dtype=torch.int32)
    change_value[(1, )](Lock)

    assert (Lock[0] == 1)

    # 2. only one block enters the critical section
    @triton.jit
    def serialized_add(data, Lock, SEM: tl.constexpr):
        ptrs = data + tl.arange(0, 128)
        while tl.atomic_cas(Lock, 0, 1, SEM) == 1:
            pass

        tl.store(ptrs, tl.load(ptrs) + 1.0)

        # release lock
        tl.atomic_xchg(Lock, 0)

    Lock = torch.zeros((1, ), device=device, dtype=torch.int32)
    data = torch.zeros((128, ), device=device, dtype=torch.float32)
    ref = torch.full((128, ), 64.0)
    h = serialized_add[(64, )](data, Lock, SEM=sem, num_ctas=num_ctas)
    sem_str = "acq_rel" if sem is None else sem
    np.testing.assert_allclose(to_numpy(data), to_numpy(ref))
    if not is_cuda(device):
        return
    assert f"atom.global.{sem_str}" in h.asm["ptx"]


@pytest.mark.parametrize("sem", [None, 'acquire', 'release', 'acq_rel', 'relaxed'])
@pytest.mark.parametrize("num_ctas", num_ctas_list)
def test_tensor_atomic_cas(sem, num_ctas, device):

    @triton.jit
    def change_value(X, BLOCK_SIZE: tl.constexpr):
        pid = tl.program_id(axis=0)
        block_start = pid * BLOCK_SIZE
        offsets = block_start + tl.arange(0, BLOCK_SIZE)
        t1 = tl.full((BLOCK_SIZE, ), 0, dtype=tl.int64)
        t2 = tl.full((BLOCK_SIZE, ), 2, dtype=tl.int64)
        tl.atomic_cas(X + offsets, t1, t2)

    X = torch.tensor([0, 1, 0, 1, 0, 1, 0, 1], device=device, dtype=torch.int64)
    Y = torch.tensor([2, 1, 2, 1, 2, 1, 2, 1], device=device, dtype=torch.int64)

    change_value[(2, )](X, 4)
    assert (torch.equal(X, Y))


# ---------------
# test cast
# ---------------


@pytest.mark.parametrize("dtype_x, dtype_z, bitcast, size",
                         [(dtype_x, dtype_z, False, 1024) for dtype_x in dtypes for dtype_z in dtypes] + [
                             ('float32', 'bfloat16', False, 1024),
                             ('bfloat16', 'float32', False, 1024),
                             ('float32', 'int32', True, 1024),
                             ('float32', 'int1', False, 1024),
                             ('int8', 'bfloat16', False, 1024),
                         ] + [(f'uint{x}', f'int{x}', True, 1024)
                              for x in [8, 16, 32, 64]] + [(f'int{x}', f'uint{x}', True, 1024)
                                                           for x in [8, 16, 32, 64]] +
                         (([(dtype_x, dtype_z, False, size)
                            for dtype_x in torch_float8_dtypes
                            for dtype_z in ["float16", "float32", "bfloat16"]
                            for size in [1024, 32]] +  #
                           [(dtype_x, dtype_z, False, size)
                            for dtype_z in torch_float8_dtypes
                            for dtype_x in ["float16", "float32", "bfloat16"]
                            for size in [1024, 32]]) if torch.__version__ >= "2.1" else []))
@pytest.mark.parametrize("num_ctas", num_ctas_list)
def test_cast(dtype_x, dtype_z, bitcast, size, num_ctas, device):
    # bfloat16 on cc < 80 will not be tested
    check_type_supported(dtype_x, device)
    check_type_supported(dtype_z, device)

    if is_hip() and (dtype_z == "bfloat16"):
        pytest.skip(f'test_cast{(dtype_x, dtype_z)} cast to bfloat16 not supported on HIP.')

    torch.manual_seed(0)
    # This is tricky because numpy doesn't have bfloat, and torch doesn't have uints.
    if dtype_x.startswith('bfloat'):
        x_tri = torch.randn(size, dtype=getattr(torch, dtype_x), device=device)
    elif dtype_x.startswith('float8'):
        x_tri = torch.randn(size, dtype=torch.half, device=device).to(dtype=getattr(torch, dtype_x))
    else:
        x = numpy_random(size, dtype_str=dtype_x, low=-10, high=10) * 10
        # Triton clamps negative values to zero, while numpy wraps around
        # intmax, so avoid negatives for now.
        # TODO: figure out which one should actually be happening, and test it
        if dtype_z in uint_dtypes:
            x = np.absolute(x)
        x_tri = to_triton(x, device=device)
    if 'float' in dtype_z and 'float' in dtype_x:
        # make sure we use values that can be represented in both types
        x_tri = x_tri.to(getattr(torch, dtype_z)).to(getattr(torch, dtype_x))
    # triton kernel

    @triton.jit
    def kernel(X, Z, BITCAST: tl.constexpr, SIZE: tl.constexpr):
        x_ptr = X + tl.arange(0, SIZE)
        z_ptr = Z + tl.arange(0, SIZE)
        x = tl.load(x_ptr)
        z = x.to(Z.dtype.element_ty, bitcast=BITCAST)
        tl.store(z_ptr, z)

    dtype_z_np = dtype_z if dtype_z != 'int1' else 'bool_'
    # triton result
    if dtype_z.startswith('bfloat'):
        z_tri = torch.empty((size, ), dtype=getattr(torch, dtype_z), device=device)
    elif dtype_z.startswith('float8'):
        z_tri = torch.empty((size, ), dtype=torch.half, device=device).to(dtype=getattr(torch, dtype_z))
    else:
        z_tri = to_triton(np.empty((size, ), dtype=getattr(np, dtype_z_np)), device=device)
    kernel[(1, )](x_tri, z_tri, BITCAST=bitcast, SIZE=size, num_warps=1, num_ctas=num_ctas)
    # torch result
    if dtype_z.startswith('bfloat') or dtype_x.startswith('bfloat') or dtype_z.startswith(
            'float8') or dtype_x.startswith('float8'):
        assert bitcast is False
        z_ref = x_tri.to(z_tri.dtype)
        torch.testing.assert_close(z_ref, z_tri, rtol=0, atol=0)
    else:
        if bitcast:
            z_ref = x.view(getattr(np, dtype_z_np))
        else:
            z_ref = x.astype(getattr(np, dtype_z_np))
        np.testing.assert_allclose(z_ref, to_numpy(z_tri), rtol=0, atol=0)


@pytest.mark.parametrize("dtype_str, num_warps",
                         [(dtype_str, num_warps) for dtype_str in int_dtypes + float_dtypes for num_warps in [4, 8]])
def test_cat(dtype_str, num_warps, device):
    check_type_supported(dtype_str, device)

    @triton.jit
    def kernel(X, Y, Z, N: tl.constexpr):
        offs = tl.arange(0, N)
        x = tl.load(X + offs)
        y = tl.load(Y + offs)
        z = tl.cat(x, y, can_reorder=True)
        tl.store(Z + tl.arange(0, 2 * N), z)

    x = torch.arange(0, 128, device=device).to(getattr(torch, dtype_str))
    y = torch.arange(-128, 0, device=device).to(getattr(torch, dtype_str))
    z_ref = torch.cat([x, y], dim=0).sum()
    z = torch.zeros((256, ), dtype=getattr(torch, dtype_str), device=device)
    kernel[(1, )](x, y, z, N=128, num_warps=num_warps)
    assert z.sum() == z_ref
    # check if there's no duplicate value in z
    assert z.unique().size(0) == z.size(0)


@pytest.mark.parametrize("dtype_str", list(torch_dtypes))
@pytest.mark.parametrize("num_ctas", num_ctas_list)
def test_store_constant(dtype_str, num_ctas, device):
    check_type_supported(dtype_str, device)
    """Tests that boolean True is stored as 1"""

    @triton.jit
    def kernel(output_ptr, n_elements, BLOCK_SIZE: tl.constexpr):
        offsets = tl.program_id(axis=0) * BLOCK_SIZE + tl.arange(0, BLOCK_SIZE)
        mask = offsets < n_elements
        output = GENERATE_TEST_HERE
        tl.store(output_ptr + offsets, output, mask=mask)

    triton_dtype_str = 'uint8' if dtype_str == 'bool' else dtype_str
    kernel = patch_kernel(kernel, {'GENERATE_TEST_HERE': f'tl.zeros([BLOCK_SIZE], dtype=tl.{triton_dtype_str}) + 1'})
    block_size = 128
    ref = torch.ones([block_size], dtype=getattr(torch, dtype_str), device=device)
    output = torch.zeros([block_size], dtype=getattr(torch, dtype_str), device=device)
    kernel[(1, )](output, block_size, BLOCK_SIZE=block_size, num_ctas=num_ctas)

    assert torch.all(output == ref)


def test_load_store_same_ptr(device):

    @triton.jit()
    def kernel(in_out_ptr):
        pid = tl.program_id(axis=0)
        x = tl.load(in_out_ptr + pid)
        out = x * 2
        tl.store(in_out_ptr + pid, out)

    for _ in range(1000):
        x = torch.ones((65536, ), device=device, dtype=torch.float32)
        if is_hip():
            kernel[(65536, )](x, num_warps=16)  # threads per Warp for ROCM is 64
        else:
            kernel[(65536, )](x, num_warps=32)
        assert torch.all(x == 2)


def test_interleave(device):

    @triton.jit
    def kernel(X, Y, Z, N: tl.constexpr):
        offs = tl.arange(0, N)
        x = tl.load(X + offs)
        y = tl.load(Y + offs)
        z = tl._experimental_interleave(x, y)
        tl.store(Z + tl.arange(0, 2 * N), z)

    x = torch.arange(0, 128, device=device).to(torch.int32)
    y = torch.arange(-128, 0, device=device).to(torch.int32)
    z_ref = torch.stack([x, y], dim=-1).reshape((256, ))
    z = torch.zeros_like(z_ref)
    kernel[(1, )](x, y, z, N=128)

    np.testing.assert_equal(to_numpy(z_ref), to_numpy(z))


def test_interleave_with_mma(device):

    @triton.jit
    def kernel(X, Z):
        x = tl.load(X + 16 * tl.arange(0, 32)[:, None] + tl.arange(0, 16)[None, :])  # (32,16)
        x2 = tl._experimental_interleave(x, 2 * x)  # (32,32)
        z = tl.dot(x2, x2)  # (32,32)
        tl.store(Z + 32 * tl.arange(0, 32)[:, None] + tl.arange(0, 32)[None, :], z)

    x = torch.arange(0, 32 * 16, device=device, dtype=torch.float32).reshape((32, 16))
    r = torch.stack([x, 2 * x], dim=-1).reshape((32, 32))
    z_ref = torch.matmul(r, r)
    z = torch.zeros_like(z_ref)
    kernel[(1, )](x, z)

    torch.testing.assert_close(z, z_ref)


def convert_float_to_float32(fp: torch.tensor, dtype=None):
    if not dtype:
        dtype = getattr(tl, torch_dtype_name(fp.dtype))

    fp = fp.view(getattr(torch, f"int{dtype.primitive_bitwidth}"))
    exp_width = dtype.primitive_bitwidth - dtype.fp_mantissa_width - 1
    exp_bias = dtype.exponent_bias
    sign = ((fp >> (dtype.primitive_bitwidth - 1)) & 0x01).int()
    exp = ((fp >> dtype.fp_mantissa_width) & ((1 << exp_width) - 1)).int()
    frac = (fp & ((1 << dtype.fp_mantissa_width) - 1)).int()

    output = torch.where(
        exp == 0,
        # subnormal
        ((-1.0)**sign) * (2.0**(1 - exp_bias)) * (frac / (2.0**dtype.fp_mantissa_width)),
        # normal
        ((-1.0)**sign) * (2.0**(exp - exp_bias)) * (1.0 + frac / (2.0**dtype.fp_mantissa_width))).float()

    extended_exp = (
        (1 << (tl.float32.primitive_bitwidth - tl.float32.fp_mantissa_width - 1)) - 1) << tl.float32.fp_mantissa_width
    # special cases, exp is 0b11..1
    if dtype in [tl.float8e4nv, tl.float8e4b15]:
        # float8e4m3nv does not have infinities
        output[fp == 0b01111111] = torch.nan
        output[fp == 0b11111111] = torch.nan
    else:
        output = torch.where(exp == (1 << exp_width) - 1,
                             ((sign << (tl.float32.primitive_bitwidth - 1)) | extended_exp |
                              (frac << (tl.float32.fp_mantissa_width - dtype.fp_mantissa_width)))  #
                             .view(torch.float32), output)
    return output


@pytest.mark.parametrize("in_dtype", [torch.float16, torch.bfloat16])
def test_convert_float16_to_float32(in_dtype, device):
    """Tests that check convert_float_to_float32 function"""
    check_type_supported(in_dtype, device)

    f16_input = torch.tensor(range(-int(2**(16 - 1)), int(2**(16 - 1))), dtype=torch.int16).view(in_dtype)
    f32_output = convert_float_to_float32(f16_input)

    nan = f16_input.isnan()
    assert torch.all(f32_output[nan].isnan())
    inf = f16_input.isinf()
    assert torch.all(f32_output[inf].isinf())
    other = torch.logical_not(torch.logical_or(nan, inf))
    assert torch.all(f16_input[other] == f32_output[other])


def serialize_fp8(np_data, in_dtype):
    if in_dtype == tl.float8e4b15x4:
        # triton's f8e4b15 format is optimized for software emulation
        # as a result, each pack of 4xfp8 values:
        # s0b0s1b1s2b2s3b3 (for s, b sign and bits respectively)
        # is actually internally stored as
        # s0s2b0b2s1s3b1b3
        # we apply the conversion here
        f8x4 = np_data.view(np.uint32)
        s = [(f8x4 & (0x80000000 >> i)) << i for i in range(0, 32, 8)]
        b = [(f8x4 & (0x7f000000 >> i)) << i for i in range(0, 32, 8)]
        signs = (s[0] >> 0) | (s[1] >> 16) | (s[2] >> 1) | (s[3] >> 17)
        bits = (b[0] >> 1) | (b[1] >> 17) | (b[2] >> 8) | (b[3] >> 24)
        # tensor of triton fp8 data
        return (signs | bits).view(np.int8)
    else:
        return np_data


# inverse of `serialize_fp8`


def deserialize_fp8(np_data, in_dtype):
    if in_dtype == tl.float8e4b15x4:
        f8x4 = np_data.view(np.uint32)
        s = [(f8x4 & (0x80000000 >> i)) << i for i in [0, 16, 1, 17]]
        b = [(f8x4 & (0x7f000000 >> i)) << i for i in [1, 17, 8, 24]]
        signs = (s[0] >> 0) | (s[1] >> 8) | (s[2] >> 16) | (s[3] >> 24)
        bits = (b[0] >> 0) | (b[1] >> 8) | (b[2] >> 16) | (b[3] >> 24)
        return (signs | bits).view(np.int8)
    else:
        return np_data


# ---------------
# test reduce
# ---------------


def get_reduced_dtype(dtype_str, op):
    if op in ('argmin', 'argmax'):
        return 'int32'
    if dtype_str == 'bfloat16':
        return 'float32'
    return dtype_str


@pytest.mark.parametrize("op, dtype_str, shape", [(op, dtype, shape) for op in [
    'min',
    'max',
    'min-with-indices',
    'max-with-indices',
    'argmin-tie-break-left',
    'argmax-tie-break-left',
    'sum',
] for dtype in dtypes_with_bfloat16 for shape in [32, 64, 128, 512]])
@pytest.mark.parametrize("num_ctas", num_ctas_list)
def test_reduce1d(op, dtype_str, shape, num_ctas, device):
    check_type_supported(dtype_str, device)  # bfloat16 on cc < 80 will not be tested

    if is_hip():
        pytest.skip("test_reduce1d not supported on HIP")

    # triton kernel
    @triton.jit
    def kernel(X, Z, BLOCK: tl.constexpr):
        x = tl.load(X + tl.arange(0, BLOCK))
        GENERATE_TEST_HERE
        tl.store(Z, z)

    if 'with-indices' in op:
        patch = f'z, _ = tl.{op.split("-")[0]}(x, axis=0, return_indices=True)'
    elif 'arg' in op:
        tie_break_left = 'tie-break-left' in op
        patch = f'z = tl.{op.split("-")[0]}(x, axis=0, tie_break_left={tie_break_left})'
    else:
        patch = f'z = tl.{op}(x, axis=0)'
    kernel = patch_kernel(kernel, {'GENERATE_TEST_HERE': patch})
    # input
    rs = RandomState(17)
    # limit the range of integers so that the sum does not overflow
    x = numpy_random((shape, ), dtype_str=dtype_str, rs=rs)
    numpy_op = {
        'sum': np.sum,
        'max': np.max,
        'min': np.min,
        'max-with-indices': np.max,
        'min-with-indices': np.min,
        'argmin-tie-break-fast': np.argmin,
        'argmin-tie-break-left': np.argmin,
        'argmax-tie-break-fast': np.argmax,
        'argmax-tie-break-left': np.argmax,
    }[op]
    if 'tie-break-left' in op:
        x[3:10] = numpy_op(x)
    x_tri = to_triton(x, device=device)
    # numpy result
    z_dtype_str = 'int32' if op in ('argmin', 'argmax') else dtype_str
    z_tri_dtype_str = z_dtype_str
    if op not in ['argmin', 'argmax'] and dtype_str == 'bfloat16':
        z_dtype_str = 'float32'
        z_ref = numpy_op(x).astype(getattr(np, z_dtype_str))
        # trunc mantissa for a fair comparison of accuracy
        z_ref = (z_ref.view('uint32') & np.uint32(0xffff0000)).view('float32')
        z_tri_dtype_str = 'bfloat16'
    else:
        z_ref = numpy_op(x).astype(getattr(np, z_dtype_str))
    # triton result
    z_tri = to_triton(numpy_random((1, ), dtype_str=z_dtype_str, rs=rs), device=device, dst_type=z_tri_dtype_str)
    kernel[(1, )](x_tri, z_tri, BLOCK=shape, num_ctas=num_ctas)
    z_tri = to_numpy(z_tri)
    # compare
    if op == 'sum':
        np.testing.assert_allclose(z_ref, z_tri, rtol=0.01)
    else:
        if op in ('argmin', 'argmax'):
            # argmin and argmax can have multiple valid indices.
            # so instead we compare the values pointed by indices
            np.testing.assert_equal(x[z_ref], x[z_tri])
        else:
            np.testing.assert_equal(z_ref, z_tri)


# TODO: [Qingyi] Fix argmin / argmax
reduce_configs1 = [(op, dtype, (1, 1024), axis)
                   for dtype in dtypes_with_bfloat16
                   for op in ['min', 'max', 'sum', 'argmin', 'argmax']
                   for axis in [1]]

# shape (128, 256) and (32, 1024) are not enabled on sm86 because the required shared memory
# exceeds the limit of 99KB
reduce2d_shapes = [(2, 32), (4, 32), (4, 128)]
# TODO: fix and uncomment
# , (32, 64), (64, 128)]
if torch.cuda.is_available() and 'V100' in torch.cuda.get_device_name(0):
    reduce2d_shapes += [(128, 256) and (32, 1024)]

reduce_configs2 = [(op, 'float32', shape, axis)
                   for op in ['min', 'max', 'sum', 'argmin', 'argmax']
                   for shape in reduce2d_shapes
                   for axis in [0, 1]] + [(op, 'float32', [16, 32], None) for op in ['min', 'max', 'sum']]

reduce3d_shapes = [(2, 32, 16), (32, 2, 16), (32, 16, 2)]
reduce_configs3 = [(op, 'float32', shape, axis)
                   for op in ['min', 'max', 'sum', 'argmin', 'argmax']
                   for shape in reduce3d_shapes
                   for axis in [0, 1, 2]]
invalid_config = [('sum', 'float32', (32, 32), axis) for axis in [2, 3]]
negative_config = [('sum', 'float32', (32, 32), -1)]


@pytest.mark.parametrize("op, dtype_str, shape, axis",
                         reduce_configs1 + reduce_configs2 + reduce_configs3 + invalid_config + negative_config)
@pytest.mark.parametrize("num_ctas", num_ctas_list)
def test_reduce(op, dtype_str, shape, axis, num_ctas, device):
    check_type_supported(dtype_str, device)  # bfloat16 on cc < 80 will not be tested

    if is_hip():
        pytest.skip("test_reduce2d not supported on HIP")
    # triton kernel

    @triton.jit
    def kernel(X, Z, BLOCK_M: tl.constexpr, BLOCK_N: tl.constexpr, BLOCK_K: tl.constexpr, IS_3D: tl.constexpr,
               AXIS: tl.constexpr):
        range_m = tl.arange(0, BLOCK_M)
        range_n = tl.arange(0, BLOCK_N)
        range_k = tl.arange(0, BLOCK_K)
        if IS_3D:
            x = tl.load(X + range_m[:, None, None] * BLOCK_N * BLOCK_K + range_n[None, :, None] * BLOCK_K +
                        range_k[None, None, :])
        else:
            x = tl.load(X + range_m[:, None] * BLOCK_N + range_n[None, :])
        z = GENERATE_TEST_HERE
        if IS_3D:
            if AXIS is None:
                tl.store(Z, z)
            elif AXIS == 0:
                tl.store(Z + range_n[:, None] * BLOCK_K + range_k[None, :], z)
            elif AXIS == 1:
                tl.store(Z + range_m[:, None] * BLOCK_K + range_k[None, :], z)
            else:
                tl.store(Z + range_m[:, None] * BLOCK_N + range_n[None, :], z)
        else:
            if AXIS is None:
                tl.store(Z, z)
            elif AXIS == 0:
                tl.store(Z + range_n, z)
            else:
                tl.store(Z + range_m, z)

    kernel = patch_kernel(kernel, {'GENERATE_TEST_HERE': f'tl.{op}(x, axis=AXIS)'})
    # input
    rs = RandomState(17)
    # limit the range of integers so that the sum does not overflow
    x = numpy_random(shape, dtype_str=dtype_str, rs=rs)
    x_tri = to_triton(x, device=device)
    numpy_op = {'sum': np.sum, 'max': np.max, 'min': np.min, 'argmin': np.argmin, 'argmax': np.argmax}[op]
    z_dtype_str = get_reduced_dtype(dtype_str, op)
    z_tri_dtype_str = z_dtype_str
    # triton result
    non_negative_axis = axis if axis is None or axis >= 0 else len(shape) + axis
    z_shape = (1, ) if axis is None else tuple(shape_i for i, shape_i in enumerate(shape) if i != non_negative_axis)
    z_tri = to_triton(numpy_random(z_shape, dtype_str=z_dtype_str, rs=rs), device=device, dst_type=z_tri_dtype_str)
    BLOCK_K = 1 if len(shape) == 2 else shape[2]
    IS_3D = bool(len(shape) == 3)
    if axis is not None and axis >= len(shape):
        with pytest.raises(triton.CompilationError):
            kernel[(1, )](x_tri, z_tri, BLOCK_M=shape[0], BLOCK_N=shape[1], BLOCK_K=BLOCK_K, IS_3D=IS_3D, AXIS=axis,
                          num_ctas=num_ctas)
        return
    else:
        kernel[(1, )](x_tri, z_tri, BLOCK_M=shape[0], BLOCK_N=shape[1], BLOCK_K=BLOCK_K, IS_3D=IS_3D, AXIS=axis,
                      num_ctas=num_ctas)

    z_tri = to_numpy(z_tri)
    # numpy result
    if op not in ['argmin', 'argmax'] and dtype_str == 'bfloat16':
        z_dtype_str = 'float32'
        z_tri_dtype_str = 'bfloat16'
        z_ref = numpy_op(x, axis=axis).astype(getattr(np, z_dtype_str))
        # trunc mantissa for a fair comparison of accuracy
        z_ref = (z_ref.view('uint32') & np.uint32(0xffff0000)).view('float32')
    else:
        z_ref = numpy_op(x, axis=axis).astype(getattr(np, z_dtype_str))
    # compare
    if op == 'sum':
        np.testing.assert_allclose(z_ref, z_tri, rtol=0.01)
    else:
        if op in ('argmin', 'argmax'):
            # argmin and argmax can have multiple valid indices.
            # so instead we compare the values pointed by indices
            z_ref_index = np.expand_dims(z_ref, axis=axis)
            z_tri_index = np.expand_dims(z_tri, axis=axis)
            z_ref_value = np.take_along_axis(x, z_ref_index, axis=axis)
            z_tri_value = np.take_along_axis(x, z_tri_index, axis=axis)
            np.testing.assert_equal(z_ref_value, z_tri_value)
        else:
            np.testing.assert_equal(z_ref, z_tri)


scan2d_shapes = [(8, 32), (16, 32), (32, 16), (2, 1024), (1024, 2), (32, 32), (1, 1024)]

scan_configs = [(op, type, shape, axis, num_warps)
                for num_warps in [4, 16]
                for type in ['int32', 'float32']
                for axis in [1, 0]
                for shape in scan2d_shapes
                for op in ['cumsum', 'cumprod', 'get_first_element']]
negative_config = [('cumsum', 'float32', (32, 32), -1, 4)]


@triton.jit
# trivial associative but not commutative function
def get_first_element(a, b):
    return a


@pytest.mark.parametrize("op, dtype_str, shape, axis, num_warps", scan_configs + negative_config)
def test_scan2d(op, dtype_str, shape, axis, num_warps, device):
    if is_hip():
        pytest.skip("test_scan2d is not supported in HIP")

    check_type_supported(dtype_str, device)

    # triton kernel
    @triton.jit
    def kernel(X, Z, BLOCK_M: tl.constexpr, BLOCK_N: tl.constexpr, AXIS: tl.constexpr):
        range_m = tl.arange(0, BLOCK_M)
        range_n = tl.arange(0, BLOCK_N)
        x = tl.load(X + range_m[:, None] * BLOCK_N + range_n[None, :])
        z = GENERATE_TEST_HERE
        tl.store(Z + range_m[:, None] * BLOCK_N + range_n[None, :], z)

    if op == 'cumsum' or op == 'cumprod':
        kernel = patch_kernel(kernel, {'GENERATE_TEST_HERE': f'tl.{op}(x, axis={axis})'})
    else:
        kernel = patch_kernel(kernel, {'GENERATE_TEST_HERE': f'tl.associative_scan(x, axis={axis}, combine_fn={op})'})
    # input
    rs = RandomState(17)
    x = numpy_random(shape, dtype_str=dtype_str, rs=rs)
    z = np.empty_like(x)
    x_tri = to_triton(x, device=device)
    if op == 'cumsum' or op == 'cumprod':
        numpy_op = {'cumsum': np.cumsum, 'cumprod': np.cumprod}[op]
        z_dtype_str = dtype_str
        z_ref = numpy_op(x, axis=axis).astype(getattr(np, z_dtype_str))
    else:
        assert op == 'get_first_element'
        z_ref = x
        if axis == 0:
            z_ref[1:] = x[0]
        else:
            z_ref[:, 1:] = x[:, 0:1]
    # triton result
    z_tri = to_triton(z, device=device)
    kernel[(1, )](x_tri, z_tri, BLOCK_M=shape[0], BLOCK_N=shape[1], AXIS=axis, num_warps=num_warps)
    z_tri = to_numpy(z_tri)
    # compare
    if dtype_str == 'float32':
        if op == 'cumprod':
            np.testing.assert_allclose(z_ref, z_tri, rtol=0.01, atol=1e-3)
        else:
            np.testing.assert_allclose(z_ref, z_tri, rtol=0.01)
    else:
        np.testing.assert_equal(z_ref, z_tri)


scan_layouts = [
    BlockedLayout([1, 4], [4, 8], [4, 1], [0, 1], [1, 1], [1, 1], [0, 1]),
    BlockedLayout([1, 4], [8, 4], [4, 1], [0, 1], [1, 1], [1, 1], [0, 1]),
    BlockedLayout([4, 1], [4, 8], [1, 4], [0, 1], [1, 1], [1, 1], [0, 1]),
    BlockedLayout([2, 2], [4, 8], [2, 2], [0, 1], [1, 1], [1, 1], [0, 1]),
    BlockedLayout([2, 2], [8, 4], [2, 2], [0, 1], [1, 1], [1, 1], [0, 1]),
    BlockedLayout([1, 4], [4, 8], [4, 1], [1, 0], [1, 1], [1, 1], [0, 1]),
    BlockedLayout([1, 4], [8, 4], [4, 1], [1, 0], [1, 1], [1, 1], [0, 1]),
    BlockedLayout([4, 1], [4, 8], [1, 4], [1, 0], [1, 1], [1, 1], [0, 1]),
    BlockedLayout([2, 2], [4, 8], [2, 2], [1, 0], [1, 1], [1, 1], [0, 1]),
    BlockedLayout([2, 2], [8, 4], [2, 2], [1, 0], [1, 1], [1, 1], [0, 1]),
]

# ---------------
# test histogram
# ---------------


@pytest.mark.parametrize("M, N", [[2048, 2], [1024, 8], [1024, 128], [256, 512], [32, 512], [8, 512], [8, 2]])
def test_histogram(M, N, device):
    if is_xpu(device):
        pytest.skip("RuntimeError: \"histc\" not implemented for 'Int'")

    @triton.jit
    def histogram_kernel(x_ptr, z_ptr, M: tl.constexpr, N: tl.constexpr):
        offset1 = tl.arange(0, M)
        offset2 = tl.arange(0, N)
        x = tl.load(x_ptr + offset1)
        z = tl.histogram(x, N)
        tl.store(z_ptr + offset2, z)

    torch.manual_seed(17)
    x = torch.randint(0, N, (M, ), device=device, dtype=torch.int32)
    z = torch.empty(N, dtype=torch.int32, device=device)
    z_torch = torch.histc(x, bins=N, min=0, max=N - 1)
    histogram_kernel[(1, )](x, z, M=M, N=N)
    assert (z_torch == z).all()


@pytest.mark.parametrize("op", ['sum', 'max', 'min'])
@pytest.mark.parametrize("BLOCK_N", [32, 64, 128])
@pytest.mark.parametrize("N", [512, 1024, 2048])
@pytest.mark.parametrize("num_pid_n", [2, 4])
def test_locality(op, BLOCK_N, N, num_pid_n, device):
    if is_xpu(device):
        pytest.skip("FIXME: Does run correctly on XPU")

    @triton.jit
    def kernel(X, Y, N, BLOCK_M: tl.constexpr, BLOCK_N: tl.constexpr):
        start_m = tl.program_id(0)
        pid_n = tl.program_id(1)
        num_pid_n = tl.num_programs(1)
        local = INITIALIZE_PATCH
        off_m = start_m * BLOCK_M + tl.arange(0, BLOCK_M)
        for start_n in range(pid_n, tl.cdiv(N, BLOCK_N), num_pid_n):
            off_n = start_n * BLOCK_N + tl.arange(0, BLOCK_N)
            Xs = X + off_m[:, None] * N + off_n[None, :]
            x = tl.load(Xs)
            local = ACCUMULATE_PATCH
        tl.store(Y + off_m * num_pid_n + pid_n, local)

    initialize_patch = {
        'sum': 'tl.zeros([BLOCK_M], dtype=tl.float32)',
        'max': 'tl.full([BLOCK_M], float("-inf"), dtype=tl.float32)',
        'min': 'tl.full([BLOCK_M], float("inf"), dtype=tl.float32)',
    }[op]
    reduce_patch = {
        'sum': 'local + tl.sum(x, axis=1)',
        'max': 'tl.maximum(local, tl.max(x, axis=1))',
        'min': 'tl.minimum(local, tl.min(x, axis=1))',
    }[op]
    numpy_op = {
        'sum': np.sum,
        'max': np.max,
        'min': np.min,
    }[op]
    kernel = patch_kernel(kernel, {'ACCUMULATE_PATCH': reduce_patch, 'INITIALIZE_PATCH': initialize_patch})
    torch.manual_seed(0)
    BLOCK_M = 32
    x = torch.randn((BLOCK_M, N), dtype=torch.float32, device=device)
    y = torch.randn((BLOCK_M, num_pid_n), dtype=torch.float32, device=device)
    h = kernel[(1, num_pid_n, 1)](x, y, N, BLOCK_M, BLOCK_N)
    assert h.asm['ttgir'].count(
        '"tt.reduce"') == 2, "tt.reduce should be called twice, otherwise the optimization didn't work"
    y_ref = numpy_op(x.cpu().numpy(), axis=1, keepdims=True)
    y_tri = numpy_op(y.cpu().numpy(), axis=1, keepdims=True)
    np.testing.assert_allclose(y_tri, y_ref, rtol=0.01, atol=1e-3)


@pytest.mark.parametrize("M, N", [[32, 16], [32, 32], [32, 64], [64, 32]])
@pytest.mark.parametrize("src_layout", scan_layouts)
@pytest.mark.parametrize("axis", [0, 1])
def test_scan_layouts(M, N, src_layout, axis, device):
    if is_hip():
        pytest.skip("test_scan_layouts is not supported in HIP")

    ir = f"""
    #blocked = {src_layout}
    module attributes {{"triton_gpu.num-warps" = 4 : i32, "triton_gpu.num-ctas" = 1 : i32, "triton_gpu.threads-per-warp" = 32 : i32}} {{
    tt.func public @kernel_0d1d(%arg0: !tt.ptr<i32, 1> {{tt.divisibility = 16 : i32}}, %arg1: !tt.ptr<i32, 1> {{tt.divisibility = 16 : i32}}) {{
      %cst = arith.constant dense<{N}> : tensor<{M}x1xi32, #blocked>
      %0 = tt.make_range {{end = {M} : i32, start = 0 : i32}} : tensor<{M}xi32, #triton_gpu.slice<{{dim = 1, parent = #blocked}}>>
      %1 = tt.expand_dims %0 {{axis = 1 : i32}} : (tensor<{M}xi32, #triton_gpu.slice<{{dim = 1, parent = #blocked}}>>) -> tensor<{M}x1xi32, #blocked>
      %2 = arith.muli %1, %cst : tensor<{M}x1xi32, #blocked>
      %3 = tt.splat %arg0 : (!tt.ptr<i32, 1>) -> tensor<{M}x1x!tt.ptr<i32, 1>, #blocked>
      %4 = tt.addptr %3, %2 : tensor<{M}x1x!tt.ptr<i32, 1>, #blocked>, tensor<{M}x1xi32, #blocked>
      %5 = tt.make_range {{end = {N} : i32, start = 0 : i32}} : tensor<{N}xi32, #triton_gpu.slice<{{dim = 0, parent = #blocked}}>>
      %6 = tt.expand_dims %5 {{axis = 0 : i32}} : (tensor<{N}xi32, #triton_gpu.slice<{{dim = 0, parent = #blocked}}>>) -> tensor<1x{N}xi32, #blocked>
      %7 = tt.broadcast %4 : (tensor<{M}x1x!tt.ptr<i32, 1>, #blocked>) -> tensor<{M}x{N}x!tt.ptr<i32, 1>, #blocked>
      %8 = tt.broadcast %6 : (tensor<1x{N}xi32, #blocked>) -> tensor<{M}x{N}xi32, #blocked>
      %9 = tt.addptr %7, %8 : tensor<{M}x{N}x!tt.ptr<i32, 1>, #blocked>, tensor<{M}x{N}xi32, #blocked>
      %10 = tt.load %9 {{cache = 1 : i32, evict = 1 : i32, isVolatile = false}} : tensor<{M}x{N}xi32, #blocked>
      %11 = "tt.scan"(%10) <{{axis = {axis} : i32}}> ({{
      ^bb0(%arg2: i32, %arg3: i32):
        %16 = arith.addi %arg2, %arg3 : i32
        tt.scan.return %16 : i32
      }}) : (tensor<{M}x{N}xi32, #blocked>) -> tensor<{M}x{N}xi32, #blocked>
      %12 = tt.splat %arg1 : (!tt.ptr<i32, 1>) -> tensor<{M}x1x!tt.ptr<i32, 1>, #blocked>
      %13 = tt.addptr %12, %2 : tensor<{M}x1x!tt.ptr<i32, 1>, #blocked>, tensor<{M}x1xi32, #blocked>
      %14 = tt.broadcast %13 : (tensor<{M}x1x!tt.ptr<i32, 1>, #blocked>) -> tensor<{M}x{N}x!tt.ptr<i32, 1>, #blocked>
      %15 = tt.addptr %14, %8 : tensor<{M}x{N}x!tt.ptr<i32, 1>, #blocked>, tensor<{M}x{N}xi32, #blocked>
      tt.store %15, %11 {{cache = 1 : i32, evict = 1 : i32}} : tensor<{M}x{N}xi32, #blocked>
      tt.return
    }}
    }}
    """

    import tempfile
    with tempfile.NamedTemporaryFile(mode='w', suffix='.ttgir') as f:
        f.write(ir)
        f.flush()
        capability = 0
        if torch.cuda.is_available():
            capability = torch.cuda.get_device_capability()
        kernel = triton.compile(f.name, target=(device, capability))
    rs = RandomState(17)
    x = rs.randint(-100, 100, (M, N)).astype('int32')

    z = np.zeros((M, N)).astype('int32')
    x_tri = torch.tensor(x, device=device)
    z_tri = torch.tensor(z, device=device)

    kernel[(1, 1, 1)](x_tri, z_tri)

    z_ref = np.cumsum(x, axis=axis)

    np.testing.assert_equal(z_ref, z_tri.cpu().numpy())


layouts = [
    BlockedLayout([1, 4], [8, 4], [4, 1], [1, 0], [1, 1], [1, 1], [0, 1]),
    BlockedLayout([1, 4], [8, 4], [4, 1], [0, 1], [1, 1], [1, 1], [0, 1]),
    BlockedLayout([4, 4], [2, 16], [4, 1], [1, 0], [1, 1], [1, 1], [0, 1]),
    DpasLayout(repeatCount=8, warps_per_cta=[4, 1], ctas_per_cga=[1, 1], cta_split_num=[1, 1], cta_order=[0, 1]),
    # DpasLayout(repeatCount=8, warps_per_cta=[2, 2], ctas_per_cga=[1, 1], cta_split_num=[1, 1], cta_order=[0, 1])
    # DpasLayout(repeatCount=8, warps_per_cta=[4, 1], ctas_per_cga=[1, 1], cta_split_num=[1, 1], cta_order=[1, 0])
]


@pytest.mark.parametrize("M, N", [[128, 16], [128, 128], [32, 128], [32, 32]])
@pytest.mark.parametrize("src_layout", layouts)
@pytest.mark.parametrize("axis", [0, 1])
@pytest.mark.parametrize("reduce2d", [False, True])
@pytest.mark.parametrize("dtype_str", ["int32", "float32", "float16"])
@pytest.mark.parametrize("reduce_op", ["sum", "max"])
def test_reduce_layouts(M, N, src_layout, axis, reduce2d, dtype_str, reduce_op, device):
    if is_hip():
        pytest.skip("test_reduce_layouts is not supported in HIP")
    if is_xpu(device) and 'dpas' in str(src_layout):
        pytest.skip("FIXME: Incorrect result on XPU")

    if reduce_op == "sum" and dtype_str == "float16" and M * N > 1024:
        pytest.xfail("Skipping sum reduction on float16 due to accuracy issues")

    ty = {"int32": "i32", "float32": "f32", "float16": "f16"}[dtype_str]
    arith_op = {
        "max": {"int32": "arith.maxsi", "float32": "arith.maximumf", "float16": "arith.maximumf"},  #
        "sum": {"int32": "arith.addi", "float32": "arith.addf", "float16": "arith.addf"}
    }[reduce_op][dtype_str]
    numpy_op = {"max": np.max, "sum": np.sum}[reduce_op]
    rdims_1d = f"{N}" if axis == 0 else f"{M}"
    rdims_2d = f"1x{N}" if axis == 0 else f"{M}x1"
    store_range = "%7" if axis == 0 else "%1"
    blocked = BlockedLayout([1, 1], [32, 1], [4, 1], [0, 1], [1, 1], [1, 1], [0, 1])
    epilogue = f"""
        %14 = "tt.reduce"(%13) ({{
        ^bb0(%arg3: {ty}, %arg4: {ty}):
          %17 = {arith_op} %arg3, %arg4 : {ty}
          tt.reduce.return %17 : {ty}
        }}) {{axis = 0 : i32}} : (tensor<{rdims_1d}x{ty}, #{GPU_DIALECT}.slice<{{dim = {axis}, parent = #src}}>>) -> {ty}
        tt.store %arg2, %14 {{cache = 1 : i32, evict = 1 : i32}} : {ty}
        tt.return
        }}
        }}
    """ if reduce2d else f"""
        %14 = tt.splat %arg2 : (!tt.ptr<{ty}, 1>) -> tensor<{rdims_2d}x!tt.ptr<{ty}, 1>, #blocked>
        %15 = tt.addptr %14, {store_range} : tensor<{rdims_2d}x!tt.ptr<{ty}>, #blocked>, tensor<{rdims_2d}xi32, #blocked>
        %16 = {GPU_DIALECT}.convert_layout %13 : (tensor<{rdims_1d}x{ty}, #{GPU_DIALECT}.slice<{{dim = {axis}, parent = #src}}>>) -> tensor<{rdims_1d}x{ty}, #{GPU_DIALECT}.slice<{{dim = {axis}, parent = #blocked}}>>
        %17 = tt.expand_dims %16 {{axis = {axis} : i32}} : (tensor<{rdims_1d}x{ty}, #{GPU_DIALECT}.slice<{{dim = {axis}, parent = #blocked}}>>) -> tensor<{rdims_2d}x{ty}, #blocked>
        tt.store %15, %17 {{cache = 1 : i32, evict = 1 : i32}} : tensor<{rdims_2d}x{ty}, #blocked>
        tt.return
        }}
        }}
    """

    ir = f"""
    #blocked = {blocked}
    #src = {src_layout}
    module attributes {{"triton_gpu.num-warps" = 4 : i32, "triton_gpu.num-ctas" = 1 : i32, "triton_gpu.threads-per-warp" = 32 : i32}} {{
    tt.func public @kernel_0d1d2c3d4c(%arg0: !tt.ptr<{ty}, 1> {{tt.divisibility = 16 : i32}}, %arg1: i32 {{tt.divisibility = 16 : i32}}, %arg2: !tt.ptr<{ty}, 1> {{tt.divisibility = 16 : i32}}) {{
        %0 = tt.make_range {{end = {M} : i32, start = 0 : i32}} : tensor<{M}xi32, #{GPU_DIALECT}.slice<{{dim = 1, parent = #blocked}}>>
        %1 = tt.expand_dims %0 {{axis = 1 : i32}} : (tensor<{M}xi32, #{GPU_DIALECT}.slice<{{dim = 1, parent = #blocked}}>>) -> tensor<{M}x1xi32, #blocked>
        %2 = tt.splat %arg1 : (i32) -> tensor<{M}x1xi32, #blocked>
        %3 = arith.muli %1, %2 : tensor<{M}x1xi32, #blocked>
        %4 = tt.splat %arg0 : (!tt.ptr<{ty}, 1>) -> tensor<{M}x1x!tt.ptr<{ty}, 1>, #blocked>
        %5 = tt.addptr %4, %3 : tensor<{M}x1x!tt.ptr<{ty}, 1>, #blocked>, tensor<{M}x1xi32, #blocked>
        %6 = tt.make_range {{end = {N} : i32, start = 0 : i32}} : tensor<{N}xi32, #{GPU_DIALECT}.slice<{{dim = 0, parent = #blocked}}>>
        %7 = tt.expand_dims %6 {{axis = 0 : i32}} : (tensor<{N}xi32, #{GPU_DIALECT}.slice<{{dim = 0, parent = #blocked}}>>) -> tensor<1x{N}xi32, #blocked>
        %8 = tt.broadcast %5 : (tensor<{M}x1x!tt.ptr<{ty}, 1>, #blocked>) -> tensor<{M}x{N}x!tt.ptr<{ty}, 1>, #blocked>
        %9 = tt.broadcast %7 : (tensor<1x{N}xi32, #blocked>) -> tensor<{M}x{N}xi32, #blocked>
        %10 = tt.addptr %8, %9 : tensor<{M}x{N}x!tt.ptr<{ty}, 1>, #blocked>, tensor<{M}x{N}xi32, #blocked>
        %11 = tt.load %10 {{cache = 1 : i32, evict = 1 : i32, isVolatile = false}} : tensor<{M}x{N}x{ty}, #blocked>
        %12 = {GPU_DIALECT}.convert_layout %11 : (tensor<{M}x{N}x{ty}, #blocked>) -> tensor<{M}x{N}x{ty}, #src>
        %13 = "tt.reduce"(%12) ({{
        ^bb0(%arg3: {ty}, %arg4: {ty}):
          %17 = {arith_op} %arg3, %arg4 : {ty}
          tt.reduce.return %17 : {ty}
        }}) {{axis = {axis} : i32}} : (tensor<{M}x{N}x{ty}, #src>) -> tensor<{rdims_1d}x{ty}, #{GPU_DIALECT}.slice<{{dim = {axis}, parent = #src}}>>
    """ + epilogue

    import tempfile
    with tempfile.NamedTemporaryFile(mode='w', suffix='.ttgir') as f:
        f.write(ir)
        f.flush()
        capability = 0
        if torch.cuda.is_available():
            capability = torch.cuda.get_device_capability()
        kernel = triton.compile(f.name, target=(device, capability))

    rs = RandomState(17)
    x = numpy_random((M, N), dtype_str=dtype_str, rs=rs, low=0, high=10)
    z_shape = (1, 1) if reduce2d else (1, N) if axis == 0 else (M, 1)
    z = np.zeros(z_shape).astype(dtype_str)

    x_tri = torch.tensor(x, device=device)
    z_tri = torch.tensor(z, device=device)

    pgm = kernel[(1, 1, 1)](x_tri, x_tri.stride(0), z_tri)
    z_ref = numpy_op(x) if reduce2d else numpy_op(x, axis=axis, keepdims=True)

    if dtype_str == 'float16':
        np.testing.assert_allclose(z_ref, to_numpy(z_tri), rtol=0.01, atol=1e-2)
    else:
        np.testing.assert_allclose(z_ref, to_numpy(z_tri), rtol=0.01, atol=1e-3)


layouts = [
    BlockedLayout([1, 4], [1, 32], [4, 1], [1, 0], [1, 1], [1, 1], [0, 1]),
    BlockedLayout([1, 4], [1, 32], [2, 2], [1, 0], [1, 1], [1, 1], [0, 1]),
    # DpasLayout(repeatCount=8, warps_per_cta=[4, 1], ctas_per_cga=[1, 1], cta_split_num=[1, 1], cta_order=[0, 1])
]


@pytest.mark.parametrize("M", [32, 64, 128, 256])
@pytest.mark.parametrize("src_layout", layouts)
def test_store_op(M, src_layout, device):
    if is_hip():
        pytest.skip("test_convert1d is not supported yet in HIP")

    ir = f"""
    #src = {src_layout}
    module attributes {{"{GPU_DIALECT}.num-warps" = 4 : i32, "{GPU_DIALECT}.num-ctas" = 1 : i32, "{GPU_DIALECT}.threads-per-warp" = {THREADS_PER_WARP} : i32}} {{
        tt.func public @kernel(%arg0: !tt.ptr<f32, 1> {{tt.divisibility = 16 : i32}}, %arg1: !tt.ptr<f32, 1> {{tt.divisibility = 16 : i32}}) {{
            %0 = tt.make_range {{end = {M} : i32, start = 0 : i32}} : tensor<{M}xi32, #{GPU_DIALECT}.slice<{{dim = 1, parent = #src}}>>
            %1 = tt.splat %arg0 : (!tt.ptr<f32, 1>) -> tensor<{M}x!tt.ptr<f32, 1>, #{GPU_DIALECT}.slice<{{dim = 1, parent = #src}}>>
            %2 = tt.addptr %1, %0 : tensor<{M}x!tt.ptr<f32, 1>, #{GPU_DIALECT}.slice<{{dim = 1, parent = #src}}>>, tensor<{M}xi32, #{GPU_DIALECT}.slice<{{dim = 1, parent = #src}}>>
            %3 = tt.load %2 {{cache = 1 : i32, evict = 1 : i32, isVolatile = false}} : tensor<{M}xf32, #{GPU_DIALECT}.slice<{{dim = 1, parent = #src}}>>
            %4 = tt.expand_dims %3 {{axis = 1 : i32}} : (tensor<{M}xf32, #{GPU_DIALECT}.slice<{{dim = 1, parent = #src}}>>) -> tensor<{M}x1xf32, #src>
            %5 = tt.make_range {{end = {M} : i32, start = 0 : i32}} : tensor<{M}xi32, #{GPU_DIALECT}.slice<{{dim = 1, parent = #src}}>>
            %6 = tt.expand_dims %5 {{axis = 1 : i32}} : (tensor<{M}xi32, #{GPU_DIALECT}.slice<{{dim = 1, parent = #src}}>>) -> tensor<{M}x1xi32, #src>
            %7 = tt.splat %arg1 : (!tt.ptr<f32, 1>) -> tensor<{M}x1x!tt.ptr<f32, 1>, #src>
            %8 = tt.addptr %7, %6 : tensor<{M}x1x!tt.ptr<f32, 1>, #src>, tensor<{M}x1xi32, #src>
            tt.store %8, %4 : tensor<{M}x1xf32, #src>
            tt.return
        }}
    }}
    """

    import tempfile
    with tempfile.NamedTemporaryFile(mode='w', suffix='.ttgir') as f:
        f.write(ir)
        f.flush()
        capability = 0
        if torch.cuda.is_available():
            capability = torch.cuda.get_device_capability()
        store_kernel = triton.compile(f.name, target=(device, capability))

    rs = RandomState(17)
    x = rs.randint(0, 4, (M, 1)).astype('float32')
    y = np.zeros((M, 1), dtype='float32')
    x_tri = torch.tensor(x, device=device)
    y_tri = torch.tensor(y, device=device)

    pgm = store_kernel[(1, 1, 1)](x_tri, y_tri)
    y_ref = x
    np.testing.assert_allclose(y_ref, y_tri.cpu().numpy(), rtol=0.01, atol=1e-3)


layouts = [
    BlockedLayout([1, 4], [1, 32], [4, 1], [1, 0], [1, 1], [1, 1], [0, 1]),
    BlockedLayout([1, 4], [1, 32], [2, 2], [1, 0], [1, 1], [1, 1], [0, 1]),
    # DpasLayout(repeatCount=8, warps_per_cta=[4, 1], ctas_per_cga=[1, 1], cta_split_num=[1, 1], cta_order=[0, 1])
]


@pytest.mark.parametrize("M", [64, 128, 256])
@pytest.mark.parametrize("src_layout", layouts)
@pytest.mark.parametrize("dst_layout", layouts)
@pytest.mark.parametrize("src_dim", [0, 1])
@pytest.mark.parametrize("dst_dim", [0, 1])
def test_convert1d(M, src_layout, dst_layout, src_dim, dst_dim, device):
    if is_hip():
        pytest.skip("test_convert1d is not supported in HIP")

    ir = f"""
    #dst = {dst_layout}
    #src = {src_layout}
    module attributes {{"{GPU_DIALECT}.num-warps" = 4 : i32, "triton_gpu.num-ctas" = 1 : i32, "triton_gpu.threads-per-warp" = {THREADS_PER_WARP} : i32}} {{
        tt.func public @kernel(%arg0: !tt.ptr<i32, 1> {{tt.divisibility = 16 : i32}}, %arg1: !tt.ptr<i32, 1> {{tt.divisibility = 16 : i32}}) {{
            %0 = tt.splat %arg0 : (!tt.ptr<i32, 1>) -> tensor<{M}x!tt.ptr<i32, 1>, #{GPU_DIALECT}.slice<{{dim = {src_dim}, parent = #src}}>>
            %1 = tt.make_range {{end = {M} : i32, start = 0 : i32}} : tensor<{M}xi32, #{GPU_DIALECT}.slice<{{dim = {src_dim}, parent = #src}}>>
            %2 = tt.addptr %0, %1 : tensor<{M}x!tt.ptr<i32, 1>, #{GPU_DIALECT}.slice<{{dim = {src_dim}, parent = #src}}>>, tensor<{M}xi32, #{GPU_DIALECT}.slice<{{dim = {src_dim}, parent = #src}}>>
            %3 = tt.load %2 {{cache = 1 : i32, evict = 1 : i32, isVolatile = false}} : tensor<{M}xi32, #{GPU_DIALECT}.slice<{{dim = {src_dim}, parent = #src}}>>
            %4 = tt.splat %arg1 : (!tt.ptr<i32, 1>) -> tensor<{M}x!tt.ptr<i32, 1>, #{GPU_DIALECT}.slice<{{dim = {dst_dim}, parent = #dst}}>>
            %5 = tt.make_range {{end = {M} : i32, start = 0 : i32}} : tensor<{M}xi32, #{GPU_DIALECT}.slice<{{dim = {dst_dim}, parent = #dst}}>>
            %6 = tt.addptr %4, %5 : tensor<{M}x!tt.ptr<i32, 1>, #{GPU_DIALECT}.slice<{{dim = {dst_dim}, parent = #dst}}>>, tensor<{M}xi32, #{GPU_DIALECT}.slice<{{dim = {dst_dim}, parent = #dst}}>>
            %7 = {GPU_DIALECT}.convert_layout %3 : (tensor<{M}xi32, #{GPU_DIALECT}.slice<{{dim = {src_dim}, parent = #src}}>>) -> tensor<{M}xi32, #{GPU_DIALECT}.slice<{{dim = {dst_dim}, parent = #dst}}>>
            tt.store %6, %7 : tensor<{M}xi32, #{GPU_DIALECT}.slice<{{dim = {dst_dim}, parent = #dst}}>>
            tt.return
        }}
    }}
    """
    import tempfile
    with tempfile.NamedTemporaryFile(mode='w', suffix='.ttgir') as f:
        f.write(ir)
        f.flush()
        capability = 0
        if torch.cuda.is_available():
            capability = torch.cuda.get_device_capability()
        kernel = triton.compile(f.name, target=(device, capability))

    rs = RandomState(17)
    x = rs.randint(0, 4, (M, )).astype('int32')
    y = np.zeros((M, ), dtype='int32')
    x_tri = torch.tensor(x, device=device)
    y_tri = torch.tensor(y, device=device)
    pgm = kernel[(1, 1, 1)](x_tri, y_tri)
    y_ref = x
    np.testing.assert_allclose(y_ref, y_tri.cpu().numpy(), rtol=0.01, atol=1e-3)


@triton.jit
def _welford_combine(mean_1, m2_1, weight_1, mean_2, m2_2, weight_2):
    delta = mean_2 - mean_1
    new_weight = weight_1 + weight_2
    w2_over_w = weight_2 / new_weight
    return (
        mean_1 + delta * w2_over_w,
        m2_1 + m2_2 + delta * delta * weight_1 * w2_over_w,
        new_weight,
    )


layouts = [
    BlockedLayout([1, 4], [1, 32], [4, 1], [1, 0], [1, 1], [1, 1], [0, 1]),
    BlockedLayout([1, 4], [1, 32], [2, 2], [1, 0], [1, 1], [1, 1], [0, 1]),
    BlockedLayout([1, 4], [1, 32], [1, 4], [1, 0], [1, 1], [1, 1], [0, 1]),
    BlockedLayout([1, 4], [8, 4], [2, 2], [0, 1], [1, 1], [1, 1], [0, 1])
]


@pytest.mark.parametrize("M, N", [[128, 128], [256, 128], [256, 256], [128, 256]])
@pytest.mark.parametrize("src_layout", layouts)
@pytest.mark.parametrize("op", ["sum", "max"])
@pytest.mark.parametrize("first_axis", [0, 1])
def test_chain_reduce(M, N, src_layout, op, device, first_axis):
    if is_hip():
        pytest.skip("test_chain_reduce is not supported in HIP")

    op_str = ""
    if op == "sum":
        op_str = """
        %13 = arith.addi %arg2, %arg3 : i32
        tt.reduce.return %13 : i32"""
    elif op == "max":
        op_str = """
        %13 = arith.cmpi "sgt", %arg2, %arg3 : i32
        %14 = arith.select %13, %arg2, %arg3 : i32
        tt.reduce.return %14 : i32"""
    ir = f"""
    #src = {src_layout}
    module attributes {{"{GPU_DIALECT}.num-warps" = 4 : i32, "triton_gpu.num-ctas" = 1 : i32, "triton_gpu.threads-per-warp" = {THREADS_PER_WARP} : i32}} {{
    tt.func public @sum_kernel_0d1d(%arg0: !tt.ptr<i32, 1> {{tt.divisibility = 16 : i32}}, %arg1: !tt.ptr<i32, 1> {{tt.divisibility = 16 : i32}}) {{
        %cst = arith.constant dense<{N}> : tensor<{M}x1xi32, #src>
        %0 = tt.make_range {{end = {M} : i32, start = 0 : i32}} : tensor<{M}xi32, #{GPU_DIALECT}.slice<{{dim = 1, parent = #src}}>>
        %1 = tt.expand_dims %0 {{axis = 1 : i32}} : (tensor<{M}xi32, #{GPU_DIALECT}.slice<{{dim = 1, parent = #src}}>>) -> tensor<{M}x1xi32, #src>
        %2 = arith.muli %1, %cst : tensor<{M}x1xi32, #src>
        %3 = tt.make_range {{end = {N} : i32, start = 0 : i32}} : tensor<{N}xi32, #{GPU_DIALECT}.slice<{{dim = 0, parent = #src}}>>
        %4 = tt.expand_dims %3 {{axis = 0 : i32}} : (tensor<{N}xi32, #{GPU_DIALECT}.slice<{{dim = 0, parent = #src}}>>) -> tensor<1x{N}xi32, #src>
        %5 = tt.broadcast %2 : (tensor<{M}x1xi32, #src>) -> tensor<{M}x{N}xi32, #src>
        %6 = tt.broadcast %4 : (tensor<1x{N}xi32, #src>) -> tensor<{M}x{N}xi32, #src>
        %7 = arith.addi %5, %6 : tensor<{M}x{N}xi32, #src>
        %8 = tt.splat %arg0 : (!tt.ptr<i32, 1>) -> tensor<{M}x{N}x!tt.ptr<i32, 1>, #src>
        %9 = tt.addptr %8, %7 : tensor<{M}x{N}x!tt.ptr<i32, 1>, #src>, tensor<{M}x{N}xi32, #src>
        %10 = tt.load %9 {{cache = 1 : i32, evict = 1 : i32, isVolatile = false}} : tensor<{M}x{N}xi32, #src>
        %11 = "tt.reduce"(%10) ({{
        ^bb0(%arg2: i32, %arg3: i32):
        {op_str}
        }}) {{axis = {first_axis} : i32}} : (tensor<{M}x{N}xi32, #src>) -> tensor<{M if first_axis == 1 else N}xi32, #{GPU_DIALECT}.slice<{{dim = {first_axis}, parent = #src}}>>
        %12 = "tt.reduce"(%11) ({{
        ^bb0(%arg2: i32, %arg3: i32):
        {op_str}
        }}) {{axis = 0 : i32}} : (tensor<{M if first_axis == 1 else N}xi32, #{GPU_DIALECT}.slice<{{dim = {first_axis}, parent = #src}}>>) -> i32
        tt.store %arg1, %12 {{cache = 1 : i32, evict = 1 : i32}} : i32
        tt.return
    }}
    }}
    """
    import tempfile
    with tempfile.NamedTemporaryFile(mode='w', suffix='.ttgir') as f:
        f.write(ir)
        f.flush()
        capability = 0
        if torch.cuda.is_available():
            capability = torch.cuda.get_device_capability()
        kernel = triton.compile(f.name, target=(device, capability))

    rs = RandomState(17)
    x = rs.randint(0, 4, (M, N)).astype('int32')

    z = np.zeros((1, )).astype('int32')

    x_tri = torch.tensor(x, device=device)
    z_tri = torch.tensor(z, device=device)

    pgm = kernel[(1, 1, 1)](x_tri, z_tri)
    if op == "sum":
        z_ref = np.sum(x)
    elif op == "max":
        z_ref = np.max(x)

    np.testing.assert_allclose(z_ref, z_tri.cpu().numpy(), rtol=0.01, atol=1e-3)


def test_generic_reduction(device):

    @triton.jit
    def var_mean_kernel(X, out_mean, out_var, BLOCK: tl.constexpr):
        xindex = tl.arange(0, BLOCK)
        x = tl.load(X + xindex)
        mean = x
        m2 = tl.zeros_like(x)
        weight = tl.full(x.shape, 1, x.dtype)
        (mean, m2, weight) = tl.reduce((mean, m2, weight), 0, _welford_combine)
        tl.store(out_mean, mean)
        tl.store(out_var, m2 / weight)

    SIZE = 512
    x = torch.rand(SIZE, device=device)
    out_mean = torch.empty((), device=device)
    out_var = torch.empty((), device=device)

    var_mean_kernel[(1, )](x, out_mean, out_var, BLOCK=SIZE)

    expect_var, expect_mean = torch.var_mean(x, dim=0, correction=0)
    torch.testing.assert_close(out_mean, expect_mean)
    torch.testing.assert_close(out_var, expect_var)


# ---------------
# test permute
# ---------------


@pytest.mark.parametrize("dtype_str, shape, perm", [(dtype, shape, perm)
                                                    # TODO: bfloat16
                                                    for dtype in ['float8e4b15', 'float16', 'float32']
                                                    for shape in [(64, 64), (128, 128)]
                                                    for perm in [(1, 0)]])
@pytest.mark.parametrize("num_ctas", num_ctas_list)
def test_permute(dtype_str, shape, perm, num_ctas, device):
    check_type_supported(dtype_str, device)  # bfloat16 on cc < 80 will not be tested
    if is_hip():
        pytest.skip("test_permute is not supported in HIP")

    # triton kernel
    @triton.jit
    def kernel(X, stride_xm, stride_xn, Z, stride_zm, stride_zn, BLOCK_M: tl.constexpr, BLOCK_N: tl.constexpr):
        off_m = tl.arange(0, BLOCK_M)
        off_n = tl.arange(0, BLOCK_N)
        Xs = X + off_m[:, None] * stride_xm + off_n[None, :] * stride_xn
        Zs = Z + off_m[:, None] * stride_zm + off_n[None, :] * stride_zn
        tl.store(Zs, tl.load(Xs))

    # input
    x = numpy_random(shape, dtype_str=dtype_str)
    # triton result
    z_tri = to_triton(np.empty_like(x), device=device, dst_type=dtype_str)
    z_tri_contiguous = to_triton(np.empty_like(x), device=device, dst_type=dtype_str)
    x_tri = to_triton(x, device=device, dst_type=dtype_str)
    pgm = kernel[(1, 1)](x_tri, x_tri.stride(0), x_tri.stride(1), z_tri, z_tri.stride(1), z_tri.stride(0),
                         BLOCK_M=shape[0], BLOCK_N=shape[1], num_ctas=num_ctas)
    pgm_contiguous = kernel[(1, 1)](x_tri, x_tri.stride(1),
                                    x_tri.stride(0), z_tri_contiguous, z_tri_contiguous.stride(0),
                                    z_tri_contiguous.stride(1), BLOCK_M=shape[0], BLOCK_N=shape[1], num_ctas=num_ctas)
    # numpy result
    if dtype_str == 'float8e4b15':
        ty = tl.float8e4b15
        z_ref = serialize_fp8(deserialize_fp8(x, ty).T.copy(), ty)
        z_tri = z_tri.base
        z_tri_contiguous = z_tri_contiguous.base
    else:
        z_ref = x.transpose(*perm)
    # compare
    np.testing.assert_allclose(to_numpy(z_tri), z_ref)
    np.testing.assert_allclose(to_numpy(z_tri_contiguous), z_ref)

    if not is_cuda(device):
        return

    # parse ptx to make sure ld/st are vectorized
    ptx = pgm.asm['ptx']
    assert 'ld.global.v4' in ptx
    assert 'st.global.v4' in ptx
    ptx = pgm_contiguous.asm['ptx']
    assert 'ld.global.v4' in ptx
    assert 'st.global.v4' in ptx


# ---------------
# test dot
# ---------------


@pytest.mark.parametrize(
    "M, N, K, num_warps, col_a, col_b, epilogue, allow_tf32, in_dtype, out_dtype",
    [(*shape, 4, False, False, epilogue, allow_tf32, in_dtype, out_dtype)
     for shape in [(64, 64, 64), (32, 32, 32), (16, 16, 16)]
     for epilogue in ['none', 'trans', 'add-matrix', 'add-rows', 'add-cols', 'softmax', 'chain-dot']
     for allow_tf32 in [True, False]
     for in_dtype, out_dtype in [('float16', 'float16'), ('float16', 'float32'), ('float32', 'float32')]
     if not (allow_tf32 and (in_dtype in ['float16']))] +
    [(*shape_nw, col_a, col_b, 'none', allow_tf32, in_dtype, out_dtype)
     for shape_nw in [[128, 256, 32, 8], [128, 16, 32, 4], [32, 128, 64, 4], [128, 128, 64, 4], [64, 128, 128, 4],
                      [32, 128, 64, 2], [64, 64, 32, 4], [32, 32, 128, 16], [128, 128, 64, 2], [64, 128, 128, 2]]
     for allow_tf32 in [True]
     for col_a in [True, False]
     for col_b in [True, False]
     for in_dtype, out_dtype in [('int8', 'int8'), ('float16', 'float16'), ('float16', 'float32'), ('float32',
                                                                                                    'float32')]] +
    [(64, 64, 64, 4, col_a, col_b, 'none', False, 'float32', 'float32')
     for col_a in [True, False]
     for col_b in [True, False]] + [(64, 64, 64, 4, False, False, 'chain-dot', False, 'bfloat16', 'float32')])
@pytest.mark.parametrize("num_ctas", num_ctas_list)
def test_dot(M, N, K, num_warps, col_a, col_b, epilogue, allow_tf32, in_dtype, out_dtype, num_ctas, device):
    check_cuda_only(device)

    capability = torch.cuda.get_device_capability()

    if is_hip():
        # set capability to large number to jump over check below
        # check are not relevant to amd gpu, left them for smaller diff between test_core.py and test_core_amd.py tests
        capability = (100, 100)
        if out_dtype is None:
            if in_dtype in float_dtypes:
                out_dtype = "float32"
            else:
                out_dtype = "int32"

    if capability[0] < 7:
        pytest.skip("Only test tl.dot() on devices with sm >= 70")
    if capability[0] < 8:
        if capability[1] == 0 and in_dtype == 'int8':
            pytest.skip("Only test int8 on devices with sm >= 75")
        if allow_tf32:
            pytest.skip("Only test tf32 on devices with sm >= 80")
    if capability[0] == 7:
        if (M, N, K, num_warps) in [(128, 256, 32, 8), (64, 128, 128, 4), (64, 128, 128, 2)]:
            pytest.skip("shared memory out of resource")
        if out_dtype == 'float16':
            # TODO: support out_dtype=float16 for tl.dot on V100
            pytest.skip("Only test out_dtype=float16 on devices with sm >=80")

    if is_hip():
        if (M, N, K) in [(64, 128, 128)]:
            pytest.skip(f"test_dot{(M, N, K)} not supported on HIP: memory out of resource.")
        if (M, N, K, num_warps) in [(128, 256, 32, 8), (128, 128, 64, 4)]:
            pytest.skip(f"test_dot{(M, N, K)} not supported on HIP. Reduce Warp to work")
        if M == 16 or N == 16 or K == 16:
            pytest.skip(f"test_dot{(M, N, K)} segfaults on HIP")
        if epilogue == "softmax":
            pytest.skip(f"test_dot{epilogue} segfaults on HIP")

    torch.backends.cuda.matmul.allow_tf32 = allow_tf32

    if num_ctas > 1 and in_dtype == 'int8':
        # FIXME: mma v2 with num_ctas > 1 does not work
        pytest.skip()

    # triton kernel
    @triton.jit
    def kernel(X, stride_xm, stride_xk, Y, stride_yk, stride_yn, W, stride_wn, stride_wl, Z, stride_zm, stride_zn,
               BLOCK_M: tl.constexpr, BLOCK_N: tl.constexpr, BLOCK_K: tl.constexpr, ADD_MATRIX: tl.constexpr,
               ADD_ROWS: tl.constexpr, ADD_COLS: tl.constexpr, ALLOW_TF32: tl.constexpr, DO_SOFTMAX: tl.constexpr,
               CHAIN_DOT: tl.constexpr, COL_A: tl.constexpr, COL_B: tl.constexpr, out_dtype: tl.constexpr = tl.float32):
        off_m = tl.arange(0, BLOCK_M)
        off_n = tl.arange(0, BLOCK_N)
        off_l = tl.arange(0, BLOCK_N)
        off_k = tl.arange(0, BLOCK_K)
        Xs = X + off_m[:, None] * stride_xm + off_k[None, :] * stride_xk
        Ys = Y + off_k[:, None] * stride_yk + off_n[None, :] * stride_yn
        Ws = W + off_n[:, None] * stride_wn + off_l[None, :] * stride_wl
        Zs = Z + off_m[:, None] * stride_zm + off_n[None, :] * stride_zn
        x = tl.load(Xs)
        y = tl.load(Ys)
        z = tl.dot(x, y, allow_tf32=ALLOW_TF32, out_dtype=out_dtype)
        if ADD_MATRIX:
            z += tl.load(Zs)
        if ADD_ROWS:
            ZRs = Z + off_m * stride_zm
            z += tl.load(ZRs)[:, None]
        if ADD_COLS:
            ZCs = Z + off_n * stride_zn
            z += tl.load(ZCs)[None, :]
        if DO_SOFTMAX:
            max = tl.max(z, 1)
            z = z - max[:, None]
            num = tl.exp(z.to(tl.float32)).to(max.dtype)
            den = tl.sum(num, 1)
            z = num / den[:, None]
        if CHAIN_DOT:
            w = tl.load(Ws)
            z = tl.dot(z.to(w.dtype), w, allow_tf32=ALLOW_TF32, out_dtype=out_dtype)
        tl.store(Zs, z)

    # input
    rs = RandomState(17)
    if col_a:
        x = numpy_random((K, M), dtype_str=in_dtype, rs=rs).T
    else:
        x = numpy_random((M, K), dtype_str=in_dtype, rs=rs)
    if col_b:
        y = numpy_random((N, K), dtype_str=in_dtype, rs=rs).T
    else:
        y = numpy_random((K, N), dtype_str=in_dtype, rs=rs)
    w = numpy_random((N, N), dtype_str=in_dtype, rs=rs)
    if 'int' not in in_dtype:
        x *= .1
        y *= .1
    if in_dtype == 'float32' and allow_tf32:
        x = (x.view('uint32') & np.uint32(0xffffe000)).view('float32')
        y = (y.view('uint32') & np.uint32(0xffffe000)).view('float32')
        w = (w.view('uint32') & np.uint32(0xffffe000)).view('float32')
    x_tri = to_triton(x, device=device)
    y_tri = to_triton(y, device=device)
    w_tri = to_triton(w, device=device)
    # triton result
    if out_dtype == 'int8':
        z = 1 + numpy_random((M, N), dtype_str='int32', rs=rs)
    else:
        z = 1 + numpy_random((M, N), dtype_str=in_dtype, rs=rs) * .1

    z_tri = to_triton(z, device=device)
    if epilogue == 'trans':
        z_tri = torch.as_strided(z_tri, (M, N), z_tri.stride()[::-1])

    if out_dtype == 'int8':
        out_dtype = tl.int8
    elif out_dtype == 'float16' and epilogue != 'softmax':
        # TODO: for out_dtype == 'float16' and epilogue == 'softmax', it will
        # fail with the following error: 'llvm.fmul' op requires the same type
        # for all operands and results
        out_dtype = tl.float16
    else:
        out_dtype = tl.float32

    pgm = kernel[(1, 1)](x_tri, x_tri.stride(0), x_tri.stride(1), y_tri, y_tri.stride(0), y_tri.stride(1), w_tri,
                         w_tri.stride(0), w_tri.stride(1), z_tri, z_tri.stride(0), z_tri.stride(1), COL_A=col_a,
                         COL_B=col_b, BLOCK_M=M, BLOCK_K=K, BLOCK_N=N, ADD_MATRIX=epilogue == 'add-matrix',
                         ADD_ROWS=epilogue == 'add-rows', ADD_COLS=epilogue == 'add-cols',
                         DO_SOFTMAX=epilogue == 'softmax', CHAIN_DOT=epilogue == 'chain-dot', ALLOW_TF32=allow_tf32,
                         num_warps=num_warps, num_ctas=num_ctas, out_dtype=out_dtype)

    if epilogue == 'softmax' and (in_dtype != 'float32' or allow_tf32):
        if is_hip():
            pass
        else:
            ptx = pgm.asm["ptx"]
            start = ptx.find("shfl.sync.bfly")
            end = ptx.find("cvt.rn.f16.f32")
            red_code = ptx[start:end]
            assert len(red_code) > 0

            # skip this check on hopper because there are some functions whose name contain "shared" in ptx.
            # TODO: we should eliminate these unused functions in ptx code.
            if not (capability[0] >= 9):
                assert "shared" not in red_code
            assert "bar.sync" not in red_code
    # torch result
    if in_dtype == 'int8':
        z_ref = np.matmul(x.astype(np.float32), y.astype(np.float32())).astype(np.int32)
    else:
        z_ref = np.matmul(x, y)

    if epilogue == 'add-matrix':
        z_ref += z
    if epilogue == 'add-rows':
        z_ref += z[:, 0][:, None]
    if epilogue == 'add-cols':
        z_ref += z[0, :][None, :]
    if epilogue == 'softmax':
        num = np.exp(z_ref - np.max(z_ref, axis=-1, keepdims=True))
        denom = np.sum(num, axis=-1, keepdims=True)
        z_ref = num / denom
    if epilogue == 'chain-dot':
        z_ref = np.matmul(z_ref, w)
    # compare
    if in_dtype == 'float32':
        # XXX: Somehow there's a larger difference when we use float32
        np.testing.assert_allclose(z_ref, to_numpy(z_tri), rtol=0.01, atol=1e-3)
    elif out_dtype == tl.float16:
        np.testing.assert_allclose(z_ref, to_numpy(z_tri), rtol=0.01, atol=1e-2)
    else:
        # added atol, to loose precision for float16xfloat16->float32 case
        np.testing.assert_allclose(z_ref, to_numpy(z_tri), rtol=0.01, atol=1e-3)
    if not is_cuda(device):
        return
    # make sure ld/st are vectorized
    ptx = pgm.asm['ptx']
    if (K > 16 or N > 16 or M > 16) and (M * N // (num_warps * 32) >= 4):
        # XXX: skip small sizes because they are not vectorized
        assert 'ld.global.v4' in ptx
        assert 'st.global.v4' in ptx
    if in_dtype == 'float32' and allow_tf32:
        assert re.search(r'[mma|wgmma.mma_async].sync.aligned.m\d+n\d+k8(?:.row.col)?.f32.tf32.tf32', ptx)
    elif in_dtype == 'float16' and out_dtype == tl.float32:
        if capability[0] == 7 and capability[1] == 5:  # Turing
            assert re.search(r'mma.sync.aligned.m\d+n\d+k8(?:.row.col)?.f32.f16.f16', ptx)
        else:
            assert re.search(r'[mma|wgmma.mma_async].sync.aligned.m\d+n\d+k16(?:.row.col)?.f32.f16.f16', ptx)
    elif in_dtype == 'float16' and out_dtype == tl.float16:
        if capability[0] == 7 and capability[1] == 5:  # Turing
            assert re.search(r'mma.sync.aligned.m\d+n\d+k8(?:.row.col)?.f16.f16.f16', ptx)
        else:
            assert re.search(r'[mma|wgmma.mma_async].sync.aligned.m\d+n\d+k16(?:.row.col)?.f16.f16.f16', ptx)
    elif in_dtype == 'int8':
        if capability[0] == 7 and capability[1] == 5:  # Turing
            assert 'mma.sync.aligned.m8n8k16.row.col.satfinite.s32.s8.s8.s32' in ptx
        else:
            assert 'wgmma.mma_async.sync.aligned' in ptx or\
                'mma.sync.aligned.m16n8k32.row.col.satfinite.s32.s8.s8.s32' in ptx


def test_max_num_imprecise_acc(device):
    if torch.cuda.is_available():
        capability = torch.cuda.get_device_capability()
        if capability != (9, 0):
            return

    if is_xpu(device):
        pytest.skip("FIXME: module 'torch' has no attribute 'float8_e5m2'")

    @triton.jit
    def kernel(X, Y, Z, BLOCK_M: tl.constexpr, BLOCK_N: tl.constexpr, BLOCK_K: tl.constexpr,
               MAX_NUM_IMPRECISE_ACC: tl.constexpr):
        off_m = tl.arange(0, BLOCK_M)
        off_n = tl.arange(0, BLOCK_N)
        off_k = tl.arange(0, BLOCK_K)
        x = tl.load(X + off_m[:, None] * BLOCK_K + off_k[None, :])
        y = tl.load(Y + off_k[:, None] * BLOCK_N + off_n[None, :])
        z = tl.load(Z + off_m[:, None] * BLOCK_N + off_n[None, :])
        z = tl.dot(x, y, acc=z, max_num_imprecise_acc=MAX_NUM_IMPRECISE_ACC)
        tl.store(Z + off_m[:, None] * BLOCK_N + off_n[None, :], z)

    M, N, K, num_warps, MAX_NUM_IMPRECISE_ACC = 128, 128, 128, 4, 64
    x = torch.zeros((M, K), dtype=torch.float8_e5m2, device=device)
    y = torch.zeros((K, N), dtype=torch.float8_e5m2, device=device)
    z = torch.zeros((M, N), dtype=torch.float32, device=device)
    h = kernel[(1, 1)](x, y, z, M, N, K, MAX_NUM_IMPRECISE_ACC, num_warps=num_warps)
    if not is_cuda(device):
        return
    assert h.asm["ptx"].count("add.f32") == (M * N) // (32 * num_warps) * (K / MAX_NUM_IMPRECISE_ACC)


@pytest.mark.parametrize('in_dtype', ['float32'])
def test_dot_mulbroadcastred(in_dtype, device):
    if torch.cuda.is_available():
        capability = torch.cuda.get_device_capability()
        if capability[0] < 8:
            pytest.skip("Requires sm >= 80 to run")

    @triton.jit
    def kernel(Z, X, Y, M: tl.constexpr, N: tl.constexpr, K: tl.constexpr, BM: tl.constexpr, BN: tl.constexpr,
               BK: tl.constexpr):
        pidn = tl.program_id(1)
        pidm = tl.program_id(0)
        offm = tl.arange(0, BM)[:, None]
        offn = tl.arange(0, BN)[None, :]
        offak = tl.arange(0, BK)[None, :]
        offbk = tl.arange(0, BK)[:, None]
        acc = tl.full((BM, BN), 0.0, tl.float32)
        for ridx5 in range(0, K // BK):
            x = tl.load(X + ((pidm * K * BM) + (offm * K) + (ridx5 * BK) + offak))
            y = tl.load(Y + ((pidn * BN) + (offbk * N) + (ridx5 * N * BK) + offn))
            x = tl.expand_dims(x, axis=2)
            y = tl.expand_dims(y, axis=0)
            t = tl.sum(x * y, axis=1)
            acc = t + acc
        tl.store(Z + ((pidm * BM * N) + (pidn * BN) + (offm * N) + offn), acc)

    M, N, K = 256, 192, 160
    BM, BN, BK = 128, 32, 32
    rs = RandomState(17)
    x = numpy_random((M, K), dtype_str=in_dtype, rs=rs)
    y = numpy_random((K, N), dtype_str=in_dtype, rs=rs)
    x = x * 0.1
    y = y * 0.1
    z = numpy_random((M, N), dtype_str=in_dtype, rs=rs)
    x_tri = to_triton(x, device=device)
    y_tri = to_triton(y, device=device)
    z_tri = to_triton(z, device=device)
    grid = M // BM, N // BN
    h = kernel[grid](z_tri, x_tri, y_tri, M, N, K, BM, BN, BK)
    z_ref = np.matmul(x, y)
    np.testing.assert_allclose(z_ref, to_numpy(z_tri), atol=0.01)

    if not is_cuda(device):
        return
    assert "tt.dot" in h.asm['ttir']
    # when using MMAv3, we will not pipeline the load op for Y
    # as the loaded value is in rowmajor. But MMAv3 requires it's second
    # operand is in colmajor because transpose is not supported for MMAv3
    # with float32 input.
    if capability[0] >= 9:
        assert "triton_gpu.async_wait {num = 1 : i32}" in h.asm['ttgir']
    else:
        assert "triton_gpu.async_wait {num = 2 : i32}" in h.asm['ttgir']


@pytest.mark.parametrize("dtype_str", int_dtypes + uint_dtypes + float_dtypes + ['bfloat16'])
@pytest.mark.parametrize("shape", [(), (1, ), (128, )])
def test_full(dtype_str, shape, device):
    if dtype_str in uint_dtypes and not hasattr(torch, dtype_str):
        # PyTorch only has unsigned 8, but not 16, 32, or 64
        dtype = getattr(torch, dtype_str[1:])  # uintx -> intx
    else:
        dtype = getattr(torch, dtype_str)
    check_type_supported(dtype, device)  # bfloat16 on cc < 80 will not be tested

    @triton.jit
    def kernel_static(out):
        a = GENERATE_TEST_HERE
        tl.static_assert(a.shape == SHAPE)
        out_ptr = out + tl.arange(0, 128)[:]
        tl.store(out_ptr, a)

    @triton.jit
    def kernel_dynamic(out, val, dtype: tl.constexpr):
        a = tl.full(SHAPE, val, dtype)
        tl.static_assert(a.shape == SHAPE)
        out_ptr = out + tl.arange(0, 128)[:]
        tl.store(out_ptr, a)

    kernel_static_patched = patch_kernel(kernel_static, {
        'GENERATE_TEST_HERE': f"tl.full({shape}, 2, tl.{dtype_str})",
        'SHAPE': str(list(shape)),
    })
    out_static = torch.zeros((128), dtype=dtype, device=device)
    kernel_static_patched[(1, )](out_static)
    assert torch.all(out_static == 2)

    kernel_dynamic_patched = patch_kernel(kernel_dynamic, {'SHAPE': str(list(shape))})
    out_dynamic = torch.zeros((128), dtype=dtype, device=device)
    kernel_dynamic_patched[(1, )](out_dynamic, 2, getattr(triton.language, dtype_str))
    assert torch.all(out_dynamic == 2)


@pytest.mark.parametrize("literal, dtype_str", [(1e+50, "f64"), (1e+10, "f32"), (1.0, "f32"), ('float("inf")', "f32"),
                                                ('float("-inf")', "f32"), ('float("nan")', "f32"),
                                                ('float("-nan")', "f32"), (0., "f32"), (5, "i32"), (2**40, "i64")])
def test_constexpr(literal, dtype_str, device):

    @triton.jit
    def kernel(out_ptr):
        val = GENERATE_TEST_HERE
        tl.store(out_ptr.to(tl.pointer_type(val.dtype)), val)

    kernel_patched = patch_kernel(kernel, {'GENERATE_TEST_HERE': f"{literal}"})
    out = torch.zeros((1, ), dtype=torch.float32, device=device)
    h = kernel_patched[(1, )](out)
    assert re.search(r"arith.constant .* : " + dtype_str, h.asm["ttir"]) is not None


@pytest.mark.parametrize("dtype_str", ['float32', 'float16'])
def test_dot_without_load(dtype_str, device):
    if torch.cuda.is_available():
        capability = torch.cuda.get_device_capability()
        allow_tf32 = capability[0] > 7
    else:
        allow_tf32 = True

    if is_hip() and dtype_str == "float16":
        pytest.skip("test_dot_without_load[float16] not supported in HIP")

    @triton.jit
    def _kernel(out, ALLOW_TF32: tl.constexpr):
        a = GENERATE_TEST_HERE
        b = GENERATE_TEST_HERE
        c = tl.dot(a, b, allow_tf32=ALLOW_TF32)
        out_ptr = out + tl.arange(0, 32)[:, None] * 32 + tl.arange(0, 32)[None, :]
        tl.store(out_ptr, c)

    kernel = patch_kernel(_kernel, {'GENERATE_TEST_HERE': f"tl.full((32, 32), 1.0, tl.{dtype_str})"})
    a = torch.ones((32, 32), dtype=getattr(torch, dtype_str), device=device)
    b = torch.ones((32, 32), dtype=getattr(torch, dtype_str), device=device)
    out_ref = torch.matmul(a, b)
    out = torch.zeros((32, 32), dtype=getattr(torch, dtype_str), device=device)
    kernel[(1, )](out, ALLOW_TF32=allow_tf32)
    assert torch.all(out == out_ref)


# ---------------
# test arange
# ---------------


@pytest.mark.parametrize("start", [0, 1, 7, 16])
@pytest.mark.parametrize("num_ctas", num_ctas_list)
def test_arange(start, num_ctas, device):
    BLOCK = 128
    z_tri = torch.empty(BLOCK, dtype=torch.int32, device=device)

    @triton.jit
    def _kernel(z, BLOCK: tl.constexpr, START: tl.constexpr, END: tl.constexpr):
        off = tl.arange(0, BLOCK)
        val = tl.arange(START, END)
        tl.store(z + off, val)

    _kernel[(1, )](z_tri, START=start, END=start + BLOCK, BLOCK=BLOCK, num_ctas=num_ctas)
    z_ref = torch.arange(start, BLOCK + start, dtype=torch.int32, device=device)
    np.testing.assert_allclose(to_numpy(z_tri), to_numpy(z_ref))


# ---------------
# test load
# ---------------


@pytest.mark.parametrize("dtype_str, size, size_diff", [(dtype_str, size, size_diff)
                                                        for dtype_str in torch_dtypes
                                                        for size in [128, 512]
                                                        for size_diff in [0, 1, 2, 3, 4]])
@pytest.mark.parametrize("num_ctas", num_ctas_list)
def test_masked_load(dtype_str, size, size_diff, num_ctas, device):
    dtype = getattr(torch, dtype_str)
    check_type_supported(dtype, device)  # bfloat16 on cc < 80 will not be tested

    input_size = size - size_diff
    output_size = size
    if dtype_str == 'bool':
        input = torch.randint(0, 2, (input_size, ), dtype=dtype, device=device)
    elif dtype_str in int_dtypes or dtype_str in uint_dtypes:
        input = torch.randint(0, 127, (input_size, ), dtype=dtype, device=device)
    else:
        input = torch.rand(input_size, dtype=dtype, device=device)
    output = torch.zeros((output_size, ), dtype=dtype, device=device)

    @triton.jit
    def _kernel(in_ptr, out_ptr, in_size: tl.constexpr, out_size: tl.constexpr):
        in_offsets = tl.arange(0, out_size)
        # Load inputs.
        x = GENERATE_TEST_HERE
        # Store output
        output_offsets = tl.arange(0, out_size)
        tl.store(out_ptr + output_offsets, x)

    mask_str = "mask=in_offsets < in_size, other=1" if size_diff > 0 else "None"
    kernel = patch_kernel(_kernel, {'GENERATE_TEST_HERE': f"tl.load(in_ptr + in_offsets, {mask_str})"})
    kernel[(1, )](input, output, input_size, output_size, num_ctas=num_ctas)

    reference_out = torch.cat((input, torch.ones((size_diff, ), dtype=dtype, device=device)))
    # print((output - reference_out).nonzero())
    torch.testing.assert_close(output, reference_out)


# Testing masked loads with an intermate copy to shared memory run.


# FIXME: Shape too small for ldmatrix when num_ctas=4
@pytest.mark.parametrize("dtype", [torch.bfloat16, torch.float16, torch.float32])
def test_masked_load_shared_memory(dtype, device):
    if is_hip():
        pytest.skip("test_masked_load_shared_memory is not supported in HIP")

    check_type_supported(dtype, device)  # bfloat16 on cc < 80 will not be tested

    # Merge 1c45836 regression from
    # if is_xpu(device) and dtype == torch.bfloat16:
    # Note: fails in getConversionFunc
    # Note: also fails for NVIDIA in the same way, we need handle conversion of an
    # fp_to_fp operation where the input and output tensors have element type f16.
    if is_xpu(device) and dtype in [torch.bfloat16]:
        pytest.skip("FIXME: Incorrect result on XPU")

    M = 32
    N = 32
    K = 16

    in1 = torch.rand((M, K), dtype=dtype, device=device)
    in2 = torch.rand((K, N), dtype=dtype, device=device)
    out = torch.zeros((M, N), dtype=dtype, device=device)

    @triton.jit
    def _kernel(in1_ptr, in2_ptr, output_ptr, in_stride, in2_stride, out_stride, in_numel, in2_numel, out_numel,
                M: tl.constexpr, N: tl.constexpr, K: tl.constexpr):

        M_offsets = tl.arange(0, M)
        N_offsets = tl.arange(0, N)
        K_offsets = tl.arange(0, K)

        in_offsets = M_offsets[:, None] * in_stride + K_offsets[None, :]
        in2_offsets = K_offsets[:, None] * in2_stride + N_offsets[None, :]

        # Load inputs.
        x = tl.load(in1_ptr + in_offsets, mask=in_offsets < M * K)
        w = tl.load(in2_ptr + in2_offsets, mask=in2_offsets < K * N)

        # Without a dot product the memory doesn't get promoted to shared.
        o = tl.dot(x, w, out_dtype=tl.float32)

        # Store output
        output_offsets = M_offsets[:, None] * out_stride + N_offsets[None, :]
        tl.store(output_ptr + output_offsets, o, mask=output_offsets < M * N)

    pgm = _kernel[(1, )](in1, in2, out, in1.stride()[0], in2.stride()[0], out.stride()[0], in1.numel(), in2.numel(),
                         out.numel(), M=M, N=N, K=K)

    reference_out = torch.matmul(in1, in2)
    torch.testing.assert_close(out, reference_out, atol=1e-2, rtol=0)


@pytest.mark.parametrize("cache", ["", ".ca", ".cg"])
def test_load_cache_modifier(cache, device):
    src = torch.empty(128, device=device)
    dst = torch.empty(128, device=device)

    @triton.jit
    def _kernel(dst, src, CACHE: tl.constexpr):
        offsets = tl.arange(0, 128)
        x = tl.load(src + offsets, cache_modifier=CACHE)
        tl.store(dst + offsets, x)

    pgm = _kernel[(1, )](dst, src, CACHE=cache)
    if not is_cuda(device):
        return

    ptx = pgm.asm['ptx']
    if cache == '':
        assert 'ld.global.ca' not in ptx
        assert 'ld.global.cg' not in ptx
    if cache == '.cg':
        assert 'ld.global.cg' in ptx
        assert 'ld.global.ca' not in ptx
    if cache == '.ca':
        assert 'ld.global.ca' in ptx
        assert 'ld.global.cg' not in ptx


@pytest.mark.parametrize("N", [16, 10, 11, 1024])
@pytest.mark.parametrize("num_ctas", num_ctas_list)
def test_vectorization(N, num_ctas, device):
    block_size = 1024 * num_ctas
    src = torch.empty(block_size, device=device)
    dst = torch.empty(block_size, device=device)

    @triton.jit
    def _kernel(dst, src, N, BLOCK_SIZE: tl.constexpr):
        offsets = tl.program_id(0) * BLOCK_SIZE + tl.arange(0, BLOCK_SIZE)
        x = tl.load(src + offsets, mask=offsets < N)
        tl.store(dst + offsets, x, mask=offsets < N)

    pgm = _kernel[(1, )](dst, src, N=N, BLOCK_SIZE=block_size)

    if not is_cuda(device):
        return

    ptx = pgm.asm["ptx"]
    if N % 16 == 0:
        assert "ld.global.v4.b32" in ptx
    else:
        assert "ld.global.b32" in ptx
    # np.testing.assert_allclose(dst, src[:N])


@pytest.mark.parametrize("has_hints", [False, True])
def test_vectorization_hints(has_hints, device):
    src = torch.empty(1024, device=device)
    dst = torch.empty(1024, device=device)
    off = torch.zeros(1, device=device, dtype=torch.int32)

    @triton.jit
    def _kernel(dst, src, off, N, BLOCK_SIZE: tl.constexpr, HINT: tl.constexpr):
        offsets = tl.program_id(0) * BLOCK_SIZE + tl.arange(0, BLOCK_SIZE)
        offsets = offsets + tl.load(off)
        if HINT:
            tl.max_contiguous(tl.multiple_of(offsets, 1024), 1024)
        x = tl.load(src + offsets, mask=offsets < N)
        tl.store(dst + offsets, x, mask=offsets < N)

    pgm = _kernel[(1, )](dst, src, off, N=1024, BLOCK_SIZE=src.shape[0], HINT=has_hints)
    if not is_cuda(device):
        return

    ptx = pgm.asm["ptx"]
    if has_hints:
        assert "ld.global.v4.b32" in ptx
    else:
        assert "ld.global.v4.b32" not in ptx


# ---------------
# test store
# ---------------


@pytest.mark.parametrize("cache", ["", ".wb", ".cg", ".cs", ".wt"])
def test_store_cache_modifier(cache, device):
    src = torch.empty(128, device=device)
    dst = torch.empty(128, device=device)

    @triton.jit
    def _kernel(dst, src, CACHE: tl.constexpr):
        offsets = tl.arange(0, 128)
        x = tl.load(src + offsets)
        tl.store(dst + offsets, x, cache_modifier=CACHE)

    if is_hip():
        return
    pgm = _kernel[(1, )](dst, src, CACHE=cache)

    if not is_cuda(device):
        return

    ptx = pgm.asm['ptx']
    if cache == '':
        assert 'st.global.wb' not in ptx
        assert 'st.global.cg' not in ptx
        assert 'st.global.cs' not in ptx
        assert 'st.global.wt' not in ptx
    if cache == '.wb':
        assert 'st.global.wb' in ptx
        assert 'st.global.cg' not in ptx
        assert 'st.global.cs' not in ptx
        assert 'st.global.wt' not in ptx
    if cache == '.cg':
        assert 'st.global.wb' not in ptx
        assert 'st.global.cg' in ptx
        assert 'st.global.cs' not in ptx
        assert 'st.global.wt' not in ptx
    if cache == '.cs':
        assert 'st.global.wb' not in ptx
        assert 'st.global.cg' not in ptx
        assert 'st.global.cs' in ptx
        assert 'st.global.wt' not in ptx
    if cache == '.wt':
        assert 'st.global.wb' not in ptx
        assert 'st.global.cg' not in ptx
        assert 'st.global.cs' not in ptx
        assert 'st.global.wt' in ptx


# ---------------
# test if
# ---------------

# ---------------
# test for
# ---------------

# ---------------
# test while
# ---------------

# ---------------
# test default
# ---------------
# TODO: can't be local to test_default


@triton.jit
def _impl(value=10):
    return value


def test_default(device):
    value = 5
    ret0 = torch.zeros(1, dtype=torch.int32, device=device)
    ret1 = torch.zeros(1, dtype=torch.int32, device=device)

    @triton.jit
    def _kernel(ret0, ret1, value=3):
        tl.store(ret0, _impl())
        tl.store(ret1, _impl(value))

    _kernel[(1, )](ret0, ret1, value)
    assert ret0.item() == 10
    assert ret1.item() == value

    _kernel[(1, )](ret0, ret1)
    assert ret0.item() == 10
    assert ret1.item() == 3


# ---------------
# test noop
# ----------------


def test_noop(device):

    @triton.jit
    def kernel(x):
        pass

    x = to_triton(numpy_random((1, ), dtype_str='int32'), device=device)
    kernel[(1, )](x)


@pytest.mark.parametrize("device", ['xpu'])
def test_pointer_arguments(device):

    @triton.jit
    def kernel(x):
        pass

    pin_memory = 'pinned' in device
    x = torch.empty(1024, device=device.split('_')[0], pin_memory=pin_memory)
    if device == "cpu":
        with pytest.raises(ValueError):
            kernel[(1, )](x)
    else:
        kernel[(1, )](x)


@pytest.mark.parametrize("value, value_type", [(-1, 'i32'), (0, 'i32'), (-2**31, 'i32'), (2**31 - 1, 'i32'),
                                               (2**31, 'i64'), (2**32 - 1, 'i64'), (2**32, 'i64'), (2**63 - 1, 'i64'),
                                               (-2**63, 'i64'), (2**63, 'u64'), (2**64 - 1, 'u64')])
def test_value_specialization(value: int, value_type: str, device) -> None:
    spec_type = None

    def cache_hook(*args, **kwargs):
        nonlocal spec_type
        spec_type = kwargs["compile"]["signature"][0]

    JITFunction.cache_hook = cache_hook

    @triton.jit
    def kernel(VALUE, X):
        pass

    x = torch.tensor([3.14159], device=device)
    pgm = kernel[(1, )](value, x)

    JITFunction.cache_hook = None
    assert spec_type == value_type


# --------------------
# value specialization
# --------------------


@pytest.mark.parametrize("value, overflow", [(2**64 - 1, False), (2**64, True), (-2**63, False), (-2**63 - 1, True)])
def test_value_specialization_overflow(value: int, overflow: bool, device) -> None:

    @triton.jit
    def kernel(VALUE, X):
        pass

    x = torch.tensor([3.14159], device=device)

    if overflow:
        with pytest.raises(OverflowError):
            kernel[(1, )](value, x)
    else:
        kernel[(1, )](value, x)


# ----------------
# test constexpr
# ----------------


@pytest.mark.parametrize("op", ['+', '-', '*', '/', '%', '<', '>', '<<', '>>', '&', '^', '|'])
@pytest.mark.parametrize("is_lhs_constexpr", [False, True])
@pytest.mark.parametrize("is_rhs_constexpr", [True, False])
def test_bin_op_constexpr(op, is_lhs_constexpr, is_rhs_constexpr, device):
    if is_hip():
        if (is_rhs_constexpr, is_lhs_constexpr, op) in [(False, False, "<<"), (False, False, ">>"),
                                                        (False, True, "<<")]:
            pytest.skip(f"test_bin_op_constexpr[{is_lhs_constexpr}-{is_rhs_constexpr}-{op}] is not supported in HIP")

    @triton.jit
    def kernel(Z, X, Y):
        x = tl.load(X)
        y = tl.load(Y)
        z = GENERATE_TEST_HERE
        tl.store(Z, z)

    if op in ['<<', '>>', '&', '^', '|']:  # int op
        x_str = "3" if is_lhs_constexpr else "x"
        y_str = "4" if is_rhs_constexpr else "y"
        x = numpy_random((1, ), dtype_str="int32")
        low = 0 if (op in ['<<', '>>']) else None
        bw = _bitwidth('int32') if (op in ['<<', '>>']) else None
        y = numpy_random((1, ), dtype_str="int32", low=low, high=bw)
    else:
        x_str = "3.14" if is_lhs_constexpr else "x"
        y_str = "4.13" if is_rhs_constexpr else "y"
        x = numpy_random((1, ), dtype_str="float32")
        y = numpy_random((1, ), dtype_str="float32")
    kernel = patch_kernel(kernel, {'GENERATE_TEST_HERE': f"{x_str} {op} {y_str}"})
    z = np.array(eval(f"{x_str} {op} {y_str}"))
    x_tri = to_triton(x, device=device)
    y_tri = to_triton(y, device=device)
    z_tri = to_triton(np.empty((1, ), dtype=z.dtype), device=device)
    kernel[(1, )](z_tri, x_tri, y_tri)
    np.testing.assert_allclose(z, to_numpy(z_tri), atol=1e-07)


def test_constexpr_shape(device):

    @triton.jit
    def kernel(X):
        off = tl.arange(0, 128 + 128)
        tl.store(X + off, off)

    x_tri = to_triton(np.empty((256, ), dtype=np.int32), device=device)
    kernel[(1, )](x_tri)
    np.testing.assert_equal(to_numpy(x_tri), np.arange(0, 256))


def test_constexpr_scalar_shape(device):

    @triton.jit
    def kernel(X, s):
        off = tl.arange(0, 256)
        val = off % (256 // s)
        tl.store(X + off, val)

    x_tri = to_triton(np.empty((256, ), dtype=np.int32), device=device)
    kernel[(1, )](x_tri, 32)
    np.testing.assert_equal(to_numpy(x_tri), np.arange(0, 256) % 8)


reshape_list = [((64, ), (8, 8)), ((2, 32), (16, 4)), ((512, ), (2, 2, 2, 2, 2, 2, 2, 2, 2)), ((64, 32), (16, 8, 16))]


@pytest.mark.parametrize("formats", reshape_list)
def test_reshape(formats, device):
    in_format, out_format = formats

    @triton.jit
    def kernel(Z, X, out_tuple: tl.constexpr):
        x = tl.load(X_PTR_EXPR)
        z = tl.reshape(x, out_tuple)
        tl.store(Z_PTR_EXPR, z)

    def generate_kernel(shape_x, shape_z):
        to_replace = {
            'X_PTR_EXPR': make_ptr_str('X', shape_x),
            'Z_PTR_EXPR': make_ptr_str('Z', shape_z),
        }
        return patch_kernel(kernel, to_replace)

    x = numpy_random(in_format, dtype_str="int32")
    z = x.reshape(out_format)
    x_tri = to_triton(x, device=device)
    patched_kernel = generate_kernel(in_format, out_format)
    z_tri = to_triton(np.empty(out_format, dtype=np.int32), device=device)
    patched_kernel[(1, )](z_tri, x_tri, out_format)
    np.testing.assert_equal(z, to_numpy(z_tri))


# -------------
# test call
# -------------


@triton.jit
def val_multiplier(val, i):
    return val * i


@triton.jit(noinline=True)
def val_multiplier_noinline(val, i):
    return val * i


@triton.jit
def vecmul_kernel(ptr, n_elements, rep, type: tl.constexpr):
    pid = tl.program_id(axis=0)
    offsets = pid * 128 + tl.arange(0, 128)
    mask = offsets < n_elements
    vec = tl.load(ptr + offsets, mask=mask)
    for i in range(1, rep):
        if type == "inline":
            vec = val_multiplier(vec, i)
        else:
            vec = val_multiplier_noinline(vec, i)
    tl.store(ptr + offsets, vec, mask=mask)


@pytest.mark.parametrize("type", ["inline", "noinline"])
@pytest.mark.parametrize("num_ctas", num_ctas_list)
def test_call(type, num_ctas, device):

    @triton.jit
    def kernel(ptr, n_elements, num1, num2, type: tl.constexpr):
        vecmul_kernel(ptr, n_elements, num1, type)
        vecmul_kernel(ptr, n_elements, num2, type)

    size = 1024
    rand_val = numpy_random((size, ), dtype_str="float32")
    rand_val_tri = to_triton(rand_val, device=device)
    err_msg = ""
    try:
        kernel[(size // 128, )](rand_val_tri, size, 3, 5, type, num_ctas=num_ctas)
    except Exception as e:
        err_msg = str(e)

    if type == "noinline":
        assert err_msg != ""
    else:
        ans = rand_val * 1 * 2 * 1 * 2 * 3 * 4
        np.testing.assert_equal(to_numpy(rand_val_tri), ans)


# -------------
# test if
# -------------


@pytest.mark.parametrize("if_type", [
    "if", "if_and_dynamic", "if_exp_static", "if_exp_dynamic", "if_exp_dynamic_constexpr", "if_exp_dynamic_void",
    "if_and_static"
])
def test_if(if_type, device):

    @triton.jit
    def kernel(Cond, XTrue, XFalse, Ret, IfType: tl.constexpr, BoolVar: tl.constexpr, StaticVaue: tl.constexpr):
        pid = tl.program_id(0)
        cond = tl.load(Cond)
        if IfType == "if":
            if pid % 2 == 0:  # eq
                tl.store(Ret, tl.load(XTrue))
            elif 1 == pid % 2:  # req
                tl.store(Ret, tl.load(XFalse))
        elif IfType == "if_exp_dynamic":
            val = tl.load(XTrue) if pid % 2 == 0 else tl.load(XFalse)
            tl.store(Ret, val)
        elif IfType == "if_exp_dynamic_constexpr":
            val = 3.14 if pid % 2 == 0 else tl.load(XFalse)
            tl.store(Ret, val)
        elif IfType == "if_exp_dynamic_void":
            tl.store(Ret, tl.load(XTrue)) if pid % 2 == 0 else tl.store(Ret, tl.load(XFalse))
        elif IfType == "if_exp_static":
            tl.store(Ret, tl.load(XTrue)) if BoolVar else tl.store(Ret, tl.load(XFalse))
        elif IfType == "if_and_dynamic":
            if BoolVar and (1 != pid % 2 and pid % 2 != 1):  # rne and ne
                tl.store(Ret, tl.load(XTrue))
            else:
                tl.store(Ret, tl.load(XFalse))
        elif IfType == "if_and_static":
            if StaticVaue != 0 and StaticVaue != 0:
                tl.store(Ret, tl.load(XTrue))
            else:
                tl.store(Ret, tl.load(XFalse))

    cond = torch.ones(1, dtype=torch.int32, device=device)
    x_true = torch.tensor([3.14], dtype=torch.float32, device=device)
    x_false = torch.tensor([1.51], dtype=torch.float32, device=device)
    ret = torch.zeros(1, dtype=torch.float32, device=device)

    kernel[(1, )](cond, x_true, x_false, ret, if_type, True, 1)
    assert torch.equal(ret, x_true)


def test_num_warps_pow2(device):
    dst = torch.empty(128, device=device)

    @triton.jit
    def _kernel(dst):
        pass

    with pytest.raises(AssertionError, match='must be a power of 2'):
        _kernel[(1, )](dst=dst, num_warps=3)
    _kernel[(1, )](dst=dst, num_warps=1)
    _kernel[(1, )](dst=dst, num_warps=2)
    _kernel[(1, )](dst=dst, num_warps=4)


# -------------
# test extern
# -------------


@pytest.mark.parametrize("dtype_str, expr, lib_path", [('int32', 'math.ffs', ''), ('float32', 'math.log2', ''),
                                                       ('float32', 'math.scalbn', ''), ('float32', 'math.pow', ''),
                                                       ('float64', 'math.pow_dtype', ''),
                                                       ('float64', 'math.norm4d', '')])
@pytest.mark.parametrize("num_ctas", num_ctas_list)
def test_math_tensor(dtype_str, expr, lib_path, num_ctas, device):

    if is_hip() and expr == "math.scalbn":
        pytest.skip("test_math_tensor[math.scalbn] is not supported in HIP")

    @triton.jit
    def kernel(X, Y, BLOCK: tl.constexpr):
        x = tl.load(X + tl.arange(0, BLOCK))
        y = GENERATE_TEST_HERE
        tl.store(Y + tl.arange(0, BLOCK), y)

    shape = (128, )
    rs = RandomState(17)
    # limit the range of integers so that the sum does not overflow
    x = numpy_random(shape, dtype_str=dtype_str, rs=rs)

    if expr == 'math.log2':
        kernel = patch_kernel(kernel, {'GENERATE_TEST_HERE': f'tl.broadcast_to(tl.{expr}(5.0), x.shape)'})
        y_ref = np.log2(5.0)
    elif expr == 'math.ffs':
        kernel = patch_kernel(kernel, {'GENERATE_TEST_HERE': f'tl.{expr}(x)'})
        y_ref = np.zeros(shape, dtype=x.dtype)
        for i in range(shape[0]):
            y_ref[i] = (int(x[i]) & int(-x[i])).bit_length()
    elif expr == 'math.scalbn':
        kernel = patch_kernel(kernel, {'GENERATE_TEST_HERE': f'tl.{expr}(x, 2)'})
        y_ref = x * pow(2, 2)
    elif expr == 'math.pow_dtype':
        x = np.abs(x)
        kernel = patch_kernel(kernel, {'GENERATE_TEST_HERE': 'tl.math.pow(x, 0.5)'})
        y_ref = np.power(x, 0.5)
    elif expr == 'math.pow':
        # numpy does not allow negative factors in power, so we use abs()
        x = np.abs(x)
        kernel = patch_kernel(kernel, {'GENERATE_TEST_HERE': f'tl.{expr}(x, x)'})
        y_ref = np.power(x, x)
    elif expr == 'math.pow_dtype':
        x = np.abs(x)
        kernel = patch_kernel(kernel, {'GENERATE_TEST_HERE': 'tl.math.pow(x, 0.5)'})
        y_ref = np.power(x, 0.5)
    elif expr == 'math.norm4d':
        kernel = patch_kernel(kernel, {'GENERATE_TEST_HERE': f'tl.{expr}(x, x, x, x)'})
        y_ref = np.sqrt(4 * np.power(x, 2))

    x_tri = to_triton(x, device=device)
    # triton result
    y_tri = to_triton(numpy_random((shape[0], ), dtype_str=dtype_str, rs=rs), device=device)
    kernel[(1, )](x_tri, y_tri, BLOCK=shape[0], extern_libs={'libdevice': lib_path}, num_ctas=num_ctas)
    # compare
    if expr == 'math.ffs':
        np.testing.assert_equal(y_ref, to_numpy(y_tri))
    else:
        np.testing.assert_allclose(y_ref, to_numpy(y_tri), rtol=0.01)


@pytest.mark.parametrize("dtype_str, expr, lib_path", [('float32', 'math.pow', ''), ('float64', 'math.pow_dtype', ''),
                                                       ('float64', 'math.pow', '')])
@pytest.mark.parametrize("num_ctas", num_ctas_list)
def test_math_scalar(dtype_str, expr, lib_path, num_ctas, device):

    @triton.jit
    def kernel(X, Y, BLOCK: tl.constexpr):
        x = X
        y = GENERATE_TEST_HERE
        tl.store(Y + tl.arange(0, BLOCK), y)

    shape = (128, )
    rs = RandomState(17)
    # limit the range of integers so that the sum does not overflow
    x = numpy_random((1, ), dtype_str=dtype_str, rs=rs)
    y_ref = np.zeros(shape, dtype=x.dtype)

    # numpy does not allow negative factors in power, so we use abs()
    if expr == 'math.pow':
        x = np.abs(x)
        kernel = patch_kernel(kernel, {'GENERATE_TEST_HERE': 'tl.math.pow(x, x)'})
        y_ref[:] = np.power(x, x)
    elif expr == 'math.pow_dtype':
        x = np.abs(x)
        kernel = patch_kernel(kernel, {'GENERATE_TEST_HERE': 'tl.math.pow(x, 0.5)'})
        y_ref[:] = np.power(x, 0.5)

    # triton result
    x_tri = to_triton(x, device=device)[0].item()
    y_tri = to_triton(numpy_random((shape[0], ), dtype_str=dtype_str, rs=rs), device=device)
    kernel[(1, )](x_tri, y_tri, BLOCK=shape[0], extern_libs={'libdevice': lib_path}, num_ctas=num_ctas)
    # compare
    np.testing.assert_allclose(y_ref, to_numpy(y_tri), rtol=0.01)


# -----------------------
# test inline asm
# -----------------------


@pytest.mark.parametrize("num_ctas", num_ctas_list)
def test_inline_asm(num_ctas, device):
    check_cuda_only(device)

    if is_hip():
        pytest.skip("test_inline_asm is not supported in HIP")

    @triton.jit
    def kernel(X, Y, Z, n: tl.constexpr, BLOCK: tl.constexpr):
        x = tl.load(X + tl.arange(0, BLOCK))
        y = tl.load(Y + tl.arange(0, BLOCK))
        s = tl.full([BLOCK], n, tl.int32)
        z = tl.inline_asm_elementwise("shf.l.wrap.b32 $0, $1, $2, $3;", "=r,r, r, r", [x, y, s], dtype=tl.int32,
                                      is_pure=True, pack=1)
        tl.store(Z + tl.arange(0, BLOCK), z)

    shape = (128, )
    rs = RandomState(17)
    x = numpy_random(shape, dtype_str='uint32', rs=rs)
    y = numpy_random(shape, dtype_str='uint32', rs=rs)
    x_tri = to_triton(x, device=device)
    y_tri = to_triton(y, device=device)
    n = 17
    z_tri = to_triton(numpy_random(shape, dtype_str='uint32', rs=rs), device=device)
    kernel[(1, )](x_tri, y_tri, z_tri, n, BLOCK=shape[0], num_ctas=num_ctas)
    y_ref = (y << n) | (x >> (32 - n))
    # compare
    np.testing.assert_equal(y_ref, to_numpy(z_tri))


@pytest.mark.parametrize("num_ctas", num_ctas_list)
def test_inline_asm_packed(num_ctas, device):
    check_cuda_only(device)

    if is_hip():
        pytest.skip("test_inline_asm is not supported in HIP")

    @triton.jit
    def kernel(X, Y, BLOCK: tl.constexpr):
        x = tl.load(X + tl.arange(0, BLOCK))
        # shift 4x8bits values together.
        y = tl.inline_asm_elementwise(
            "and.b32 $0, $1, 0x1F1F1F1F; \
                                       shl.b32 $0, $0, 3;", "=r,r", [
                x,
            ], dtype=tl.int8, is_pure=True, pack=4)
        tl.store(Y + tl.arange(0, BLOCK), y)

    shape = (512, )
    rs = RandomState(17)
    x = numpy_random(shape, dtype_str='uint8', rs=rs)
    x_tri = to_triton(x, device=device)
    y_tri = to_triton(numpy_random(shape, dtype_str='uint8', rs=rs), device=device)
    kernel[(1, )](x_tri, y_tri, BLOCK=shape[0], num_ctas=num_ctas)
    y_ref = x << 3
    # compare
    np.testing.assert_equal(y_ref, to_numpy(y_tri))


@pytest.mark.parametrize('num_ctas', num_ctas_list)
def test_inline_asm_with_pointers(num_ctas, device):
    check_cuda_only(device)

    if is_hip():
        pytest.skip('test_inline_asm is not supported in HIP')

    @triton.jit
    def kernel(X, Y, BLOCK: tl.constexpr):
        x_ptrs = X + tl.arange(0, BLOCK)
        y_ptrs = Y + tl.arange(0, BLOCK)
        tl.inline_asm_elementwise(
            "ld.global.b8 $0, [$1]; \
                                   shl.b32 $0, $0, 3; \
                                   st.global.b8 [$2], $0;", "=r,l,l", [x_ptrs, y_ptrs], dtype=tl.int8, is_pure=False,
            pack=1)

    shape = (512, )
    rs = RandomState(17)
    x = numpy_random(shape, dtype_str='uint8', rs=rs)
    x_tri = to_triton(x, device=device)
    y_tri = to_triton(numpy_random(shape, dtype_str='uint8', rs=rs), device=device)
    kernel[(1, )](x_tri, y_tri, BLOCK=shape[0], num_ctas=num_ctas)
    y_ref = x << 3
    # compare
    np.testing.assert_equal(y_ref, to_numpy(y_tri))


def test_inline_asm_multiple_outputs(device):
    check_cuda_only(device)
    if is_hip():
        pytest.skip('This test uses PTX inline assembly, so is not compatible with AMD')

    @triton.jit
    def kernel(A, B, C, D, BLOCK: tl.constexpr):
        a = tl.load(A + tl.arange(0, BLOCK))
        b = tl.load(B + tl.arange(0, BLOCK))

        # C = A - B
        # D = B - A
        (c, d) = tl.inline_asm_elementwise(
            asm="""
            sub.u32 $0, $2, $3;  // C = A - B
            sub.u32 $1, $3, $2;  // D = B - A
            """,
            constraints=(
                # 2 output registers: $0=C and $1=D.
                "=r,=r,"
                # 2 input registers: $2=A and $3=B.
                "r,r"),
            args=[a, b],
            dtype=(tl.uint32, tl.uint32),
            is_pure=True,
            pack=1,
        )
        tl.store(C + tl.arange(0, BLOCK), c)
        tl.store(D + tl.arange(0, BLOCK), d)

    shape = (512, )
    rs = RandomState(17)
    A = numpy_random(shape, dtype_str='uint32', rs=rs)
    B = numpy_random(shape, dtype_str='uint32', rs=rs)
    A_tri = to_triton(A, device=device)
    B_tri = to_triton(B, device=device)
    C_tri = to_triton(numpy_random(shape, dtype_str='uint32', rs=rs), device=device)
    D_tri = to_triton(numpy_random(shape, dtype_str='uint32', rs=rs), device=device)
    kernel[(1, )](A_tri, B_tri, C_tri, D_tri, BLOCK=shape[0])

    C_ref = A - B
    D_ref = B - A

    np.testing.assert_equal(C_ref, to_numpy(C_tri))
    np.testing.assert_equal(D_ref, to_numpy(D_tri))


def test_inline_asm_packed_multiple_outputs(device):
    check_cuda_only(device)
    if is_hip():
        pytest.skip('This test uses PTX inline assembly, so is not compatible with AMD')

    @triton.jit
    def kernel(A, B, C, D, BLOCK: tl.constexpr):
        a = tl.load(A + tl.arange(0, BLOCK))
        b = tl.load(B + tl.arange(0, BLOCK))

        # For each (a,b) in zip(a,b), perform the following:
        # - Let ai be `a` converted to int32.
        # - Let af be `a` converted to float.
        # - Let m be the max of ai and b.
        # - Return ai and mi.
        # Do the above 4 elements at a time.
        (c, d) = tl.inline_asm_elementwise(
            asm="""
            {
                // Unpack `a` into `ai`.
                .reg .b8 tmp<4>;
                mov.b32 {tmp0, tmp1, tmp2, tmp3}, $8;
                cvt.u32.u8 $0, tmp0;
                cvt.u32.u8 $1, tmp1;
                cvt.u32.u8 $2, tmp2;
                cvt.u32.u8 $3, tmp3;
            }
            // Convert `ai` to float.
            cvt.rn.f32.s32 $4, $0;
            cvt.rn.f32.s32 $5, $1;
            cvt.rn.f32.s32 $6, $2;
            cvt.rn.f32.s32 $7, $3;
            // Take max of `ai` and `b`.
            max.f32 $4, $4, $9;
            max.f32 $5, $5, $10;
            max.f32 $6, $6, $11;
            max.f32 $7, $7, $12;
            """,
            constraints=(
                # 8 output registers, namely
                #   $0=ai0, $1=ai1, $2=ai2, $3=ai3,
                #   $4=m0,  $5=m1,  $6=m2,  $7=m3.
                "=r,=r,=r,=r,=r,=r,=r,=r,"
                # 5 input registers, namely
                #   $8=ai,
                #   $9=b0, $10=b1, $11=b2, $12=b3.
                # The four elements from `a` are all packed into one register.
                "r,r,r,r,r"),
            args=[a, b],
            dtype=(tl.int32, tl.float32),
            is_pure=True,
            pack=4,
        )
        tl.store(C + tl.arange(0, BLOCK), c)
        tl.store(D + tl.arange(0, BLOCK), d)

    shape = (512, )
    rs = RandomState(17)
    A = numpy_random(shape, dtype_str='uint8', rs=rs)
    B = numpy_random(shape, dtype_str='float32', rs=rs)
    A_tri = to_triton(A, device=device)
    B_tri = to_triton(B, device=device)
    C_tri = to_triton(numpy_random(shape, dtype_str='int32', rs=rs), device=device)
    D_tri = to_triton(numpy_random(shape, dtype_str='float32', rs=rs), device=device)
    kernel[(1, )](A_tri, B_tri, C_tri, D_tri, BLOCK=shape[0])

    C_ref = A.astype(np.int32)
    D_ref = np.maximum(A.astype(np.float32), B)

    np.testing.assert_equal(C_ref, to_numpy(C_tri))
    np.testing.assert_equal(D_ref, to_numpy(D_tri))


# -----------------------
# test control flow
# -----------------------


@pytest.mark.parametrize("lo, hi, iv", [(2**30, 2**30 + 20, 1), (2**35, 2**35 + 20, 2), (2**35, 2**35 + 20, 3),
                                        (15, -16, -1), (15, -16, -2), (15, -16, -3), (-18, -22, -1), (22, 18, -1)])
def test_for_iv(lo, hi, iv, device):

    @triton.jit
    def kernel(Out, lo, hi, iv: tl.constexpr):
        acc = 0
        acc = acc.to(tl.int64)
        for i in range(lo, hi, iv):
            acc += i
        tl.store(Out, acc)

    out = to_triton(np.zeros((1, ), dtype=np.int64), device=device)
    kernel[(1, )](out, lo, hi, iv)
    assert out[0] == sum(range(lo, hi, iv))


def test_if_else(device):

    @triton.jit
    def kernel(Cond, TrueVal, FalseVal, Out):
        if tl.load(Cond):
            val = tl.load(TrueVal)
        else:
            val = tl.load(FalseVal)
        tl.store(Out, val)

    out = to_triton(np.zeros((1, ), dtype=np.int32), device=device)
    true_val = to_triton(np.full((1, ), 1, dtype=np.int32), device=device)
    false_val = to_triton(np.full((1, ), 2, dtype=np.int32), device=device)
    cond = to_triton(np.zeros((1, ), dtype=np.int32), device=device)
    # True
    cond[0] = True
    kernel[(1, )](cond, true_val, false_val, out)
    assert to_numpy(out)[0] == true_val[0]
    # False
    cond[0] = False
    kernel[(1, )](cond, true_val, false_val, out)
    assert to_numpy(out)[0] == false_val[0]


@pytest.mark.parametrize("mode", ["dynamic", "static"])
def test_if_return(mode, device):

    @triton.jit
    def kernel(ExitEarly, Out, cond: tl.constexpr, mode: tl.constexpr):
        if mode == "dynamic":
            if tl.load(ExitEarly):
                tl.store(Out, 0)
                return
        else:
            if cond:
                tl.store(Out, 0)
                return
        tl.store(Out, 1)

    out = to_triton(np.zeros((1, ), dtype=np.int32), device=device)
    exit_early = to_triton(np.zeros((1, ), dtype=np.int32), device=device)
    # exit early path taken
    exit_early[0] = 1
    kernel[(1, )](exit_early, out, True, mode)
    assert to_numpy(out)[0] == 0
    # exit early path not taken
    exit_early[0] = 0
    kernel[(1, )](exit_early, out, False, mode)
    assert to_numpy(out)[0] == 1


@triton.jit
def add_fn(x):
    return x + 1


@triton.jit(noinline=True)
def add_fn_noinline(x):
    return x + 1


@triton.jit
def add_fn_return(x, pid):
    if pid == 0:
        return x + 1
    else:
        return x + 2


@triton.jit
def add_fn_expr(Out, x):
    tl.store(Out, x)


@triton.jit
def add_fn_static_cond(x, cond: tl.constexpr):
    if cond == "":
        return x
    else:
        return x + 1


# TODO(Keren): if_exp
@pytest.mark.parametrize(
    "call_type",
    ["attribute", "attribute_jit", "jit", "jit_if", "jit_expr", "jit_static_cond", "jit_noinline", "jit_extern"])
def test_if_call(call_type, device):

    @triton.jit
    def kernel(Out, call_type: tl.constexpr):
        pid = tl.program_id(0)
        o = tl.load(Out)
        if call_type == "attribute":
            # call attribute
            if pid == 0:
                a = o
                a = a.to(tl.int32).to(tl.int32) + 1
                o = a
        elif call_type == "attribute_jit":
            # call attribute and jit function
            if pid == 0:
                a = o
                a = tl.load(Out + add_fn(a) - 1).to(tl.int32) + 1
                o = a
        elif call_type == "jit":
            if pid == 0:
                # regular function call
                a = o
                a = add_fn(a)
                o = a
        elif call_type == "jit_if":
            # function without end_if block
            if pid == 0:
                a = o
                a = add_fn_return(a, pid)
                o = a
        elif call_type == "jit_if_exp":
            # ifexp expression
            if pid == 0:
                a = o
                a = add_fn(a) if pid == 0 else add_fn_return(a, pid)
                o = a
        elif call_type == "jit_expr":
            # call without return
            if pid == 0:
                a = o + 1
                add_fn_expr(Out, a)
                o = a
        elif call_type == "jit_static_cond":
            if pid == 0:
                a = o + 1
                add_fn_static_cond(o, call_type)
                o = a
        elif call_type == "jit_noinline":
            if pid == 0:
                a = o + 1
                add_fn_noinline(a)
                o = a
        elif call_type == "jit_extern":
            if pid == 0:
                a = o + 1
                tl.cdiv(a, a)
                o = a

        tl.store(Out, o)

    out = to_triton(np.zeros((1, ), dtype=np.int32), device=device)
    kernel[(1, )](out, call_type)
    assert to_numpy(out)[0] == 1


@pytest.mark.parametrize("_cond1", [True, False])
@pytest.mark.parametrize("_cond2", [True, False])
@pytest.mark.parametrize("_cond3", [True, False])
def test_nested_if_else_return(_cond1, _cond2, _cond3, device):

    @triton.jit
    def kernel(Cond1, Cond2, Cond3, Val1, Val2, Val3, Out):
        val = 0
        if tl.load(Cond1):
            if tl.load(Cond2):
                val = tl.load(Val1)
            else:
                return
        else:
            if tl.load(Cond3):
                val = tl.load(Val2)
            else:
                val = tl.load(Val3)
        tl.store(Out, val)

    out = to_triton(np.full((1, ), -1, dtype=np.int32), device=device)
    cond1 = to_triton(np.full((1, ), _cond1, dtype=np.int32), device=device)
    cond2 = to_triton(np.full((1, ), _cond2, dtype=np.int32), device=device)
    cond3 = to_triton(np.full((1, ), _cond3, dtype=np.int32), device=device)
    val1 = to_triton(np.full((1, ), 1, dtype=np.int32), device=device)
    val2 = to_triton(np.full((1, ), 2, dtype=np.int32), device=device)
    val3 = to_triton(np.full((1, ), 3, dtype=np.int32), device=device)
    kernel[(1, )](cond1, cond2, cond3, val1, val2, val3, out)
    targets = {
        (True, True, True): val1[0],
        (True, True, False): val1[0],
        (True, False, True): out[0],
        (True, False, False): out[0],
        (False, True, True): val2[0],
        (False, True, False): val3[0],
        (False, False, True): val2[0],
        (False, False, False): val3[0],
    }
    assert out[0] == targets[(_cond1, _cond2, _cond3)]


def test_while(device):

    @triton.jit
    def kernel(InitI, Bound, CutOff, OutI, OutInitI, OutJ):
        init_i = tl.load(InitI)
        curr_i = init_i
        j = 0
        # Check that init_i is not updated by the loop
        while j < tl.load(Bound):
            curr_i = curr_i + (j == tl.load(CutOff))
            j += 1
            tl.store(OutInitI, init_i)
        tl.store(OutI, curr_i)
        tl.store(OutJ, j)

    out_i = to_triton(np.zeros((1, ), dtype=np.int32), device=device)
    out_j = to_triton(np.zeros((1, ), dtype=np.int32), device=device)
    init_i = to_triton(np.full((1, ), 1, dtype=np.int32), device=device)
    out_init_i = to_triton(np.full((1, ), 0, dtype=np.int32), device=device)
    bound = to_triton(np.full((1, ), 10, dtype=np.int32), device=device)
    cut_off = to_triton(np.full((1, ), 5, dtype=np.int32), device=device)
    kernel[(1, )](init_i, bound, cut_off, out_i, out_init_i, out_j)
    assert out_init_i[0] == init_i[0]
    assert out_i[0] == init_i[0] + 1
    assert out_j[0] == bound[0]


def test_while2(device):

    @triton.jit
    def nested_while(data, countPtr):
        for i in range(10):
            count = tl.load(countPtr)
            while count > 0:
                tl.store(data, tl.load(data) + 1.0)
                count = count - 2

    counter = torch.tensor([8], dtype=torch.int32, device=device)
    data = torch.zeros((1, ), device=device, dtype=torch.float32)
    nested_while[(1, )](data, counter)
    assert data[0] == 40


# def test_for_if(device):

#     @triton.jit
#     def kernel(bound, cutoff, M, N):
#         m = 0
#         n = 0
#         for i in range(bound):
#             if i > cutoff:
#                 m = m + 1
#             else:
#                 n = n + 1
#         tl.store(M, m)
#         tl.store(N, n)

#     m = to_triton(np.zeros((1,), dtype=np.int32), device=device)
#     n = to_triton(np.zeros((1,), dtype=np.int32), device=device)
#     kernel[(1,)](10, 7, m, n)
#     print(m[0])
#     print(n[0])

# -----------------------
# test extra
# -----------------------


def test_num_threads(device):
    if is_hip():
        pytest.skip("test_num_threads is not supported in HIP")
    check_cuda_only(device)

    @triton.jit
    def kernel(Out):
        num_threads: tl.constexpr = tl.extra.cuda.num_threads()
        offs = tl.arange(0, num_threads)
        tl.store(Out + offs, 1)

    num_threads = 256
    out = to_triton(np.zeros((num_threads, ), dtype=np.int32), device=device)
    kernel[(1, )](out, num_warps=num_threads // 32)
    assert torch.sum(out) == 256


def test_globaltimer(device):
    if is_hip():
        pytest.skip("test_globaltimer is not supported in HIP")
    check_cuda_only(device)

    @triton.jit
    def kernel(Out1, Out2):
        start = tl.extra.cuda.globaltimer()
        off = tl.arange(0, 128)
        for i in range(10000):
            tl.store(Out1 + off, tl.load(Out1 + off) + 1)
        end = tl.extra.cuda.globaltimer()
        tl.store(Out2, end - start)

    out1 = to_triton(np.zeros((128, ), dtype=np.int64), device=device)
    out2 = to_triton(np.zeros((1, ), dtype=np.int64), device=device)
    h = kernel[(1, )](out1, out2)
    assert out2[0] > 0
    assert h.asm["ptx"].count("%globaltimer") == 2


def test_smid(device):
    if is_hip():
        pytest.skip("test_smid is not supported in HIP")
    check_cuda_only(device)

    @triton.jit
    def kernel(Out):
        tl.store(Out + tl.program_id(0), tl.extra.cuda.smid())

    out = to_triton(np.zeros((1024, ), dtype=np.int32), device=device)
    h = kernel[(out.shape[0], )](out)
    assert out.sort()[0].unique().shape[0] > 0
    assert h.asm["ptx"].count("%smid") == 1


# -----------------------
# test layout conversions
# -----------------------
# TODO: backend should be tested separately

layouts = [
    BlockedLayout([1, 16], [8, 4], [4, 1], [1, 0], [1, 1], [1, 1], [0, 1]),
    BlockedLayout([1, 8], [2, 16], [4, 1], [1, 0], [1, 1], [1, 1], [0, 1]),
    BlockedLayout([1, 4], [4, 8], [2, 2], [1, 0], [1, 1], [1, 1], [0, 1]),
    BlockedLayout([1, 1], [1, 32], [2, 2], [1, 0], [1, 1], [1, 1], [0, 1]),
    BlockedLayout([8, 1], [16, 2], [1, 4], [0, 1], [1, 1], [1, 1], [0, 1]),
    BlockedLayout([4, 1], [8, 4], [2, 2], [0, 1], [1, 1], [1, 1], [0, 1]),
    BlockedLayout([1, 1], [32, 1], [2, 2], [0, 1], [1, 1], [1, 1], [0, 1]),
    BlockedLayout([4, 4], [1, 32], [4, 1], [1, 0], [1, 1], [1, 1], [0, 1])
]

intermediate_layouts = [
    None,
    SharedLayout(1, 1, 1, [1, 0], [1, 1], [1, 1], [0, 1]),
    SharedLayout(4, 2, 4, [1, 0], [1, 1], [1, 1], [0, 1]),
    SharedLayout(2, 2, 4, [1, 0], [1, 1], [1, 1], [0, 1]),
]


@pytest.mark.parametrize("M, N", [[64, 1], [64, 64], [128, 128], [1, 64]])
@pytest.mark.parametrize("dtype", ['float16'])
@pytest.mark.parametrize("src_layout", layouts)
@pytest.mark.parametrize("interm_layout", intermediate_layouts)
@pytest.mark.parametrize("dst_layout", layouts)
def test_convert2d(M, N, src_layout, interm_layout, dst_layout, dtype, device):
    if is_hip():
        pytest.skip("test_convert2d is not supported in HIP")
    if (M == 1 or N == 1) and interm_layout:
        pytest.xfail("Out of bound access when maxPhase > 1")
    if str(src_layout) == str(dst_layout):
        pytest.xfail("Do not convert same layout")
    if 'dpas' in str(src_layout) and 'dpas' in str(dst_layout):
        pytest.xfail("Do not convert between DPAS layouts")

    layouts = f"""
    #src = {src_layout}
    #dst = {dst_layout}
    """ if interm_layout is None else f"""
    #src = {src_layout}
    #interm = {interm_layout}
    #dst = {dst_layout}
    """

    conversion = f"""
    %12 = triton_gpu.convert_layout %9 : (tensor<{M}x{N}xi32, #src>) -> tensor<{M}x{N}xi32, #dst>
    %13 = triton_gpu.convert_layout %11 : (tensor<{M}x{N}xf16, #src>) -> tensor<{M}x{N}xf16, #dst>
    """ if interm_layout is None else f"""
    %15 = triton_gpu.convert_layout %9 : (tensor<{M}x{N}xi32, #src>) -> tensor<{M}x{N}xi32, #interm>
    %16 = triton_gpu.convert_layout %15 : (tensor<{M}x{N}xi32, #interm>) -> tensor<{M}x{N}xi32, #src>
    %17 = triton_gpu.convert_layout %11 : (tensor<{M}x{N}xf16, #src>) -> tensor<{M}x{N}xf16, #interm>
    %18 = triton_gpu.convert_layout %17 : (tensor<{M}x{N}xf16, #interm>) -> tensor<{M}x{N}xf16, #src>

    %12 = triton_gpu.convert_layout %16 : (tensor<{M}x{N}xi32, #src>) -> tensor<{M}x{N}xi32, #dst>
    %13 = triton_gpu.convert_layout %18 : (tensor<{M}x{N}xf16, #src>) -> tensor<{M}x{N}xf16, #dst>
    """

    ir = layouts + f"""
    module attributes {{"triton_gpu.num-warps" = 4 : i32, "triton_gpu.num-ctas" = 1 : i32, "triton_gpu.threads-per-warp" = 32 : i32}} {{
  tt.func public @kernel_0d1d(%arg0: !tt.ptr<f16, 1> {{tt.divisibility = 16 : i32}}, %arg1: !tt.ptr<f16, 1> {{tt.divisibility = 16 : i32}}) {{
    %cst = arith.constant dense<{N}> : tensor<{M}x1xi32, #src>
    %0 = tt.make_range {{end = {M} : i32, start = 0 : i32}} : tensor<{M}xi32, #triton_gpu.slice<{{dim = 1, parent = #src}}>>
    %1 = tt.make_range {{end = {N} : i32, start = 0 : i32}} : tensor<{N}xi32, #triton_gpu.slice<{{dim = 0, parent = #src}}>>
    %2 = tt.splat %arg0 : (!tt.ptr<f16, 1>) -> tensor<{M}x{N}x!tt.ptr<f16, 1>, #src>
    %4 = tt.expand_dims %0 {{axis = 1 : i32}} : (tensor<{M}xi32, #triton_gpu.slice<{{dim = 1, parent = #src}}>>) -> tensor<{M}x1xi32, #src>
    %5 = arith.muli %4, %cst : tensor<{M}x1xi32, #src>
    %6 = tt.expand_dims %1 {{axis = 0 : i32}} : (tensor<{N}xi32, #triton_gpu.slice<{{dim = 0, parent = #src}}>>) -> tensor<1x{N}xi32, #src>
    %7 = tt.broadcast %6 : (tensor<1x{N}xi32, #src>) -> tensor<{M}x{N}xi32, #src>
    %8 = tt.broadcast %5 : (tensor<{M}x1xi32, #src>) -> tensor<{M}x{N}xi32, #src>
    %9 = arith.addi %8, %7 : tensor<{M}x{N}xi32, #src>
    %10 = tt.addptr %2, %9 : tensor<{M}x{N}x!tt.ptr<f16, 1>, #src>, tensor<{M}x{N}xi32, #src>
    %11 = tt.load %10 {{cache = 1 : i32, evict = 1 : i32, isVolatile = false}} : tensor<{M}x{N}xf16, #src>
    %3 = tt.splat %arg1 : (!tt.ptr<f16, 1>) -> tensor<{M}x{N}x!tt.ptr<f16, 1>, #dst>
    """ + conversion + f"""
    %14 = tt.addptr %3, %12 : tensor<{M}x{N}x!tt.ptr<f16, 1>, #dst>, tensor<{M}x{N}xi32, #dst>
    tt.store %14, %13 : tensor<{M}x{N}xf16, #dst>
    tt.return
  }}
}}
"""

    x = to_triton(numpy_random((M, N), dtype_str=dtype), device=device)
    z = torch.empty_like(x, device=device)

    # write the IR to a temporary file using mkstemp
    import tempfile
    with tempfile.NamedTemporaryFile(mode='w', suffix='.ttgir') as f:
        f.write(ir)
        f.flush()
        capability = 0
        if torch.cuda.is_available():
            capability = torch.cuda.get_device_capability()
        kernel = triton.compile(f.name, target=(device, capability))
    kernel[(1, 1, 1)](x.data_ptr(), z.data_ptr())

    assert torch.equal(z, x)


mma_pairs = [
    [
        MmaLayout((2, 0), [1, 4], [1, 1], [1, 1], [0, 1], [16, 8]),
        MmaLayout((2, 0), [4, 1], [1, 1], [1, 1], [0, 1], [16, 8]),
    ],
    [
        MmaLayout((2, 0), [2, 8], [1, 1], [1, 1], [0, 1], [16, 8]),
        MmaLayout((2, 0), [8, 2], [1, 1], [1, 1], [0, 1], [16, 8]),
    ],
    [
        MmaLayout((2, 1), [1, 4], [1, 1], [1, 1], [0, 1], [16, 8]),
        MmaLayout((2, 1), [4, 1], [1, 1], [1, 1], [0, 1], [16, 8]),
    ],
    [
        MmaLayout((2, 1), [2, 8], [1, 1], [1, 1], [0, 1], [16, 8]),
        MmaLayout((2, 1), [8, 2], [1, 1], [1, 1], [0, 1], [16, 8]),
    ],
    # Mma -> mma support is TODO on Hopper (and Volta)
    # [
    #     MmaLayout((3, 0), [1, 4], [1, 1], [1, 1], [0, 1], [16, 8, 16]),
    #     MmaLayout((3, 0), [4, 1], [1, 1], [1, 1], [0, 1], [16, 8, 16]),
    # ],
    # [
    #     MmaLayout((3, 0), [2, 8], [1, 1], [1, 1], [0, 1], [16, 8, 16]),
    #     MmaLayout((3, 0), [8, 2], [1, 1], [1, 1], [0, 1], [16, 8, 16]),
    # ],
    # [
    #     MmaLayout((3, 1), [1, 4], [1, 1], [1, 1], [0, 1], [16, 8, 16]),
    #     MmaLayout((3, 1), [4, 1], [1, 1], [1, 1], [0, 1], [16, 8, 16]),
    # ],
    # [
    #     MmaLayout((3, 1), [2, 8], [1, 1], [1, 1], [0, 1], [16, 8, 16]),
    #     MmaLayout((3, 1), [8, 2], [1, 1], [1, 1], [0, 1], [16, 8, 16]),
    # ],
]


@pytest.mark.parametrize("M, N", [[64, 1], [1, 64], [64, 64], [128, 128], [256, 256]])
@pytest.mark.parametrize("dtype", ['float16'])
@pytest.mark.parametrize("mma_pair", mma_pairs)
def test_convertmma2mma(M, N, mma_pair, dtype, device):
    if is_hip() or is_xpu(device):
        pytest.xfail("test_mma2mma is not supported in HIP/XPU")

    src_layout, _ = mma_pair
    num_warps = np.cumprod(src_layout.warps_per_cta)[-1]

    def do_test(src_layout, dst_layout):
        layouts = f"""
        #src = {src_layout}
        #dst = {dst_layout}
        """

        conversion = f"""
        %12 = triton_gpu.convert_layout %9 : (tensor<{M}x{N}xi32, #src>) -> tensor<{M}x{N}xi32, #dst>
        %13 = triton_gpu.convert_layout %11 : (tensor<{M}x{N}xf16, #src>) -> tensor<{M}x{N}xf16, #dst>
        """

        ir = layouts + f"""
        module attributes {{"triton_gpu.num-warps" = {num_warps} : i32, "triton_gpu.num-ctas" = 1 : i32, "triton_gpu.threads-per-warp" = 32 : i32}} {{
        tt.func public @kernel_0d1d(%arg0: !tt.ptr<f16, 1> {{tt.divisibility = 16 : i32}}, %arg1: !tt.ptr<f16, 1> {{tt.divisibility = 16 : i32}}) {{
        %cst = arith.constant dense<{N}> : tensor<{M}x1xi32, #src>
        %0 = tt.make_range {{end = {M} : i32, start = 0 : i32}} : tensor<{M}xi32, #triton_gpu.slice<{{dim = 1, parent = #src}}>>
        %1 = tt.make_range {{end = {N} : i32, start = 0 : i32}} : tensor<{N}xi32, #triton_gpu.slice<{{dim = 0, parent = #src}}>>
        %2 = tt.splat %arg0 : (!tt.ptr<f16, 1>) -> tensor<{M}x{N}x!tt.ptr<f16, 1>, #src>
        %4 = tt.expand_dims %0 {{axis = 1 : i32}} : (tensor<{M}xi32, #triton_gpu.slice<{{dim = 1, parent = #src}}>>) -> tensor<{M}x1xi32, #src>
        %5 = arith.muli %4, %cst : tensor<{M}x1xi32, #src>
        %6 = tt.expand_dims %1 {{axis = 0 : i32}} : (tensor<{N}xi32, #triton_gpu.slice<{{dim = 0, parent = #src}}>>) -> tensor<1x{N}xi32, #src>
        %7 = tt.broadcast %6 : (tensor<1x{N}xi32, #src>) -> tensor<{M}x{N}xi32, #src>
        %8 = tt.broadcast %5 : (tensor<{M}x1xi32, #src>) -> tensor<{M}x{N}xi32, #src>
        %9 = arith.addi %8, %7 : tensor<{M}x{N}xi32, #src>
        %10 = tt.addptr %2, %9 : tensor<{M}x{N}x!tt.ptr<f16, 1>, #src>, tensor<{M}x{N}xi32, #src>
        %11 = tt.load %10 {{cache = 1 : i32, evict = 1 : i32, isVolatile = false}} : tensor<{M}x{N}xf16, #src>
        %3 = tt.splat %arg1 : (!tt.ptr<f16, 1>) -> tensor<{M}x{N}x!tt.ptr<f16, 1>, #dst>
        """ + conversion + f"""
        %14 = tt.addptr %3, %12 : tensor<{M}x{N}x!tt.ptr<f16, 1>, #dst>, tensor<{M}x{N}xi32, #dst>
        tt.store %14, %13 : tensor<{M}x{N}xf16, #dst>
        tt.return
        }}
        }}
        """

        x = to_triton(numpy_random((M, N), dtype_str=dtype), device=device)
        z = torch.empty_like(x)

        # write the IR to a temporary file using mkstemp
        import tempfile
        with tempfile.NamedTemporaryFile(mode='w', suffix='.ttgir') as f:
            f.write(ir)
            f.flush()
            capability = 0
            if torch.cuda.is_available():
                capability = torch.cuda.get_device_capability()
            kernel = triton.compile(f.name, target=(device, capability))
        kernel[(1, 1, 1)](x.data_ptr(), z.data_ptr())

        assert torch.equal(z, x)

    do_test(mma_pair[0], mma_pair[1])
    do_test(mma_pair[1], mma_pair[0])


def test_load_scalar_with_mask(device):

    @triton.jit
    def kernel(Input, Index, Out, N: int):
        index = tl.load(Index)
        scalar = tl.load(Input + index, mask=index < N, other=0)
        tl.store(Out, scalar, mask=index < N)

    Index = torch.tensor([0], dtype=torch.int32, device=device)
    Input = torch.tensor([0], dtype=torch.int32, device=device)
    Out = torch.empty_like(Index, device=device)
    kernel[(1, )](Input, Index, Out, Index.numel())
    assert Out.data[0] == 0


# This test is used to test our own PTX codegen for float16 and int16 conversions
# maybe delete it later after ptxas has been fixed
@pytest.mark.parametrize("dtype_str", ['float16', 'int16'])
def test_ptx_cast(dtype_str, device):

    @triton.jit
    def kernel(in_ptr0, out_ptr2, xnumel, rnumel, dtype: tl.constexpr, XBLOCK: tl.constexpr, RBLOCK: tl.constexpr):
        xoffset = tl.program_id(0) * XBLOCK
        xindex = xoffset + tl.arange(0, XBLOCK)[:, None]
        xmask = xindex < xnumel
        rbase = tl.arange(0, RBLOCK)[None, :]
        x0 = xindex
        _tmp4 = (tl.zeros([XBLOCK, RBLOCK], dtype) - 10000).to(dtype)
        for roffset in range(0, rnumel, RBLOCK):
            rindex = roffset + rbase
            rmask = rindex < rnumel
            r1 = rindex
            tmp0 = tl.load(in_ptr0 + (r1 + (197 * x0)), rmask & xmask).to(dtype)
            tmp1 = 2
            tmp2 = tmp0 * tmp1
            tmp3 = tmp2.to(dtype)
            tmp5 = _tmp4 < tmp3
            _tmp4 = tl.where(rmask & xmask & tmp5, tmp3, _tmp4)
            tl.store(out_ptr2 + (r1 + (197 * x0) + tl.zeros([XBLOCK, RBLOCK], tl.int32)), _tmp4, rmask & xmask)

    torch.manual_seed(123)
    if dtype_str == 'int16':
        torch_dtype = torch.int16
        triton_dtype = tl.int32
    else:
        torch_dtype = torch.float16
        triton_dtype = tl.float32

    s0 = 4
    buf11 = -torch.ones((6 * s0, 197, 197), device=device, dtype=torch_dtype)
    buf14 = -torch.ones((s0, 6, 197, 197), device=device, dtype=torch_dtype)
    kernel[(4728, )](buf11, buf14, 1182 * s0, 197, triton_dtype, 1, 256, num_warps=2)
    assert buf14.to(torch.float32).mean() == -2.0


# -----------------------
# test fp8 -> fp32 dot
# -----------------------


def f8_to_f16(x, dtype):

    @triton.jit
    def kernel(Y, X, N, BLOCK_SIZE: tl.constexpr):
        pid = tl.program_id(0)
        offs = pid * BLOCK_SIZE + tl.arange(0, BLOCK_SIZE)
        mask = offs < N
        x = tl.load(X + offs, mask=mask)
        tl.store(Y + offs, x, mask=mask)

    ret = torch.empty(x.shape, dtype=torch.float16, device=x.device)
    grid = lambda META: (triton.cdiv(x.numel(), META['BLOCK_SIZE']), )
    dtype = getattr(tl, dtype)
    kernel[grid](ret, triton.reinterpret(x, dtype), ret.numel(), BLOCK_SIZE=1024)
    return ret


@triton.jit
def matmul_kernel(  #
        a_ptr, b_ptr, c_ptr,  #
        M, N, K,  #
        stride_am, stride_ak,  #
        stride_bk, stride_bn,  #
        stride_cm, stride_cn,  #
        BLOCK_SIZE_M: tl.constexpr, BLOCK_SIZE_N: tl.constexpr, BLOCK_SIZE_K: tl.constexpr,  #
        low_precision_acc: tl.constexpr  #
):
    pid = tl.program_id(axis=0)
    num_pid_m = tl.cdiv(M, BLOCK_SIZE_M)
    pid_m = pid % num_pid_m
    pid_n = pid // num_pid_m
    offs_am = (pid_m * BLOCK_SIZE_M + tl.arange(0, BLOCK_SIZE_M)) % M
    offs_bn = (pid_n * BLOCK_SIZE_N + tl.arange(0, BLOCK_SIZE_N)) % N
    offs_k = tl.arange(0, BLOCK_SIZE_K)
    a_ptrs = a_ptr + (offs_am[:, None] * stride_am + offs_k[None, :] * stride_ak)
    b_ptrs = b_ptr + (offs_k[:, None] * stride_bk + offs_bn[None, :] * stride_bn)
    accumulator = tl.zeros((BLOCK_SIZE_M, BLOCK_SIZE_N), dtype=tl.float32)
    for k in range(0, tl.cdiv(K, BLOCK_SIZE_K)):
        a = tl.load(a_ptrs)
        b = tl.load(b_ptrs)
        accumulator = tl.dot(a, b, acc=accumulator, max_num_imprecise_acc=low_precision_acc)
        a_ptrs += BLOCK_SIZE_K * stride_ak
        b_ptrs += BLOCK_SIZE_K * stride_bk
    offs_cm = pid_m * BLOCK_SIZE_M + tl.arange(0, BLOCK_SIZE_M)
    offs_cn = pid_n * BLOCK_SIZE_N + tl.arange(0, BLOCK_SIZE_N)
    c_ptrs = c_ptr + stride_cm * offs_cm[:, None] + stride_cn * offs_cn[None, :]
    tl.store(c_ptrs, accumulator)


@pytest.mark.parametrize("in_type_str", ['float8e5', 'float8e4nv'])
@pytest.mark.parametrize("low_precision_acc", [0, 32, 64, 128])
def test_fp8_dot_acc(in_type_str, low_precision_acc, device):
    if is_xpu(device):
        pytest.xfail('test_fp8_dot_acc not supported on XPU.')

    check_type_supported(in_type_str, device)
    M, N, K = 128, 256, 256
    BLOCK_M, BLOCK_N, BLOCK_K = 128, 256, 128
    A = numpy_random((M, K), dtype_str=in_type_str)
    B = numpy_random((K, N), dtype_str=in_type_str)
    Bt = B.T
    C = torch.empty((M, N), dtype=torch.float32, device=device)
    num_warps = 8
    a = to_triton(A, device=device, dst_type=in_type_str)
    b = to_triton(B, device=device, dst_type=in_type_str)
    grid = (triton.cdiv(M, BLOCK_M), 1)
    matmul_kernel[grid](a, b, C, M, N, K, a.stride(0), a.stride(1), b.stride(0), b.stride(1), C.stride(0), C.stride(1),
                        BLOCK_M, BLOCK_N, BLOCK_K, low_precision_acc, num_warps=num_warps)
    torch_a = torch.from_numpy(A)
    th_a = f8_to_f16(torch_a.cuda(), in_type_str)
    torch_b = torch.from_numpy(B)
    th_b = f8_to_f16(torch_b.cuda(), in_type_str)
    ref_out = torch.matmul(th_a, th_b).to(torch.float32)
    if in_type_str == 'float8e4nv':
        torch.testing.assert_close(ref_out, C, rtol=0.01, atol=0.01)
    elif low_precision_acc > 32:
        torch.testing.assert_close(ref_out, C, rtol=1e-3, atol=1e-3)
    else:
        torch.testing.assert_close(ref_out, C)


# -----------------------
# test enable_fp_fusion
# -----------------------


@pytest.mark.parametrize("enable_fp_fusion", [False, True])
def test_enable_fp_fusion(enable_fp_fusion, device):
    # Sequential multiply add can be fused by backend
    @triton.jit
    def mul_add(data):
        ptrs = data + tl.arange(0, 128)
        tl.store(ptrs, tl.load(ptrs) * 1.5 + 1.0)

    data = torch.randn((128, ), device=device, dtype=torch.float32)
    h = mul_add[(1, )](data, enable_fp_fusion=enable_fp_fusion)

    if not is_cuda(device):
        return

    found_fma = re.search(r'(mad|fma)\.r[nzmp]\.(ftz\.)?f32', h.asm["ptx"]) is not None
    assert found_fma == enable_fp_fusion


# -----------------------
# test propagate_nan
# -----------------------


@pytest.mark.parametrize("dtype", ['float16', 'float32'])
@pytest.mark.parametrize("propagate_nan", ['NONE', 'ALL'])
@pytest.mark.parametrize("func", ['minimum', 'maximum', 'clamp'])
def test_propagate_nan(dtype, propagate_nan, func, device):
    if is_xpu(device) and propagate_nan == 'ALL':
        pytest.skip("FIXME: Incorrect result on XPU")

    @triton.jit
    def kernel(A, B, C, propagate_nan: tl.constexpr, func: tl.constexpr):
        if func == 'clamp':
            tl.store(
                C,
                getattr(tl, func)(tl.load(A), -tl.load(B), tl.load(B),
                                  propagate_nan=getattr(tl.PropagateNan, propagate_nan)))
        else:
            tl.store(C,
                     getattr(tl, func)(tl.load(A), tl.load(B), propagate_nan=getattr(tl.PropagateNan, propagate_nan)))

    for mode in ['A', 'B', 'both']:
<<<<<<< HEAD
        A = torch.randn((1, ), device=device, dtype=getattr(torch, dtype))
=======
        if func == 'clamp' and mode == 'B':
            # clamp does not guarantee propagation from 'min' and 'max' args
            continue
        A = torch.randn((1, ), device='cuda', dtype=getattr(torch, dtype))
>>>>>>> 0554706f
        if mode == 'A' or mode == 'both': A[0] = torch.nan
        B = torch.randn((1, ), device=device, dtype=getattr(torch, dtype))
        if mode == 'B' or mode == 'both': B[0] = torch.nan
        C = torch.zeros_like(A, device=device, dtype=getattr(torch, dtype))
        kernel[(1, )](A, B, C, propagate_nan, func)

        if mode == 'both' or propagate_nan == 'ALL':
            assert torch.isnan(C[0])
        else:
            assert not torch.isnan(C[0])


# -----------------------
# test clamp
# -----------------------


@pytest.mark.parametrize("dtype", ['float16', 'float32'])
def test_clamp(dtype, device):

    @triton.jit
    def kernel(x_ptr, min_ptr, max_ptr, out_ptr, ref_ptr, N, BLOCK_SIZE: tl.constexpr):

        off = tl.arange(0, BLOCK_SIZE)
        mask = off < N
        x = tl.load(x_ptr + off, mask=mask)
        min = tl.load(min_ptr + off, mask=mask)
        max = tl.load(max_ptr + off, mask=mask)
        out = out_ptr + off
        ref = ref_ptr + off

        tl.store(out, tl.clamp(x, min, max), mask=mask)
        ref_val = tl.minimum(tl.maximum(x, min), max)
        tl.store(ref, ref_val, mask=mask)

    size = 128

    x = torch.randn((size, ), device=device, dtype=getattr(torch, dtype))
    a = torch.randn((size, ), device=device, dtype=getattr(torch, dtype))
    b = torch.randn((size, ), device=device, dtype=getattr(torch, dtype))
    min = torch.min(a, b)
    max = torch.max(a, b)
    out = torch.zeros_like(x, device=device, dtype=getattr(torch, dtype))
    ref = torch.zeros_like(x, device=device, dtype=getattr(torch, dtype))

    kernel[(size, )](x, min, max, out, ref, x.numel(), BLOCK_SIZE=size)

    torch.testing.assert_close(out, ref)


# Test for symmetric clamp(x, -limit, limit), as it may go through optimized
# codegen in the backends
@pytest.mark.parametrize("dtype", ['float16', 'float32'])
def test_clamp_symmetric(dtype, device):

    @triton.jit
    def kernel(x_ptr, limit_ptr, out_ptr, ref_ptr, N, BLOCK_SIZE: tl.constexpr):

        off = tl.arange(0, BLOCK_SIZE)
        mask = off < N
        x = tl.load(x_ptr + off, mask=mask)
        limit = tl.load(limit_ptr + off, mask=mask)
        out = out_ptr + off
        ref = ref_ptr + off

        tl.store(out, tl.clamp(x, -limit, limit), mask=mask)
        ref_val = tl.minimum(tl.maximum(x, -limit), limit)
        tl.store(ref, ref_val, mask=mask)

    size = 128

    x = torch.randn((size, ), device=device, dtype=getattr(torch, dtype))
    limit = torch.randn((size, ), device=device, dtype=getattr(torch, dtype)).abs()
    out = torch.zeros_like(x, device=device, dtype=getattr(torch, dtype))
    ref = torch.zeros_like(x, device=device, dtype=getattr(torch, dtype))

    kernel[(size, )](x, limit, out, ref, x.numel(), BLOCK_SIZE=size)

    torch.testing.assert_close(out, ref)


# -----------------------
# test sort
# -----------------------


@pytest.mark.parametrize("M, N", [[1, 512], [8, 64], [256, 16], [512, 8]])
@pytest.mark.parametrize("descending", [False, True])
@pytest.mark.parametrize("dtype_str", ['int32', 'float16', 'float32'])
def test_sort(M, N, descending, dtype_str, device):

    @triton.jit
    def sort_kernel(X, Z, N: tl.constexpr, M: tl.constexpr, descending: tl.constexpr):
        offx = tl.arange(0, M)
        offy = tl.arange(0, N) * M
        off2d = offx[None, :] + offy[:, None]
        x = tl.load(X + off2d)
        x = tl.sort(x, descending=descending)
        tl.store(Z + off2d, x)

    x = numpy_random((N, M), dtype_str=dtype_str)
    x = torch.from_numpy(x).to(device)
    y = torch.sort(x, descending=descending)[0]
    z = torch.empty_like(x)
    sort_kernel[(1, )](x, z, N, M, descending, num_warps=8)
    assert (y == z).all(), (y, z)<|MERGE_RESOLUTION|>--- conflicted
+++ resolved
@@ -4390,14 +4390,10 @@
                      getattr(tl, func)(tl.load(A), tl.load(B), propagate_nan=getattr(tl.PropagateNan, propagate_nan)))
 
     for mode in ['A', 'B', 'both']:
-<<<<<<< HEAD
-        A = torch.randn((1, ), device=device, dtype=getattr(torch, dtype))
-=======
         if func == 'clamp' and mode == 'B':
             # clamp does not guarantee propagation from 'min' and 'max' args
             continue
-        A = torch.randn((1, ), device='cuda', dtype=getattr(torch, dtype))
->>>>>>> 0554706f
+        A = torch.randn((1, ), device=device, dtype=getattr(torch, dtype))
         if mode == 'A' or mode == 'both': A[0] = torch.nan
         B = torch.randn((1, ), device=device, dtype=getattr(torch, dtype))
         if mode == 'B' or mode == 'both': B[0] = torch.nan
