# flake8: noqa: F821,F841
import itertools
import re
import warnings
from typing import Optional, Union
import math

import numpy as np
import pytest
import torch
import intel_extension_for_pytorch  # type: ignore # noqa: F401
from numpy.random import RandomState

import triton
import triton.language as tl
from triton.runtime.jit import JITFunction, TensorWrapper, reinterpret


def is_cuda():
    return triton.runtime.driver.active.get_current_target()[0] == "cuda"


def is_hip():
    return triton.runtime.driver.active.get_current_target()[0] == "hip"


def is_xpu():
    return triton.runtime.driver.active.get_current_target()[0] == "xpu"


int_dtypes = ['int8', 'int16', 'int32', 'int64']
uint_dtypes = ['uint8', 'uint16', 'uint32', 'uint64']
float_dtypes = ['float16', 'float32', 'float64']
dtypes = int_dtypes + uint_dtypes + float_dtypes
dtypes_with_bfloat16 = dtypes + ['bfloat16']
torch_float8_dtypes = ['float8_e4m3fn', 'float8_e5m2']
torch_dtypes = ['bool'] + int_dtypes + ['uint8'] + float_dtypes + ['bfloat16']

# TODO: enable multiple cta cluster testing.
# num_ctas_list = [1, 4] if torch.cuda.get_device_capability()[0] == 9 else [1]
num_ctas_list = [1]

GPU_DIALECT = "triton_gpu"
if is_hip():
    THREADS_PER_WARP = 64
else:
    THREADS_PER_WARP = 32


def _bitwidth(dtype: str) -> int:
    # ex.: "int64" -> 64
    return int(re.search(r'(\d+)$', dtype).group(1))


def numpy_random(shape, dtype_str, rs: Optional[RandomState] = None, low=None, high=None):
    """
    Override `rs` if you're calling this function twice and don't want the same
    result for both calls.
    """
    if isinstance(shape, int):
        shape = (shape, )
    if rs is None:
        rs = RandomState(seed=17)
    if dtype_str in int_dtypes + uint_dtypes:
        iinfo = np.iinfo(getattr(np, dtype_str))
        low = iinfo.min if low is None else max(low, iinfo.min)
        high = iinfo.max if high is None else min(high, iinfo.max)
        dtype = getattr(np, dtype_str)
        x = rs.randint(low, high, shape, dtype=dtype)
        x[x == 0] = 1  # Workaround. Never return zero so tests of division don't error out.
        return x
    elif dtype_str and 'float8' in dtype_str:
        x = rs.randint(20, 40, shape, dtype=np.int8)
        return x
    elif dtype_str in float_dtypes:
        return rs.normal(0, 1, shape).astype(dtype_str)
    elif dtype_str == 'bfloat16':
        return (rs.normal(0, 1, shape).astype('float32').view('uint32') & np.uint32(0xffff0000)).view('float32')
    elif dtype_str in ['bool', 'int1', 'bool_']:
        return rs.normal(0, 1, shape) > 0.0
    else:
        raise RuntimeError(f'Unknown dtype {dtype_str}')


def to_triton(x: np.ndarray, device, dst_type=None) -> Union[TensorWrapper, torch.Tensor]:
    '''
    Note: We need dst_type because the type of x can be different from dst_type.
          For example: x is of type `float32`, dst_type is `bfloat16`.
          If dst_type is None, we infer dst_type from x.
    '''
    t = x.dtype.name
    if t in uint_dtypes:
        signed_type_name = t.lstrip('u')  # e.g. "uint16" -> "int16"
        x_signed = x.astype(getattr(np, signed_type_name))
        return reinterpret(torch.tensor(x_signed, device=device), getattr(tl, t))
    else:
        if dst_type and 'float8' in dst_type:
            return reinterpret(torch.tensor(x, device=device), getattr(tl, dst_type))
        if t == 'float32' and dst_type == 'bfloat16':
            return torch.tensor(x, device=device).bfloat16()
        return torch.tensor(x, device=device)


def torch_dtype_name(dtype) -> str:
    if isinstance(dtype, triton.language.dtype):
        return dtype.name
    elif isinstance(dtype, torch.dtype):
        # 'torch.int64' -> 'int64'
        m = re.match(r'^torch\.(\w+)$', str(dtype))
        return m.group(1)
    else:
        raise TypeError(f'not a triton or torch dtype: {type(dtype)}')


def to_numpy(x):
    if isinstance(x, TensorWrapper):
        return x.base.cpu().numpy().astype(getattr(np, torch_dtype_name(x.dtype)))
    elif isinstance(x, torch.Tensor):
        if x.dtype is torch.bfloat16:
            return x.cpu().float().numpy()
        return x.cpu().numpy()
    else:
        raise ValueError(f"Not a triton-compatible tensor: {x}")


def patch_kernel(template, to_replace):
    kernel = triton.JITFunction(template.fn)
    for key, value in to_replace.items():
        kernel.src = kernel.src.replace(key, value)
    return kernel


def check_cuda_only(device):
    if device not in ['cuda']:
        pytest.xfail("Only for cuda")


def check_type_supported(dtype, device):
    '''
    skip test if dtype is not supported on the current device
    '''
    if device in ['cuda']:
        cc = torch.cuda.get_device_capability()
        if cc[0] < 8 and (dtype is tl.bfloat16 or dtype == "bfloat16" or dtype is torch.bfloat16):
            pytest.skip("bfloat16 is only supported on NVGPU with cc >= 80")
        if cc[0] < 9 and dtype in {tl.float8e4nv, "float8e4nv", "float8_e4m3fn"}:
            pytest.skip("float8e4nv is only supported on NVGPU with cc >= 90")


class MmaLayout:

    def __init__(self, version, warps_per_cta, ctas_per_cga, cta_split_num, cta_order, instr_shape):
        self.version = version
        self.warps_per_cta = warps_per_cta
        self.ctas_per_cga = str(ctas_per_cga)
        self.cta_split_num = str(cta_split_num)
        self.cta_order = str(cta_order)
        self.instr_shape = str(instr_shape)

    def __str__(self):
        return f"#{GPU_DIALECT}.nvidia_mma<{{versionMajor={self.version[0]}, versionMinor={self.version[1]}, warpsPerCTA={str(self.warps_per_cta)}, CTAsPerCGA={self.ctas_per_cga}, CTASplitNum={self.cta_split_num}, CTAOrder={self.cta_order}, instrShape={self.instr_shape}}}>"


class DpasLayout:

    def __init__(self, repeatCount, warps_per_cta, ctas_per_cga, cta_split_num, cta_order):
        self.repeatCount = repeatCount
        self.warps_per_cta = str(warps_per_cta)
        self.ctas_per_cga = str(ctas_per_cga)
        self.cta_split_num = str(cta_split_num)
        self.cta_order = str(cta_order)

    def __str__(self):
        return f"#{GPU_DIALECT}.dpas<{{repeatCount={self.repeatCount}, warpsPerCTA={self.warps_per_cta}, CTAsPerCGA={self.ctas_per_cga}, CTASplitNum={self.cta_split_num}, CTAOrder={self.cta_order}}}>"


class BlockedLayout:

    def __init__(self, size_per_thread, threads_per_warp, warps_per_cta, order, ctas_per_cga, cta_split_num, cta_order):
        self.sz_per_thread = str(size_per_thread)
        self.threads_per_warp = str(threads_per_warp)
        self.warps_per_cta = str(warps_per_cta)
        self.order = str(order)
        self.ctas_per_cga = str(ctas_per_cga)
        self.cta_split_num = str(cta_split_num)
        self.cta_order = str(cta_order)

    def __str__(self):
        return f"#{GPU_DIALECT}.blocked<{{sizePerThread={self.sz_per_thread}, threadsPerWarp={self.threads_per_warp}, warpsPerCTA={self.warps_per_cta}, order={self.order}, CTAsPerCGA={self.ctas_per_cga}, CTASplitNum={self.cta_split_num}, CTAOrder={self.cta_order}}}>"


class SharedLayout:

    def __init__(self, vec, per_phase, max_phase, order, ctas_per_cga, cta_split_num, cta_order):
        self.vec = str(vec)
        self.per_phase = str(per_phase)
        self.max_phase = str(max_phase)
        self.order = str(order)
        self.ctas_per_cga = str(ctas_per_cga)
        self.cta_split_num = str(cta_split_num)
        self.cta_order = str(cta_order)

    def __str__(self):
        return f"#{GPU_DIALECT}.shared<{{vec={self.vec}, perPhase={self.per_phase}, maxPhase={self.max_phase}, order={self.order}, CTAsPerCGA={self.ctas_per_cga}, CTASplitNum={self.cta_split_num}, CTAOrder={self.cta_order}}}>"


@pytest.mark.parametrize("dtype_x", list(dtypes) + ["bfloat16"])
def test_empty_kernel(dtype_x, device):
    SIZE = 128

    @triton.jit
    def kernel(X, SIZE: tl.constexpr):
        pass

    check_type_supported(dtype_x, device)
    x = to_triton(numpy_random(SIZE, dtype_str=dtype_x), device=device, dst_type=dtype_x)
    kernel[(1, )](x, SIZE=SIZE, num_warps=4)


# generic test functions
def _test_unary(dtype_x, expr, numpy_expr=None, device='cuda', num_ctas=1):
    check_type_supported(dtype_x, device)  # early return if dtype_x is not supported
    SIZE = 128
    # define the kernel / launch-grid

    @triton.jit
    def kernel(Z, X, SIZE: tl.constexpr):
        off = tl.arange(0, SIZE)
        x = tl.load(X + off)
        z = GENERATE_TEST_HERE
        tl.store(Z + off, z)

    kernel = patch_kernel(kernel, {'GENERATE_TEST_HERE': expr})
    # inputs
    x = numpy_random(SIZE, dtype_str=dtype_x)
    if 'log' in expr:
        x = np.abs(x) + 0.01
    # reference result
    z_ref = eval(expr if numpy_expr is None else numpy_expr)
    # triton result
    x_tri = to_triton(x, device=device, dst_type=dtype_x)
    z_tri = to_triton(np.empty_like(z_ref), device=device, dst_type=dtype_x)
    kernel[(1, )](z_tri, x_tri, SIZE=SIZE, num_warps=4, num_ctas=num_ctas)
    # compare
    np.testing.assert_allclose(z_ref, to_numpy(z_tri), rtol=0.01)


def _binary_op_dtype_override(a: str, b: str) -> Optional[np.dtype]:
    """
    Given two dtype strings, returns the numpy dtype Triton thinks binary
    operations on the two types should return. Returns None if the return value
    matches numpy. This is generally needed because Triton and pytorch return
    narrower floating point types than numpy in mixed operations, and because
    Triton follows C/C++ semantics around mixed signed/unsigned operations, and
    numpy/pytorch do not.
    """
    overrides = {
        ('float16', 'int16'): np.float16,
        ('float16', 'int32'): np.float16,
        ('float16', 'int64'): np.float16,
        ('float16', 'uint16'): np.float16,
        ('float16', 'uint32'): np.float16,
        ('float16', 'uint64'): np.float16,
        ('int8', 'uint8'): np.uint8,
        ('int8', 'uint16'): np.uint16,
        ('int8', 'uint32'): np.uint32,
        ('int8', 'uint64'): np.uint64,
        ('int16', 'uint16'): np.uint16,
        ('int16', 'uint32'): np.uint32,
        ('int16', 'uint64'): np.uint64,
        ('int32', 'uint32'): np.uint32,
        ('int32', 'uint64'): np.uint64,
        ('int64', 'uint64'): np.uint64,
    }
    key = (a, b) if a < b else (b, a)
    return overrides.get(key)


def _test_binary(dtype_x, dtype_y, expr, numpy_expr=None, mode_x='real', mode_y='real', device='cuda', num_ctas=1,
                 y_low=None, y_high=None):
    check_type_supported(dtype_x, device)  # early return if dtype_x is not supported
    check_type_supported(dtype_y, device)
    SIZE = 128
    # define the kernel / launch-grid

    @triton.jit
    def kernel(Z, X, Y, SIZE: tl.constexpr):
        off = tl.arange(0, SIZE)
        x = tl.load(X + off)
        y = tl.load(Y + off)
        z = GENERATE_TEST_HERE
        tl.store(Z + off, z)

    kernel = patch_kernel(kernel, {'GENERATE_TEST_HERE': expr})
    # inputs
    rs = RandomState(17)
    x = numpy_random(SIZE, dtype_str=dtype_x, rs=rs)
    y = numpy_random(SIZE, dtype_str=dtype_y, rs=rs, low=y_low, high=y_high)
    if mode_x == 'nan':
        x[:] = float('nan')
    if mode_y == 'nan':
        y[:] = float('nan')
    # reference result
    z_ref = eval(expr if numpy_expr is None else numpy_expr)
    dtype_z = _binary_op_dtype_override(dtype_x, dtype_y)
    if dtype_z is not None:
        z_ref = z_ref.astype(dtype_z)
    # triton result
    x_tri = to_triton(x, device=device, dst_type=dtype_x)
    y_tri = to_triton(y, device=device, dst_type=dtype_y)
    z_tri = to_triton(np.empty(SIZE, dtype=z_ref.dtype), device=device)
    kernel[(1, )](z_tri, x_tri, y_tri, SIZE=SIZE, num_warps=4, num_ctas=num_ctas)
    np.testing.assert_allclose(z_ref, to_numpy(z_tri), err_msg=expr, rtol=0.01)


def _mod_operation_ill_conditioned(dtype_x, dtype_y) -> bool:
    # The result of x % y is ill-conditioned if x % y is much smaller than x.
    # pytorch/CUDA has slightly different (probably better) rounding on
    # remainders than stock LLVM. We currently don't expect to match it
    # bit-for-bit.
    return (dtype_x, dtype_y) in [
        ('int8', 'float32'),
        ('int16', 'float16'),
        ('int16', 'bfloat16'),
        ('int16', 'float32'),
        ('int32', 'bfloat16'),
        ('int32', 'float16'),
        ('int32', 'float32'),
        ('int64', 'bfloat16'),
        ('int64', 'float16'),
        ('int64', 'float32'),
        ('int64', 'float64'),
        ('uint16', 'bfloat16'),
        ('uint16', 'float16'),
        ('uint16', 'float32'),
        ('uint32', 'bfloat16'),
        ('uint32', 'float16'),
        ('uint32', 'float32'),
        ('uint64', 'bfloat16'),
        ('uint64', 'float16'),
        ('uint64', 'float32'),
        ('uint64', 'float64'),
    ]


# ---------------
# test binary ops
# ---------------


@pytest.mark.parametrize("dtype_x, dtype_y, op", [  #
    (dtype_x, dtype_y, op)
    for op in ['+', '-', '*', '/', '%']
    for dtype_x in dtypes_with_bfloat16
    for dtype_y in dtypes_with_bfloat16
])
@pytest.mark.parametrize("num_ctas", num_ctas_list)
def test_bin_op(dtype_x, dtype_y, op, num_ctas, device):
    expr = f' x {op} y'
    if op == '%' and dtype_x in int_dtypes + uint_dtypes and dtype_y in int_dtypes + uint_dtypes:
        # LLVM has 'numpy.fmod', not 'numpy.remainder', semantics on integer remainders.
        numpy_expr = 'np.fmod(x, y)'
    elif op in ('/', '%') and dtype_x in ('int16', 'float16', 'bfloat16') and dtype_y in ('int16', 'float16',
                                                                                          'bfloat16'):
        # Triton promotes 16-bit floating-point / and % to 32-bit because there
        # are no native div or FRem operations on float16. Since we have to
        # convert anyway, we may as well take the accuracy bump.
        numpy_expr = f'x.astype(np.float32) {op} y.astype(np.float32)'
    elif (dtype_x in uint_dtypes and dtype_y in int_dtypes and _bitwidth(dtype_x) >= _bitwidth(dtype_y)):
        numpy_expr = f'x.astype(np.{dtype_x}) {op} y.astype(np.{dtype_x})'
    elif (dtype_y in uint_dtypes and dtype_x in int_dtypes and _bitwidth(dtype_y) >= _bitwidth(dtype_x)):
        numpy_expr = f'x.astype(np.{dtype_y}) {op} y.astype(np.{dtype_y})'
    else:
        numpy_expr = None
    if op == '%' and _mod_operation_ill_conditioned(dtype_x, dtype_y):
        with pytest.raises(AssertionError, match='Not equal to tolerance'):
            _test_binary(dtype_x, dtype_y, expr, numpy_expr, device=device, num_ctas=num_ctas)
    elif (op in ('%', '/') and ((dtype_x in int_dtypes and dtype_y in uint_dtypes) or
                                (dtype_x in uint_dtypes and dtype_y in int_dtypes))):
        with pytest.raises(triton.CompilationError) as exc_info:
            _test_binary(dtype_x, dtype_y, expr, numpy_expr, device=device, num_ctas=num_ctas)
        assert re.match('Cannot use .* because they have different signedness', str(exc_info.value.__cause__))
    else:
        _test_binary(dtype_x, dtype_y, expr, numpy_expr, device=device, num_ctas=num_ctas)


@pytest.mark.parametrize("dtype, order", [(dtype, order) for dtype in dtypes_with_bfloat16 for order in [0, 1]])
def test_addptr(dtype, order, device):
    check_type_supported(dtype, device)

    @triton.jit
    def kernel(x, y, ORDER: tl.constexpr, SIZE: tl.constexpr):
        offs = tl.arange(0, SIZE)
        if ORDER == 0:
            tl.store(y + offs, tl.load(x + offs))
        else:
            tl.store(offs + y, tl.load(offs + x))

    SIZE = 1024
    rs = RandomState(17)
    x = numpy_random(SIZE, dtype_str=dtype, rs=rs)
    y = numpy_random(SIZE, dtype_str=dtype, rs=rs)
    x_tri = to_triton(x, dst_type=dtype, device=device)
    y_tri = to_triton(y, dst_type=dtype, device=device)
    y = x
    kernel[
        1,
    ](x_tri, y_tri, order, SIZE)
    np.testing.assert_allclose(y, to_numpy(y_tri))


@pytest.mark.parametrize("dtype_x, dtype_y", [  #
    (dtype_x, dtype_y) for dtype_x in int_dtypes for dtype_y in int_dtypes
] + [(dtype_x, dtype_y) for dtype_x in uint_dtypes for dtype_y in uint_dtypes])
@pytest.mark.parametrize("num_ctas", num_ctas_list)
def test_floordiv(dtype_x, dtype_y, num_ctas, device):
    # Triton has IEEE, not numpy/torch, semantics for %, and those carry
    # through to //, so we have to use a nonstandard expression to get a
    # reference result for //.
    expr = 'x // y'
    numpy_expr = '((x - np.fmod(x, y)) / y)'
    _test_binary(dtype_x, dtype_y, expr, numpy_expr, device=device, num_ctas=num_ctas)


def test_unsigned_name_mangling(device):
    # Test that uint32 and int32 are mangled differently by the compiler
    SIZE = 128
    # define the kernel / launch-grid

    @triton.jit
    def kernel(O1, O2, X, Y, SIZE: tl.constexpr):
        off = tl.arange(0, SIZE)
        x = tl.load(X + off)
        y = tl.load(Y + off)
        out1 = tl.abs(x)  # uint32 -> nop
        out2 = tl.abs(-y)  # int32 -> should have an effect
        tl.store(O1 + off, out1)
        tl.store(O2 + off, out2)

    dtype_x = 'uint32'
    dtype_y = 'int32'
    # inputs
    rs = RandomState(17)
    x = numpy_random(SIZE, dtype_str=dtype_x, rs=rs)
    y = numpy_random(SIZE, dtype_str=dtype_y, rs=rs)
    # reference result
    expect = (np.abs(x), np.abs(-y))
    # triton result
    x_tri = to_triton(x, device=device, dst_type=dtype_x)
    y_tri = to_triton(y, device=device, dst_type=dtype_y)
    actual = tuple(to_triton(np.empty_like(e), device=device) for e in expect)
    kernel[(1, )](actual[0], actual[1], x_tri, y_tri, SIZE=SIZE, num_warps=4)

    # Bitwise op, so expect exact equality
    assert (expect[0] == to_numpy(actual[0])).all()
    assert (expect[1] == to_numpy(actual[1])).all()


# test bitwise ops
# ---------------
@pytest.mark.parametrize("dtype_x, dtype_y, op", [  #
    (dtype_x, dtype_y, op)
    for op in ['&', '|', '^']
    for dtype_x in dtypes + dtypes_with_bfloat16
    for dtype_y in dtypes + dtypes_with_bfloat16
])
@pytest.mark.parametrize("num_ctas", num_ctas_list)
def test_bitwise_op(dtype_x, dtype_y, op, num_ctas, device):
    expr = f'x {op} y'
    if (dtype_x in uint_dtypes and dtype_y in int_dtypes and _bitwidth(dtype_x) >= _bitwidth(dtype_y)):
        numpy_expr = f'x.astype(np.{dtype_x}) {op} y.astype(np.{dtype_x})'
    elif (dtype_y in uint_dtypes and dtype_x in int_dtypes and _bitwidth(dtype_y) >= _bitwidth(dtype_x)):
        numpy_expr = f'x.astype(np.{dtype_y}) {op} y.astype(np.{dtype_y})'
    else:
        numpy_expr = None
    if 'float' in dtype_x + dtype_y:
        with pytest.raises(triton.CompilationError) as exc_info:
            _test_binary(dtype_x, dtype_y, expr, numpy_expr='np.array([])', device=device, num_ctas=num_ctas)
        # The CompilationError must have been caused by a C++ exception with this text.
        assert re.match('invalid operands of type', str(exc_info.value.__cause__))
    else:
        _test_binary(dtype_x, dtype_y, expr, numpy_expr, device=device, num_ctas=num_ctas)


@pytest.mark.parametrize("dtype_x, dtype_y, op", [  #
    (dtype_x, dtype_y, op)
    for op in ['<<', '>>']
    for dtype_x in int_dtypes + uint_dtypes
    for dtype_y in int_dtypes + uint_dtypes
])
@pytest.mark.parametrize("num_ctas", num_ctas_list)
def test_shift_op(dtype_x, dtype_y, op, num_ctas, device):
    expr = f'x {op} y'
    bw = max(_bitwidth(dtype_x), _bitwidth(dtype_y))
    if dtype_x.startswith('int'):
        dtype_z = f'int{bw}'
    else:
        dtype_z = f'uint{bw}'
    numpy_expr = f'x.astype(np.{dtype_z}) {op} y.astype(np.{dtype_z})'
    _test_binary(dtype_x, dtype_y, expr, numpy_expr, device=device, num_ctas=num_ctas, y_low=0, y_high=bw)


# ---------------
# test compare ops
# ---------------
ops = ['==', '!=', '>', '<', '>=', '<=']


@pytest.mark.parametrize(
    "dtype_x, dtype_y, op, mode_x, mode_y",
    # real
    [(dtype_x, dtype_y, op, 'real', 'real') for op in ops for dtype_x in dtypes for dtype_y in dtypes]
    # NaNs
    + [('float32', 'float32', op, mode_x, mode_y)
       for op in ops
       for mode_x, mode_y in [('nan', 'real'), ('real', 'nan'), ('nan', 'nan')]])
@pytest.mark.parametrize("num_ctas", num_ctas_list)
def test_compare_op(dtype_x, dtype_y, op, mode_x, mode_y, num_ctas, device):
    expr = f'x {op} y'
    if (dtype_x in uint_dtypes and dtype_y in int_dtypes and _bitwidth(dtype_x) >= _bitwidth(dtype_y)):
        numpy_expr = f'x.astype(np.{dtype_x}) {op} y.astype(np.{dtype_x})'
    elif (dtype_y in uint_dtypes and dtype_x in int_dtypes and _bitwidth(dtype_y) >= _bitwidth(dtype_x)):
        numpy_expr = f'x.astype(np.{dtype_y}) {op} y.astype(np.{dtype_y})'
    else:
        numpy_expr = None
    _test_binary(dtype_x, dtype_y, expr, numpy_expr, mode_x=mode_x, mode_y=mode_y, device=device, num_ctas=num_ctas)


# ---------------
# test broadcast
# ---------------
@pytest.mark.parametrize("dtype", dtypes_with_bfloat16)
def test_broadcast(dtype, device):

    @triton.jit
    def broadcast_kernel(x_ptr, y_ptr, y_broadcasted_ptr, M: tl.constexpr, N: tl.constexpr):
        offset1 = tl.arange(0, M)
        offset2 = tl.arange(0, N)
        x = tl.load(x_ptr + N * offset1[:, None] + offset2[None, :])
        y = tl.load(y_ptr + offset2)
        _, y_broadcasted = tl.broadcast(x, y)
        tl.store(y_broadcasted_ptr + N * offset1[:, None] + offset2[None, :], y_broadcasted)

    M = 32
    N = 64
    rs = RandomState(17)
    x = numpy_random((M, N), dtype_str=dtype, rs=rs)
    y = numpy_random(N, dtype_str=dtype, rs=rs)
    _, y_broadcasted_np = np.broadcast_arrays(x, y)

    x_tri = to_triton(x, device=device, dst_type=dtype)
    y_tri = to_triton(y, device=device, dst_type=dtype)
    y_broadcasted_tri = to_triton(np.empty((M, N), dtype=y_broadcasted_np.dtype), device=device, dst_type=dtype)

    broadcast_kernel[(1, )](x_tri, y_tri, y_broadcasted_tri, M=M, N=N)
    assert (y_broadcasted_np == to_numpy(y_broadcasted_tri)).all()


# ----------
# test slice
# ----------


def test_slice(device):

    @triton.jit
    def slice_kernel(XBLOCK: tl.constexpr):
        data = tl.arange(0, XBLOCK)
        tl.static_assert(data.shape == [XBLOCK])

        t = data[None, :]
        tl.static_assert(t.shape == [1, XBLOCK])

        t = data[None, :, None]
        tl.static_assert(t.shape == [1, XBLOCK, 1])

        scalar = tl.full([], 1, tl.int32)
        tl.static_assert(scalar.shape == [])

        t = scalar[None]
        tl.static_assert(t.shape == [1])

        t = scalar[None, None]
        tl.static_assert(t.shape == [1, 1])

    slice_kernel[(1, )](XBLOCK=32)


# ------------------
# test invalid slice
# ------------------


def test_invalid_slice(device):
    dst = torch.empty(128, device=device)

    @triton.jit
    def _kernel(dst):
        dst[10:]

    with pytest.raises(triton.CompilationError, match='unsupported tensor index'):
        _kernel[(1, )](dst=dst)


# ----------------
# test expand_dims
# ----------------
def test_expand_dims(device):

    @triton.jit
    def expand_dims_kernel(dummy, N: tl.constexpr):
        offset1 = tl.arange(0, N)

        t = tl.expand_dims(offset1, 0)
        tl.static_assert(t.shape == [1, N])

        t = tl.expand_dims(offset1, 1)
        tl.static_assert(t.shape == [N, 1])

        t = tl.expand_dims(offset1, -1)
        tl.static_assert(t.shape == [N, 1])

        t = tl.expand_dims(offset1, -2)
        tl.static_assert(t.shape == [1, N])

        t = tl.expand_dims(offset1, (0, -1))
        tl.static_assert(t.shape == [1, N, 1])

        t = tl.expand_dims(offset1, (0, 1, 3))
        tl.static_assert(t.shape == [1, 1, N, 1])

        t = tl.expand_dims(offset1, (-4, 2, -1))
        tl.static_assert(t.shape == [1, N, 1, 1])

        t = tl.expand_dims(offset1, (3, 1, 2))
        tl.static_assert(t.shape == [N, 1, 1, 1])

        scalar = tl.sum(offset1)
        tl.static_assert(scalar.shape == [])
        t = tl.expand_dims(scalar, 0)
        tl.static_assert(t.shape == [1])

        t = tl.expand_dims(scalar, -1)
        tl.static_assert(t.shape == [1])

    N = 32
    dummy_tensor = torch.empty((), device=device)
    expand_dims_kernel[(1, )](dummy_tensor, N)


def test_expand_dims_error_cases(device):

    @triton.jit
    def dim_out_of_range1(dummy, N: tl.constexpr):
        offset1 = tl.arange(0, N)

        t = tl.expand_dims(offset1, -2)
        t = tl.expand_dims(offset1, -3)

    @triton.jit
    def dim_out_of_range2(dummy, N: tl.constexpr):
        offset1 = tl.arange(0, N)

        t = tl.expand_dims(offset1, 1)
        t = tl.expand_dims(offset1, 2)

    @triton.jit
    def dim_out_of_range3(dummy, N: tl.constexpr):
        offset1 = tl.arange(0, 1)
        scalar = tl.sum(offset1)

        t = tl.expand_dims(scalar, 1)

    @triton.jit
    def duplicate_dim1(dummy, N: tl.constexpr):
        offset1 = tl.arange(0, N)

        t = tl.expand_dims(offset1, (0, 0))

    @triton.jit
    def duplicate_dim2(dummy, N: tl.constexpr):
        offset1 = tl.arange(0, N)

        t = tl.expand_dims(offset1, (0, -3))

    N = 32
    dummy_tensor = torch.empty((), device=device)

    with pytest.raises(triton.CompilationError, match="invalid axis -3"):
        dim_out_of_range1[(1, )](dummy_tensor, N)

    with pytest.raises(triton.CompilationError, match="invalid axis 2"):
        dim_out_of_range2[(1, )](dummy_tensor, N)

    with pytest.raises(triton.CompilationError, match="invalid axis 1"):
        dim_out_of_range3[(1, )](dummy_tensor, N)

    with pytest.raises(triton.CompilationError, match=r"duplicate axes, normalized axes = \[0, 0\]"):
        duplicate_dim1[(1, )](dummy_tensor, N)

    with pytest.raises(triton.CompilationError, match=r"duplicate axes, normalized axes = \[0, 0\]"):
        duplicate_dim2[(1, )](dummy_tensor, N)


# ----------------------------
# test invalid program id axis
# ----------------------------
def test_invalid_pid_axis(device):
    dst = torch.empty(128, device=device)

    @triton.jit
    def _kernel(dst):
        pid = tl.program_id(20)

    with pytest.raises(triton.CompilationError, match=r"program_id axis must be 0, 1, or 2 but got 20"):
        _kernel[(1, )](dst)


# ---------------
# test where
# ---------------
@pytest.mark.parametrize("dtype", dtypes_with_bfloat16 + ["*int32"])
@pytest.mark.parametrize("num_ctas", num_ctas_list)
def test_where(dtype, num_ctas, device):
    select_ptrs = False
    if dtype == "*int32":
        dtype = "int64"
        select_ptrs = True
    check_type_supported(dtype, device)

    @triton.jit
    def where_kernel(cond_ptr, a_ptr, b_ptr, output_ptr, n_elements, BLOCK_SIZE: tl.constexpr,
                     TEST_POINTERS: tl.constexpr, TEST_SCALAR_POINTERS: tl.constexpr):
        offsets = tl.program_id(axis=0) * BLOCK_SIZE + tl.arange(0, BLOCK_SIZE)
        mask = offsets < n_elements
        decide = tl.load(cond_ptr + offsets, mask=mask)
        if TEST_SCALAR_POINTERS:
            ptr = tl.where(tl.load(cond_ptr), a_ptr, b_ptr)
            output = tl.load(ptr + offsets, mask=mask)
        else:
            if TEST_POINTERS:
                a = tl.load(a_ptr + offsets, mask=mask).to(tl.pi32_t)
                b = tl.load(b_ptr + offsets, mask=mask).to(tl.pi32_t)
            else:
                a = tl.load(a_ptr + offsets, mask=mask)
                b = tl.load(b_ptr + offsets, mask=mask)
            output = tl.where(decide, a, b)
        tl.store(output_ptr + offsets, output, mask=mask)

    SIZE = 1_000
    rs = RandomState(17)
    cond = numpy_random(SIZE, 'bool', rs)
    x = numpy_random(SIZE, dtype_str=dtype, rs=rs)
    y = numpy_random(SIZE, dtype_str=dtype, rs=rs)
    z = np.where(cond, x, y)

    cond_tri = to_triton(cond, device=device)
    x_tri = to_triton(x, device=device, dst_type=dtype)
    y_tri = to_triton(y, device=device, dst_type=dtype)
    z_tri = to_triton(np.empty(SIZE, dtype=z.dtype), device=device, dst_type=dtype)

    grid = lambda meta: (triton.cdiv(SIZE, meta['BLOCK_SIZE']), )
    where_kernel[grid](cond_tri, x_tri, y_tri, z_tri, SIZE, BLOCK_SIZE=1024, TEST_POINTERS=select_ptrs,
                       TEST_SCALAR_POINTERS=False, num_ctas=num_ctas)
    assert (z == to_numpy(z_tri)).all()
    if select_ptrs:
        where_kernel[grid](cond_tri, x_tri, y_tri, z_tri, SIZE, BLOCK_SIZE=1024, TEST_POINTERS=select_ptrs,
                           TEST_SCALAR_POINTERS=True)
        z = np.where(cond[0], x, y)
        assert (z == to_numpy(z_tri)).all()


@pytest.mark.parametrize("num_ctas", num_ctas_list)
def test_where_broadcast(num_ctas, device):

    @triton.jit
    def where_kernel(cond_ptr, a_ptr, out_ptr, BLOCK_SIZE: tl.constexpr):
        xoffsets = tl.arange(0, BLOCK_SIZE)[:, None]
        yoffsets = tl.arange(0, BLOCK_SIZE)[None, :]

        mask = tl.load(cond_ptr + yoffsets)
        vals = tl.load(a_ptr + yoffsets + BLOCK_SIZE * xoffsets)
        res = tl.where(mask, vals, 0.)
        tl.store(out_ptr + yoffsets + BLOCK_SIZE * xoffsets, res)

    @triton.jit
    def where_scalar_condition(a_ptr, out_ptr, BLOCK_SIZE: tl.constexpr):
        xoffsets = tl.arange(0, BLOCK_SIZE)[:, None]
        yoffsets = tl.arange(0, BLOCK_SIZE)[None, :]
        mask = 0
        vals = tl.load(a_ptr + yoffsets + BLOCK_SIZE * xoffsets)
        res = tl.where(mask, vals, 0.)
        tl.store(out_ptr + yoffsets + BLOCK_SIZE * xoffsets, res)

    SIZE = 32
    dtype = 'float32'
    rs = RandomState(17)
    x = numpy_random((SIZE, SIZE), dtype_str=dtype, rs=rs)
    mask = numpy_random(SIZE, 'bool', rs=rs)
    z = np.where(mask, x, 0)
    cond_tri = to_triton(mask, device=device)
    x_tri = to_triton(x, device=device, dst_type=dtype)
    z_tri = to_triton(np.empty((SIZE, SIZE), dtype=z.dtype), device=device, dst_type=dtype)
    where_kernel[(1, )](cond_tri, x_tri, z_tri, SIZE)
    assert (z == to_numpy(z_tri)).all()
    where_scalar_condition[(1, )](x_tri, z_tri, SIZE, num_ctas=num_ctas)
    z = np.where(0, x, 0)
    assert (z == to_numpy(z_tri)).all()


# ---------------
# test maximum/minimum ops
# ---------------


# TODO: Tests with unsigned integers failed at compilation stage.
@pytest.mark.parametrize("dtype", int_dtypes + uint_dtypes + float_dtypes + ["bfloat16"])
@pytest.mark.parametrize("op", ["maximum", "minimum"])
def test_maximum_minium(dtype, op, device):
    expr = f'tl.{op}(x, y)'
    numpy_expr = f'np.{op}(x, y)'
    _test_binary(dtype, dtype, expr, numpy_expr, device=device)


# ---------------
# test unary ops
# ---------------


@pytest.mark.parametrize("dtype_x, expr",
                         [(dtype_x, ' -x') for dtype_x in dtypes_with_bfloat16] + [(dtype_x, ' ~x')
                                                                                   for dtype_x in int_dtypes])
@pytest.mark.parametrize("num_ctas", num_ctas_list)
def test_unary_op(dtype_x, expr, num_ctas, device):
    _test_unary(dtype_x, expr, device=device, num_ctas=num_ctas)


# ----------------
# test math ops
# ----------------


@pytest.mark.parametrize("dtype_x, expr, x", [(dtype_x, expr, x)
                                              for dtype_x in ["float32", "float64"]
                                              for expr in ['exp', 'log', 'cos', 'sin']
                                              for x in ['x', '3.0']])
def test_math_op(dtype_x, expr, device, x):
    _test_unary(dtype_x, f'tl.{expr}({x})', f'np.{expr}({x}) ', device=device)


# ----------------
# test abs
# ----------------


@pytest.mark.parametrize("dtype_x", [(dtype_x) for dtype_x in dtypes_with_bfloat16])
def test_abs(dtype_x, device):
    _test_unary(dtype_x, 'tl.abs(x)', 'np.abs(x) ', device=device)


@pytest.mark.parametrize("in_dtype", [tl.float8e4b15, tl.float8e4nv, tl.float8e5])
def test_abs_fp8(in_dtype, device):
    if is_hip():
        pytest.skip('test_abs_fp8 not supported on HIP.')

    @triton.jit
    def abs_kernel(X, Z, SIZE: tl.constexpr):
        off = tl.arange(0, SIZE)
        x = tl.load(X + off)
        z = tl.abs(x)
        tl.store(Z + off, z)

    f8_tensor = torch.tensor(range(-128, 128), dtype=torch.int8, device=device)
    # f32_to_f8 doesn't handle nan, so we make sure f8_tensor doesn't contain any nan
    all_exp_ones = (f8_tensor & 0b01111100) == 128 - 2**in_dtype.fp_mantissa_width
    f8_tensor[all_exp_ones] = 0
    f8 = triton.reinterpret(f8_tensor, in_dtype)
    n_elements = f8_tensor.numel()
    out_f8 = torch.empty_like(f8_tensor)
    abs_kernel[(1, )](f8, triton.reinterpret(out_f8, in_dtype), n_elements)

    f32_tensor = convert_float_to_float32(f8_tensor, in_dtype)
    expect = f32_tensor.abs()
    actual_f8 = convert_float_to_float32(out_f8, in_dtype)
    torch.testing.assert_close(actual_f8, expect, equal_nan=True)


# ----------------
# test indexing
# ----------------


def make_ptr_str(name, shape):
    rank = len(shape)
    offsets = []
    stride = 1
    for i in reversed(range(rank)):
        idx = ', '.join([':' if ii == i else 'None' for ii in range(rank)])
        offsets += [f'tl.arange(0, {shape[i]})[{idx}]*{stride}']
        stride *= shape[i]
    return f"{name} + {' + '.join(offsets)}"


# TODO: handle `%4 = triton_gpu.convert_layout %3 : (tensor<32xi32, #blocked0>) -> tensor<32xi32, #triton_gpu.slice<{dim = 0, parent = #blocked1}>>``
@pytest.mark.parametrize("expr, dtype_str", [(f'x[{s}]', d)
                                             for s in ['None, :', ':, None', 'None, :, :', ':, :, None']
                                             for d in ['int32', 'uint32', 'uint16']])
@pytest.mark.parametrize("num_ctas", num_ctas_list)
def test_index1d(expr, dtype_str, num_ctas, device):
    rank_x = expr.count(':')
    rank_y = expr.count(',') + 1
    shape_x = [32 for _ in range(rank_x)]
    shape_z = [32 for _ in range(rank_y)]
    shape_z_rank_mismatch = [32 for _ in range(rank_y + 1)]
    shape_z_dim_mismatch = [64 for _ in range(rank_y)]

    # Triton kernel
    @triton.jit
    def kernel(Z, X, SIZE: tl.constexpr):
        m = tl.arange(0, SIZE)
        n = tl.arange(0, SIZE)
        x = tl.load(X_PTR_EXPR)
        z = GENERATE_TEST_HERE
        tl.store(Z_PTR_EXPR, z)

    def generate_kernel(shape_x, shape_z):
        to_replace = {
            'X_PTR_EXPR': make_ptr_str('X', shape_x),
            'Z_PTR_EXPR': make_ptr_str('Z', shape_z),
            'GENERATE_TEST_HERE': expr,
        }
        return patch_kernel(kernel, to_replace)

    kernel_match = generate_kernel(shape_x, shape_z)
    kernel_dim_mismatch = generate_kernel(shape_x, shape_z_dim_mismatch)
    kernel_rank_mismatch = generate_kernel(shape_x, shape_z_rank_mismatch)

    # torch result
    x = numpy_random(shape_x, dtype_str=dtype_str)
    y = np.zeros(shape_z, dtype=getattr(np, dtype_str))
    z_ref = eval(expr) + y
    # triton result
    z_tri = to_triton(np.empty_like(z_ref), device=device)
    x_tri = to_triton(x, device=device)
    kernel_match[(1, )](z_tri, x_tri, num_warps=1, SIZE=shape_x[0])
    # compare
    assert (z_ref == to_numpy(z_tri)).all()

    def catch_compilation_error(kernel):
        try:
            kernel[(1, )](z_tri, x_tri, num_warps=1, SIZE=shape_x[0], num_ctas=num_ctas)
        except triton.CompilationError as e:
            np.testing.assert_(True)
        except BaseException:
            np.testing.assert_(False)

    catch_compilation_error(kernel_dim_mismatch)
    catch_compilation_error(kernel_rank_mismatch)


# ---------------
# test tuples
# ---------------


@triton.jit
def tuples_fn(a, b):
    return a + b, \
        a - b, \
        a * b


def test_tuples(device):

    @triton.jit
    def with_fn(X, Y, A, B, C):
        x = tl.load(X)
        y = tl.load(Y)
        a, b, c = tuples_fn(x, y)
        tl.store(A, a)
        tl.store(B, b)
        tl.store(C, c)

    @triton.jit
    def without_fn(X, Y, A, B, C):
        x = tl.load(X)
        y = tl.load(Y)
        a, b, c = x + y, x - y, x * y
        tl.store(A, a)
        tl.store(B, b)
        tl.store(C, c)

    x = torch.tensor([1.3], device=device, dtype=torch.float32)
    y = torch.tensor([1.9], device=device, dtype=torch.float32)
    a_tri = torch.tensor([0], device=device, dtype=torch.float32)
    b_tri = torch.tensor([0], device=device, dtype=torch.float32)
    c_tri = torch.tensor([0], device=device, dtype=torch.float32)
    for kernel in [with_fn, without_fn]:
        kernel[(1, )](x, y, a_tri, b_tri, c_tri, num_warps=1)
        a_ref, b_ref, c_ref = x + y, x - y, x * y
        assert a_tri == a_ref
        assert b_tri == b_ref
        assert c_tri == c_ref


@triton.jit(noinline=True)
def noinline_simple_fn(x, y, Z):
    z = x + y
    tl.store(Z, z)


@triton.jit(noinline=True)
def noinline_call_graph_fn1(x):
    return x + 1


@triton.jit(noinline=True)
def noinline_call_graph_fn2(y):
    return y + 2


@triton.jit(noinline=True)
def noinline_call_graph_fn(x, y, Z):
    t0 = noinline_call_graph_fn1(x)
    t1 = noinline_call_graph_fn2(y)
    z = t0 + t1
    tl.store(Z, z)


@triton.jit(noinline=True)
def noinline_shared_fn(x, y, Z):
    offs = tl.arange(0, 16)[:, None] * 16 + tl.arange(0, 16)[None, :]
    z = tl.load(Z + offs)
    z = tl.dot(z, z) + x + y
    tl.store(Z + offs, z)


@triton.jit(noinline=True)
def noinline_dynamic_fn(x, y, Z):
    if x >= 1:
        x = noinline_call_graph_fn1(x)
    else:
        x = noinline_call_graph_fn2(x)
    if y >= 2:
        y = noinline_call_graph_fn2(y)
    else:
        y = noinline_call_graph_fn1(y)
    z = x + y
    tl.store(Z, z)


@triton.jit(noinline=True)
def noinline_call_multi_values_fn(x, y):
    return x + 1, y + 2


@triton.jit(noinline=True)
def noinline_multi_values_fn(x, y, Z):
    x, y = noinline_call_multi_values_fn(x, y)
    z = x + y
    tl.store(Z, z)


@pytest.mark.parametrize("mode", ["simple", "call_graph", "shared", "dynamic", "multi_values"])
def test_noinline(mode, device):
    if is_hip():
        pytest.skip(
            'test_noinline for HIP currently broken in https://github.com/openai/triton. Use https://github.com/ROCmSoftwarePlatform/triton'
        )

    @triton.jit
    def kernel(X, Y, Z):
        x = tl.load(X)
        y = tl.load(Y)
        GENERATE_TEST_HERE(x, y, Z)

    func_name = f'noinline_{mode}_fn'
    kernel = patch_kernel(kernel, {'GENERATE_TEST_HERE': func_name})
    x = torch.tensor([1.0], device=device, dtype=torch.float32)
    y = torch.tensor([2.0], device=device, dtype=torch.float32)
    if mode == "shared":
        z = torch.ones((16, 16), device=device, dtype=torch.float32)
    else:
        z = torch.tensor([0.0], device=device, dtype=torch.float32)
    kernel[(1, )](x, y, z, num_warps=1)
    if mode == "simple":
        assert torch.equal(z, x + y)
    elif mode == "call_graph" or mode == "dynamic" or mode == "multi_values":
        assert torch.equal(z, x + 1 + y + 2)
    elif mode == "shared":
        ref = torch.full((16, 16), 16, device=device, dtype=torch.float32)
        assert torch.equal(z, ref + x + y)


# ---------------
# test atomics
# ---------------
@pytest.mark.parametrize(
    "op, dtype_x_str, mode, sem",
    itertools.chain.from_iterable([[
        ('add', 'float16', mode, sem),
        ('add', 'uint32', mode, sem),
        ('add', 'int32', mode, sem),
        ('add', 'float32', mode, sem),
        ('add', 'uint64', mode, sem),
        ('add', 'int64', mode, sem),
        ('add', 'float64', mode, sem),
        ('max', 'uint32', mode, sem),
        ('max', 'int32', mode, sem),
        ('max', 'float32', mode, sem),
        ('max', 'uint64', mode, sem),
        ('max', 'int64', mode, sem),
        ('max', 'float64', mode, sem),
        ('min', 'uint32', mode, sem),
        ('min', 'int32', mode, sem),
        ('min', 'float32', mode, sem),
        ('min', 'uint64', mode, sem),
        ('min', 'int64', mode, sem),
        ('min', 'float64', mode, sem),
    ]
                                   for mode in ['all_neg', 'all_pos', 'min_neg', 'max_pos']
                                   for sem in [None, 'acquire', 'release', 'acq_rel', 'relaxed']]))
def test_atomic_rmw(op, dtype_x_str, mode, sem, device):
    if is_hip():
        pytest.skip(
            'test_atomic_rmw for HIP currently broken in https://github.com/openai/triton. Use https://github.com/ROCmSoftwarePlatform/triton'
        )

    check_cuda_only(device)

    capability = torch.cuda.get_device_capability()
    if capability[0] < 7:
        if dtype_x_str == 'float16':
            pytest.skip("Only test atomic float16 ops on devices with sm >= 70")
    n_programs = 5

    # triton kernel
    @triton.jit
    def kernel(X, Z):
        pid = tl.program_id(0)
        x = tl.load(X + pid)
        old = GENERATE_TEST_HERE
        tl.static_assert(old.dtype == x.dtype)

    sem_arg = sem if sem is None else f'"{sem}"'
    kernel = patch_kernel(kernel, {'GENERATE_TEST_HERE': f'tl.atomic_{op}(Z, x, sem={sem_arg})'})
    numpy_op = {'add': np.sum, 'max': np.max, 'min': np.min}[op]
    max_neutral = float('-inf') if dtype_x_str in float_dtypes else np.iinfo(getattr(np, dtype_x_str)).min
    min_neutral = float('inf') if dtype_x_str in float_dtypes else np.iinfo(getattr(np, dtype_x_str)).max
    neutral = {'add': 0, 'max': max_neutral, 'min': min_neutral}[op]

    # triton result
    rs = RandomState(17)
    x = np.array([2**i for i in range(n_programs)], dtype=getattr(np, dtype_x_str))
    if mode == 'all_neg':
        x = -np.abs(x)
    if mode == 'all_pos':
        x = np.abs(x)
    if mode == 'min_neg':
        idx = rs.randint(n_programs, size=(1, )).item()
        x[idx] = -np.max(np.abs(x)) - 1
    if mode == 'max_pos':
        idx = rs.randint(n_programs, size=(1, )).item()
        x[idx] = np.max(np.abs(x)) + 1
    x_tri = to_triton(x, device=device)

    z_tri = to_triton(np.array([neutral], dtype=getattr(np, dtype_x_str)), device=device)
    h = kernel[(n_programs, )](x_tri, z_tri)
    # torch result
    z_ref = numpy_op(x).astype(getattr(np, dtype_x_str))
    # compare
    exact = op not in ['add']
    if exact:
        assert z_ref.item() == to_numpy(z_tri).item()
    else:
        np.testing.assert_allclose(z_ref, to_numpy(z_tri), rtol=0.01)
    sem_str = "acq_rel" if sem is None else sem
    if not is_cuda():
        return

    assert f"atom.global.gpu.{sem_str}" in h.asm["ptx"]


@pytest.mark.parametrize("num_ctas", num_ctas_list)
def test_atomic_rmw_predicate(num_ctas, device):

    @triton.jit
    def kernel(X):
        val = tl.program_id(0)
        if val < 64:
            tl.atomic_max(X, val)

    x = torch.zeros((1, ), device=device, dtype=torch.int32)
    kernel[(4096, )](x, num_ctas=num_ctas)
    assert x.item() == 63


@pytest.mark.parametrize("shape, axis, num_ctas", [(shape, axis, num_ctas)
                                                   for shape in [(2, 2), (2, 8), (8, 2), (8, 8), (32, 32), (64, 64)]
                                                   for axis in [0, 1]
                                                   for num_ctas in num_ctas_list])
def test_tensor_atomic_rmw(shape, axis, num_ctas, device):
    if is_hip():
        pytest.skip(
            'test_tensor_atomic_rmw for HIP currently broken in https://github.com/openai/triton. Use https://github.com/ROCmSoftwarePlatform/triton'
        )

    shape0, shape1 = shape
    # triton kernel

    @triton.jit
    def kernel(Z, X, AXIS: tl.constexpr, SHAPE0: tl.constexpr, SHAPE1: tl.constexpr):
        off0 = tl.arange(0, SHAPE0)
        off1 = tl.arange(0, SHAPE1)
        x = tl.load(X + off0[:, None] * SHAPE1 + off1[None, :])
        z = tl.sum(x, axis=AXIS)
        if AXIS == 1:
            tl.atomic_add(Z + off0, z)
        else:
            tl.atomic_add(Z + off1, z)

    rs = RandomState(17)
    x = numpy_random((shape0, shape1), dtype_str="float32", rs=rs)
    # reference result
    z_ref = np.sum(x, axis=axis, keepdims=False)
    # triton result
    x_tri = to_triton(x, device=device)
    z_shape = (shape0, ) if axis == 1 else (shape1, )
    z_tri = to_triton(np.zeros(z_shape, dtype="float32"), device=device)
    kernel[(1, )](z_tri, x_tri, axis, shape0, shape1, num_ctas=num_ctas)
    np.testing.assert_allclose(z_ref, to_numpy(z_tri), rtol=1e-4)


@pytest.mark.parametrize("num_ctas", num_ctas_list)
def test_tensor_atomic_rmw_block(num_ctas, device):
    if is_hip():
        pytest.skip(
            'test_tensor_atomic_rmw_block for HIP currently broken in https://github.com/openai/triton. Use https://github.com/ROCmSoftwarePlatform/triton'
        )
    shape = (8, 8)

    @triton.jit
    def kernel(X, SHAPE0: tl.constexpr, SHAPE1: tl.constexpr):
        off0 = tl.arange(0, SHAPE0)
        off1 = tl.arange(0, SHAPE1)
        offs = off0[:, None] * SHAPE1 + off1[None, :]
        val = offs.to(tl.float32)
        x = X + offs
        tl.atomic_min(x, val)

    x = torch.ones((8, 8), device=device, dtype=torch.float32)
    kernel[(2, )](x, shape[0], shape[1], num_ctas=num_ctas)
    assert torch.min(x).item() == 0.0


@pytest.mark.parametrize("sem", [None, 'acquire', 'release', 'acq_rel', 'relaxed'])
@pytest.mark.parametrize("num_ctas", num_ctas_list)
def test_atomic_cas(sem, num_ctas, device):
    # 1. make sure that atomic_cas changes the original value (Lock)
    @triton.jit
    def change_value(Lock):
        tl.atomic_cas(Lock, 0, 1)

    Lock = torch.zeros((1, ), device=device, dtype=torch.int32)
    change_value[(1, )](Lock)

    assert (Lock[0] == 1)

    # 2. only one block enters the critical section
    @triton.jit
    def serialized_add(data, Lock, SEM: tl.constexpr):
        ptrs = data + tl.arange(0, 128)
        while tl.atomic_cas(Lock, 0, 1, SEM) == 1:
            pass

        tl.store(ptrs, tl.load(ptrs) + 1.0)

        # release lock
        tl.atomic_xchg(Lock, 0)

    Lock = torch.zeros((1, ), device=device, dtype=torch.int32)
    data = torch.zeros((128, ), device=device, dtype=torch.float32)
    ref = torch.full((128, ), 64.0)
    h = serialized_add[(64, )](data, Lock, SEM=sem, num_ctas=num_ctas)
    sem_str = "acq_rel" if sem is None else sem
    np.testing.assert_allclose(to_numpy(data), to_numpy(ref))
    if not is_cuda():
        return
    assert f"atom.global.{sem_str}" in h.asm["ptx"]


@pytest.mark.parametrize("sem", [None, 'acquire', 'release', 'acq_rel', 'relaxed'])
@pytest.mark.parametrize("num_ctas", num_ctas_list)
def test_tensor_atomic_cas(sem, num_ctas, device):
    if is_hip():
        pytest.skip(
            'test_tensor_atomic_cas for HIP currently broken in https://github.com/openai/triton. Use https://github.com/ROCmSoftwarePlatform/triton'
        )

    @triton.jit
    def change_value(X, BLOCK_SIZE: tl.constexpr):
        pid = tl.program_id(axis=0)
        block_start = pid * BLOCK_SIZE
        offsets = block_start + tl.arange(0, BLOCK_SIZE)
        t1 = tl.full((BLOCK_SIZE, ), 0, dtype=tl.int64)
        t2 = tl.full((BLOCK_SIZE, ), 2, dtype=tl.int64)
        tl.atomic_cas(X + offsets, t1, t2)

    X = torch.tensor([0, 1, 0, 1, 0, 1, 0, 1], device=device, dtype=torch.int64)
    Y = torch.tensor([2, 1, 2, 1, 2, 1, 2, 1], device=device, dtype=torch.int64)

    change_value[(2, )](X, 4)
    assert (torch.equal(X, Y))


# ---------------
# test cast
# ---------------


@pytest.mark.parametrize("dtype_x, dtype_z, bitcast, size",
                         [(dtype_x, dtype_z, False, 1024) for dtype_x in dtypes for dtype_z in dtypes] + [
                             ('float32', 'bfloat16', False, 1024),
                             ('bfloat16', 'float32', False, 1024),
                             ('float32', 'int32', True, 1024),
                             ('float32', 'int1', False, 1024),
                             ('int8', 'bfloat16', False, 1024),
                         ] + [(f'uint{x}', f'int{x}', True, 1024)
                              for x in [8, 16, 32, 64]] + [(f'int{x}', f'uint{x}', True, 1024)
                                                           for x in [8, 16, 32, 64]] +
                         (([(dtype_x, dtype_z, False, size)
                            for dtype_x in torch_float8_dtypes
                            for dtype_z in ["float16", "float32", "bfloat16"]
                            for size in [1024, 32]] +  #
                           [(dtype_x, dtype_z, False, size)
                            for dtype_z in torch_float8_dtypes
                            for dtype_x in ["float16", "float32", "bfloat16"]
                            for size in [1024, 32]]) if torch.__version__ >= "2.1" else []))
@pytest.mark.parametrize("num_ctas", num_ctas_list)
def test_cast(dtype_x, dtype_z, bitcast, size, num_ctas, device):
    # bfloat16 on cc < 80 will not be tested
    check_type_supported(dtype_x, device)
    check_type_supported(dtype_z, device)

    if is_hip() and (dtype_z == "bfloat16"):
        pytest.skip(f'test_cast{(dtype_x, dtype_z)} cast to bfloat16 not supported on HIP.')

    torch.manual_seed(0)
    # This is tricky because numpy doesn't have bfloat, and torch doesn't have uints.
    if dtype_x.startswith('bfloat'):
        x_tri = torch.randn(size, dtype=getattr(torch, dtype_x), device=device)
    elif dtype_x.startswith('float8'):
        x_tri = torch.randn(size, dtype=torch.half, device=device).to(dtype=getattr(torch, dtype_x))
    else:
        x = numpy_random(size, dtype_str=dtype_x, low=-10, high=10) * 10
        # Triton clamps negative values to zero, while numpy wraps around
        # intmax, so avoid negatives for now.
        # TODO: figure out which one should actually be happening, and test it
        if dtype_z in uint_dtypes:
            x = np.absolute(x)
        x_tri = to_triton(x, device=device)
    if 'float' in dtype_z and 'float' in dtype_x:
        # make sure we use values that can be represented in both types
        x_tri = x_tri.to(getattr(torch, dtype_z)).to(getattr(torch, dtype_x))
    # triton kernel

    @triton.jit
    def kernel(X, Z, BITCAST: tl.constexpr, SIZE: tl.constexpr):
        x_ptr = X + tl.arange(0, SIZE)
        z_ptr = Z + tl.arange(0, SIZE)
        x = tl.load(x_ptr)
        z = x.to(Z.dtype.element_ty, bitcast=BITCAST)
        tl.store(z_ptr, z)

    dtype_z_np = dtype_z if dtype_z != 'int1' else 'bool_'
    # triton result
    if dtype_z.startswith('bfloat'):
        z_tri = torch.empty((size, ), dtype=getattr(torch, dtype_z), device=device)
    elif dtype_z.startswith('float8'):
        z_tri = torch.empty((size, ), dtype=torch.half, device=device).to(dtype=getattr(torch, dtype_z))
    else:
        z_tri = to_triton(np.empty((size, ), dtype=getattr(np, dtype_z_np)), device=device)
    kernel[(1, )](x_tri, z_tri, BITCAST=bitcast, SIZE=size, num_warps=1, num_ctas=num_ctas)
    # torch result
    if dtype_z.startswith('bfloat') or dtype_x.startswith('bfloat') or dtype_z.startswith(
            'float8') or dtype_x.startswith('float8'):
        assert bitcast is False
        z_ref = x_tri.to(z_tri.dtype)
        torch.testing.assert_close(z_ref, z_tri, rtol=0, atol=0)
    else:
        if bitcast:
            z_ref = x.view(getattr(np, dtype_z_np))
        else:
            z_ref = x.astype(getattr(np, dtype_z_np))
        np.testing.assert_allclose(z_ref, to_numpy(z_tri), rtol=0, atol=0)


@pytest.mark.parametrize("dtype_str, num_warps",
                         [(dtype_str, num_warps) for dtype_str in int_dtypes + float_dtypes for num_warps in [4, 8]])
def test_cat(dtype_str, num_warps, device):
    check_type_supported(dtype_str, device)

    @triton.jit
    def kernel(X, Y, Z, N: tl.constexpr):
        offs = tl.arange(0, N)
        x = tl.load(X + offs)
        y = tl.load(Y + offs)
        z = tl.cat(x, y, can_reorder=True)
        tl.store(Z + tl.arange(0, 2 * N), z)

    x = torch.arange(0, 128, device=device).to(getattr(torch, dtype_str))
    y = torch.arange(-128, 0, device=device).to(getattr(torch, dtype_str))
    z_ref = torch.cat([x, y], dim=0).sum()
    z = torch.zeros((256, ), dtype=getattr(torch, dtype_str), device=device)
    kernel[(1, )](x, y, z, N=128, num_warps=num_warps)
    assert z.sum() == z_ref
    # check if there's no duplicate value in z
    assert z.unique().size(0) == z.size(0)


@pytest.mark.parametrize("dtype_str", list(torch_dtypes))
@pytest.mark.parametrize("num_ctas", num_ctas_list)
def test_store_constant(dtype_str, num_ctas, device):
    check_type_supported(dtype_str, device)
    """Tests that boolean True is stored as 1"""

    @triton.jit
    def kernel(output_ptr, n_elements, BLOCK_SIZE: tl.constexpr):
        offsets = tl.program_id(axis=0) * BLOCK_SIZE + tl.arange(0, BLOCK_SIZE)
        mask = offsets < n_elements
        output = GENERATE_TEST_HERE
        tl.store(output_ptr + offsets, output, mask=mask)

    triton_dtype_str = 'uint8' if dtype_str == 'bool' else dtype_str
    kernel = patch_kernel(kernel, {'GENERATE_TEST_HERE': f'tl.zeros([BLOCK_SIZE], dtype=tl.{triton_dtype_str}) + 1'})
    block_size = 128
    ref = torch.ones([block_size], dtype=getattr(torch, dtype_str), device=device)
    output = torch.zeros([block_size], dtype=getattr(torch, dtype_str), device=device)
    kernel[(1, )](output, block_size, BLOCK_SIZE=block_size, num_ctas=num_ctas)

    assert torch.all(output == ref)


def test_load_store_same_ptr(device):

    @triton.jit()
    def kernel(in_out_ptr):
        pid = tl.program_id(axis=0)
        x = tl.load(in_out_ptr + pid)
        out = x * 2
        tl.store(in_out_ptr + pid, out)

    for _ in range(1000):
        x = torch.ones((65536, ), device=device, dtype=torch.float32)
        if is_hip():
            kernel[(65536, )](x, num_warps=16)  # threads per Warp for ROCM is 64
        else:
            kernel[(65536, )](x, num_warps=32)
        assert torch.all(x == 2)


def test_interleave(device):

    @triton.jit
    def kernel(X, Y, Z, N: tl.constexpr):
        offs = tl.arange(0, N)
        x = tl.load(X + offs)
        y = tl.load(Y + offs)
        z = tl._experimental_interleave(x, y)
        tl.store(Z + tl.arange(0, 2 * N), z)

    x = torch.arange(0, 128, device=device).to(torch.int32)
    y = torch.arange(-128, 0, device=device).to(torch.int32)
    z_ref = torch.stack([x, y], dim=-1).reshape((256, ))
    z = torch.zeros_like(z_ref)
    kernel[(1, )](x, y, z, N=128)

    np.testing.assert_equal(to_numpy(z_ref), to_numpy(z))


def test_interleave_with_mma(device):

    @triton.jit
    def kernel(X, Z):
        x = tl.load(X + 16 * tl.arange(0, 32)[:, None] + tl.arange(0, 16)[None, :])  # (32,16)
        x2 = tl._experimental_interleave(x, 2 * x)  # (32,32)
        z = tl.dot(x2, x2)  # (32,32)
        tl.store(Z + 32 * tl.arange(0, 32)[:, None] + tl.arange(0, 32)[None, :], z)

    x = torch.arange(0, 32 * 16, device=device, dtype=torch.float32).reshape((32, 16))
    r = torch.stack([x, 2 * x], dim=-1).reshape((32, 32))
    z_ref = torch.matmul(r, r)
    z = torch.zeros_like(z_ref)
    kernel[(1, )](x, z)

    torch.testing.assert_close(z, z_ref)


def convert_float_to_float32(fp: torch.tensor, dtype=None):
    if not dtype:
        dtype = getattr(tl, torch_dtype_name(fp.dtype))

    fp = fp.view(getattr(torch, f"int{dtype.primitive_bitwidth}"))
    exp_width = dtype.primitive_bitwidth - dtype.fp_mantissa_width - 1
    exp_bias = dtype.exponent_bias
    sign = ((fp >> (dtype.primitive_bitwidth - 1)) & 0x01).int()
    exp = ((fp >> dtype.fp_mantissa_width) & ((1 << exp_width) - 1)).int()
    frac = (fp & ((1 << dtype.fp_mantissa_width) - 1)).int()

    output = torch.where(
        exp == 0,
        # subnormal
        ((-1.0)**sign) * (2.0**(1 - exp_bias)) * (frac / (2.0**dtype.fp_mantissa_width)),
        # normal
        ((-1.0)**sign) * (2.0**(exp - exp_bias)) * (1.0 + frac / (2.0**dtype.fp_mantissa_width))).float()

    extended_exp = (
        (1 << (tl.float32.primitive_bitwidth - tl.float32.fp_mantissa_width - 1)) - 1) << tl.float32.fp_mantissa_width
    # special cases, exp is 0b11..1
    if dtype in [tl.float8e4nv, tl.float8e4b15]:
        # float8e4m3nv does not have infinities
        output[fp == 0b01111111] = torch.nan
        output[fp == 0b11111111] = torch.nan
    else:
        output = torch.where(exp == (1 << exp_width) - 1,
                             ((sign << (tl.float32.primitive_bitwidth - 1)) | extended_exp |
                              (frac << (tl.float32.fp_mantissa_width - dtype.fp_mantissa_width)))  #
                             .view(torch.float32), output)
    return output


@pytest.mark.parametrize("in_dtype", [torch.float16, torch.bfloat16])
def test_convert_float16_to_float32(in_dtype, device):
    """Tests that check convert_float_to_float32 function"""
    check_type_supported(in_dtype, device)

    f16_input = torch.tensor(range(-int(2**(16 - 1)), int(2**(16 - 1))), dtype=torch.int16).view(in_dtype)
    f32_output = convert_float_to_float32(f16_input)

    nan = f16_input.isnan()
    assert torch.all(f32_output[nan].isnan())
    inf = f16_input.isinf()
    assert torch.all(f32_output[inf].isinf())
    other = torch.logical_not(torch.logical_or(nan, inf))
    assert torch.all(f16_input[other] == f32_output[other])


def serialize_fp8(np_data, in_dtype):
    if in_dtype == tl.float8e4b15x4:
        # triton's f8e4b15 format is optimized for software emulation
        # as a result, each pack of 4xfp8 values:
        # s0b0s1b1s2b2s3b3 (for s, b sign and bits respectively)
        # is actually internally stored as
        # s0s2b0b2s1s3b1b3
        # we apply the conversion here
        f8x4 = np_data.view(np.uint32)
        s = [(f8x4 & (0x80000000 >> i)) << i for i in range(0, 32, 8)]
        b = [(f8x4 & (0x7f000000 >> i)) << i for i in range(0, 32, 8)]
        signs = (s[0] >> 0) | (s[1] >> 16) | (s[2] >> 1) | (s[3] >> 17)
        bits = (b[0] >> 1) | (b[1] >> 17) | (b[2] >> 8) | (b[3] >> 24)
        # tensor of triton fp8 data
        return (signs | bits).view(np.int8)
    else:
        return np_data


# inverse of `serialize_fp8`


def deserialize_fp8(np_data, in_dtype):
    if in_dtype == tl.float8e4b15x4:
        f8x4 = np_data.view(np.uint32)
        s = [(f8x4 & (0x80000000 >> i)) << i for i in [0, 16, 1, 17]]
        b = [(f8x4 & (0x7f000000 >> i)) << i for i in [1, 17, 8, 24]]
        signs = (s[0] >> 0) | (s[1] >> 8) | (s[2] >> 16) | (s[3] >> 24)
        bits = (b[0] >> 0) | (b[1] >> 8) | (b[2] >> 16) | (b[3] >> 24)
        return (signs | bits).view(np.int8)
    else:
        return np_data


# ---------------
# test reduce
# ---------------


def get_reduced_dtype(dtype_str, op):
    if op in ('argmin', 'argmax'):
        return 'int32'
    if dtype_str == 'bfloat16':
        return 'float32'
    return dtype_str


@pytest.mark.parametrize("op, dtype_str, shape", [(op, dtype, shape) for op in [
    'min',
    'max',
    'min-with-indices',
    'max-with-indices',
    'argmin-tie-break-left',
    'argmax-tie-break-left',
    'sum',
] for dtype in dtypes_with_bfloat16 for shape in [32, 64, 128, 512]])
@pytest.mark.parametrize("num_ctas", num_ctas_list)
def test_reduce1d(op, dtype_str, shape, num_ctas, device):
    check_type_supported(dtype_str, device)  # bfloat16 on cc < 80 will not be tested

    if is_hip():
        pytest.skip("test_reduce1d not supported on HIP")

    # triton kernel
    @triton.jit
    def kernel(X, Z, BLOCK: tl.constexpr):
        x = tl.load(X + tl.arange(0, BLOCK))
        GENERATE_TEST_HERE
        tl.store(Z, z)

    if 'with-indices' in op:
        patch = f'z, _ = tl.{op.split("-")[0]}(x, axis=0, return_indices=True)'
    elif 'arg' in op:
        tie_break_left = 'tie-break-left' in op
        patch = f'z = tl.{op.split("-")[0]}(x, axis=0, tie_break_left={tie_break_left})'
    else:
        patch = f'z = tl.{op}(x, axis=0)'
    kernel = patch_kernel(kernel, {'GENERATE_TEST_HERE': patch})
    # input
    rs = RandomState(17)
    # limit the range of integers so that the sum does not overflow
    x = numpy_random((shape, ), dtype_str=dtype_str, rs=rs)
    numpy_op = {
        'sum': np.sum,
        'max': np.max,
        'min': np.min,
        'max-with-indices': np.max,
        'min-with-indices': np.min,
        'argmin-tie-break-fast': np.argmin,
        'argmin-tie-break-left': np.argmin,
        'argmax-tie-break-fast': np.argmax,
        'argmax-tie-break-left': np.argmax,
    }[op]
    if 'tie-break-left' in op:
        x[3:10] = numpy_op(x)
    x_tri = to_triton(x, device=device)
    # numpy result
    z_dtype_str = 'int32' if op in ('argmin', 'argmax') else dtype_str
    z_tri_dtype_str = z_dtype_str
    if op not in ['argmin', 'argmax'] and dtype_str == 'bfloat16':
        z_dtype_str = 'float32'
        z_ref = numpy_op(x).astype(getattr(np, z_dtype_str))
        # trunc mantissa for a fair comparison of accuracy
        z_ref = (z_ref.view('uint32') & np.uint32(0xffff0000)).view('float32')
        z_tri_dtype_str = 'bfloat16'
    else:
        z_ref = numpy_op(x).astype(getattr(np, z_dtype_str))
    # triton result
    z_tri = to_triton(numpy_random((1, ), dtype_str=z_dtype_str, rs=rs), device=device, dst_type=z_tri_dtype_str)
    kernel[(1, )](x_tri, z_tri, BLOCK=shape, num_ctas=num_ctas)
    z_tri = to_numpy(z_tri)
    # compare
    if op == 'sum':
        np.testing.assert_allclose(z_ref, z_tri, rtol=0.01)
    else:
        if op in ('argmin', 'argmax'):
            # argmin and argmax can have multiple valid indices.
            # so instead we compare the values pointed by indices
            np.testing.assert_equal(x[z_ref], x[z_tri])
        else:
            np.testing.assert_equal(z_ref, z_tri)


# TODO: [Qingyi] Fix argmin / argmax
reduce_configs1 = [(op, dtype, (1, 1024), axis, False)
                   for dtype in dtypes_with_bfloat16
                   for op in ['min', 'max', 'sum', 'argmin', 'argmax']
                   for axis in [1]]

# shape (128, 256) and (32, 1024) are not enabled on sm86 because the required shared memory
# exceeds the limit of 99KB
reduce2d_shapes = [(2, 32), (4, 32), (4, 128)]
# TODO: fix and uncomment
# , (32, 64), (64, 128)]
if is_cuda() and 'V100' in torch.cuda.get_device_name(0):
    reduce2d_shapes += [(128, 256) and (32, 1024)]

reduce_configs2 = [(op, 'float32', shape, axis, False)
                   for op in ['min', 'max', 'sum', 'argmin', 'argmax']
                   for shape in reduce2d_shapes
                   for axis in [0, 1]] + [(op, 'float32', [16, 32], None, False) for op in ['min', 'max', 'sum']]

reduce3d_shapes = [(2, 32, 16), (32, 2, 16), (32, 16, 2)]
reduce_configs3 = [(op, 'float32', shape, axis, False)
                   for op in ['min', 'max', 'sum', 'argmin', 'argmax']
                   for shape in reduce3d_shapes
                   for axis in [0, 1, 2]]
invalid_config = [('sum', 'float32', (32, 32), axis, False) for axis in [2, 3]]
negative_config = [('sum', 'float32', (32, 32), -1, False)]
keep_dims_2d_configs = [(op, 'float32', (32, 32), axis, True)
                        for op in ['min', 'max', 'sum', 'argmin', 'argmax']
                        for axis in [0, 1]] + [(op, 'float32', (32, 32), None, True) for op in ['min', 'max', 'sum']]
keep_dims_3d_configs = [(op, 'float32', (32, 2, 16), axis, True)
                        for op in ['min', 'max', 'sum', 'argmin', 'argmax']
                        for axis in [0, 1, 2]] + [(op, 'float32', (32, 2, 16), None, True)
                                                  for op in ['min', 'max', 'sum']]


@pytest.mark.parametrize(
    "op, dtype_str, shape, axis, keep_dims", reduce_configs1 + reduce_configs2 + reduce_configs3 + invalid_config +
    negative_config + keep_dims_2d_configs + keep_dims_3d_configs)
@pytest.mark.parametrize("num_ctas", num_ctas_list)
def test_reduce(op, dtype_str, shape, axis, keep_dims, num_ctas, device):
    check_type_supported(dtype_str, device)  # bfloat16 on cc < 80 will not be tested

    if is_hip():
        pytest.skip("test_reduce2d not supported on HIP")
    # triton kernel

    @triton.jit
    def kernel(X, Z, BLOCK_M: tl.constexpr, BLOCK_N: tl.constexpr, BLOCK_K: tl.constexpr, IS_3D: tl.constexpr,
               AXIS: tl.constexpr, KEEP_DIMS: tl.constexpr):
        range_m = tl.arange(0, BLOCK_M)
        range_n = tl.arange(0, BLOCK_N)
        range_k = tl.arange(0, BLOCK_K)
        if IS_3D:
            x = tl.load(X + range_m[:, None, None] * BLOCK_N * BLOCK_K + range_n[None, :, None] * BLOCK_K +
                        range_k[None, None, :])
        else:
            x = tl.load(X + range_m[:, None] * BLOCK_N + range_n[None, :])
        z = GENERATE_TEST_HERE

        z_ptr = Z
        if KEEP_DIMS and AXIS is None:
            if IS_3D:
                z_ptr = z_ptr[None, None, None, :]
            else:
                z_ptr = z_ptr[None, None, :]
        if IS_3D:
            if AXIS == 0:
                z_ptr = Z + range_n[:, None] * BLOCK_K + range_k[None, :]
            elif AXIS == 1 or AXIS == -2:
                z_ptr = Z + range_m[:, None] * BLOCK_K + range_k[None, :]
            elif AXIS == 2 or AXIS == -1:
                z_ptr = Z + range_m[:, None] * BLOCK_N + range_n[None, :]
        else:
            if AXIS == 0:
                z_ptr = Z + range_n
            elif AXIS == 1 or AXIS == -1:
                z_ptr = Z + range_m
        if KEEP_DIMS and AXIS is not None:
            z_ptr = tl.expand_dims(z_ptr, axis=AXIS)
        tl.store(z_ptr, z)

    kernel = patch_kernel(kernel, {'GENERATE_TEST_HERE': f'tl.{op}(x, axis=AXIS, keep_dims=KEEP_DIMS)'})
    # input
    rs = RandomState(17)
    # limit the range of integers so that the sum does not overflow
    x = numpy_random(shape, dtype_str=dtype_str, rs=rs)
    x_tri = to_triton(x, device=device)
    numpy_op = {'sum': np.sum, 'max': np.max, 'min': np.min, 'argmin': np.argmin, 'argmax': np.argmax}[op]
    z_dtype_str = get_reduced_dtype(dtype_str, op)
    z_tri_dtype_str = z_dtype_str

    # numpy result
    # Silence numpy error on axis out of bounds, to give triton a chance to fail
    np_axis = axis if axis is not None and axis < len(shape) else None
    if op not in ['argmin', 'argmax'] and dtype_str == 'bfloat16':
        z_dtype_str = 'float32'
        z_tri_dtype_str = 'bfloat16'
        z_ref = numpy_op(x, axis=np_axis, keepdims=keep_dims).astype(getattr(np, z_dtype_str))
        # trunc mantissa for a fair comparison of accuracy
        z_ref = (z_ref.view('uint32') & np.uint32(0xffff0000)).view('float32')
    else:
        z_ref = numpy_op(x, axis=np_axis, keepdims=keep_dims).astype(getattr(np, z_dtype_str))

    # triton result
    z_shape = z_ref.shape
    z_tri = to_triton(numpy_random(z_shape, dtype_str=z_dtype_str, rs=rs), device=device, dst_type=z_tri_dtype_str)
    BLOCK_K = 1 if len(shape) == 2 else shape[2]
    IS_3D = bool(len(shape) == 3)
    if axis is not None and axis >= len(shape):
        with pytest.raises(triton.CompilationError):
            kernel[(1, )](x_tri, z_tri, BLOCK_M=shape[0], BLOCK_N=shape[1], BLOCK_K=BLOCK_K, IS_3D=IS_3D, AXIS=axis,
                          KEEP_DIMS=keep_dims, num_ctas=num_ctas)
        return
    else:
        kernel[(1, )](x_tri, z_tri, BLOCK_M=shape[0], BLOCK_N=shape[1], BLOCK_K=BLOCK_K, IS_3D=IS_3D, AXIS=axis,
                      KEEP_DIMS=keep_dims, num_ctas=num_ctas)

    z_tri = to_numpy(z_tri)

    # compare
    if op == 'sum':
        np.testing.assert_allclose(z_ref, z_tri, rtol=0.01)
    else:
        if op in ('argmin', 'argmax'):
            # argmin and argmax can have multiple valid indices.
            # so instead we compare the values pointed by indices
            z_ref_index = z_ref
            z_tri_index = z_tri
            if not keep_dims:
                z_ref_index = np.expand_dims(z_ref, axis=axis)
                z_tri_index = np.expand_dims(z_tri, axis=axis)
            z_ref_value = np.take_along_axis(x, z_ref_index, axis=axis)
            z_tri_value = np.take_along_axis(x, z_tri_index, axis=axis)
            np.testing.assert_equal(z_ref_value, z_tri_value)
        else:
            np.testing.assert_equal(z_ref, z_tri)


scan2d_shapes = [(8, 32), (16, 32), (32, 16), (2, 1024), (1024, 2), (32, 32), (1, 1024)]

scan_configs = [(op, type, shape, axis, num_warps)
                for num_warps in [4, 16]
                for type in ['int32', 'float32']
                for axis in [1, 0]
                for shape in scan2d_shapes
                for op in ['cumsum', 'cumprod', 'get_first_element', 'linear_recurrence']]
negative_config = [('cumsum', 'float32', (32, 32), -1, 4)]


@triton.jit
# trivial associative but not commutative function
def get_first_element(a, b):
    return a


# Compute x_i = a_i * x_{i-1} + b_i
@triton.jit
def linear_recurrence(a1, b1, a2, b2):
    return a1 * a2, b1 * a2 + b2


@pytest.mark.parametrize("op, dtype_str, shape, axis, num_warps", scan_configs + negative_config)
def test_scan2d(op, dtype_str, shape, axis, num_warps, device):
<<<<<<< HEAD
    if is_hip():
        pytest.skip("test_scan2d is not supported in HIP")

=======
>>>>>>> 35179220
    check_type_supported(dtype_str, device)

    # triton kernel
    @triton.jit
    def kernel(X, Y, Z, BLOCK_M: tl.constexpr, BLOCK_N: tl.constexpr, AXIS: tl.constexpr):
        range_m = tl.arange(0, BLOCK_M)
        range_n = tl.arange(0, BLOCK_N)
        x = tl.load(X + range_m[:, None] * BLOCK_N + range_n[None, :])
        y = tl.load(Y + range_m[:, None] * BLOCK_N + range_n[None, :])
        GENERATE_TEST_HERE
        tl.store(Z + range_m[:, None] * BLOCK_N + range_n[None, :], z)

    if op == 'cumsum' or op == 'cumprod':
        kernel = patch_kernel(kernel, {'GENERATE_TEST_HERE': f'z = tl.{op}(x, axis={axis})'})
    elif op == 'get_first_element':
        kernel = patch_kernel(kernel,
                              {'GENERATE_TEST_HERE': f'z = tl.associative_scan(x, axis={axis}, combine_fn={op})'})
    else:
        assert op == 'linear_recurrence'
        kernel = patch_kernel(
            kernel, {'GENERATE_TEST_HERE': f'_, z = tl.associative_scan((x, y), axis={axis}, combine_fn={op})'})
    # input
    rs = RandomState(17)
    if op == 'linear_recurrence' and dtype_str in int_dtypes:
        # If the numbers are too large the op will overflow
        # We sample numbers in -1, 0, 1
        x = rs.randint(-1, 2, shape, dtype=dtype_str)
        y = rs.randint(-1, 2, shape, dtype=dtype_str)
    else:
        x = numpy_random(shape, dtype_str=dtype_str, rs=rs)
        # y is just used in linear_recurrence
        y = numpy_random(shape, dtype_str=dtype_str, rs=rs)
    z = np.empty_like(x)
    x_tri = to_triton(x, device=device)
    y_tri = to_triton(y, device=device)
    if op == 'cumsum' or op == 'cumprod':
        numpy_op = {'cumsum': np.cumsum, 'cumprod': np.cumprod}[op]
        z_dtype_str = dtype_str
        z_ref = numpy_op(x, axis=axis).astype(getattr(np, z_dtype_str))
    elif op == 'linear_recurrence':
        # Simplify to the axis=1 case
        x_ref = x.T if axis == 0 else x
        y_ref = y.T if axis == 0 else y
        result = []
        for x_refi, y_refi in zip(x_ref, y_ref):
            li = []
            acc = 0
            for xi, yi in zip(x_refi, y_refi):
                acc = xi * acc + yi
                li.append(acc)
            result.append(li)
        z_ref = np.array(result)
        if axis == 0:
            z_ref = z_ref.T
    else:
        assert op == 'get_first_element'
        z_ref = x
        if axis == 0:
            z_ref[1:] = x[0]
        else:
            z_ref[:, 1:] = x[:, 0:1]
    # triton result
    z_tri = to_triton(z, device=device)
    kernel[(1, )](x_tri, y_tri, z_tri, BLOCK_M=shape[0], BLOCK_N=shape[1], AXIS=axis, num_warps=num_warps)
    z_tri = to_numpy(z_tri)
    # compare
    if dtype_str == 'float32':
        if op == 'cumprod':
            np.testing.assert_allclose(z_ref, z_tri, rtol=0.01, atol=1e-3)
        else:
            np.testing.assert_allclose(z_ref, z_tri, rtol=0.01)
    else:
        np.testing.assert_equal(z_ref, z_tri)


scan_layouts = [
    BlockedLayout([1, 4], [4, 8], [4, 1], [0, 1], [1, 1], [1, 1], [0, 1]),
    BlockedLayout([1, 4], [8, 4], [4, 1], [0, 1], [1, 1], [1, 1], [0, 1]),
    BlockedLayout([4, 1], [4, 8], [1, 4], [0, 1], [1, 1], [1, 1], [0, 1]),
    BlockedLayout([2, 2], [4, 8], [2, 2], [0, 1], [1, 1], [1, 1], [0, 1]),
    BlockedLayout([2, 2], [8, 4], [2, 2], [0, 1], [1, 1], [1, 1], [0, 1]),
    BlockedLayout([1, 4], [4, 8], [4, 1], [1, 0], [1, 1], [1, 1], [0, 1]),
    BlockedLayout([1, 4], [8, 4], [4, 1], [1, 0], [1, 1], [1, 1], [0, 1]),
    BlockedLayout([4, 1], [4, 8], [1, 4], [1, 0], [1, 1], [1, 1], [0, 1]),
    BlockedLayout([2, 2], [4, 8], [2, 2], [1, 0], [1, 1], [1, 1], [0, 1]),
    BlockedLayout([2, 2], [8, 4], [2, 2], [1, 0], [1, 1], [1, 1], [0, 1]),
]

# ---------------
# test histogram
# ---------------


@pytest.mark.parametrize("M, N", [[2048, 2], [1024, 8], [1024, 128], [256, 512], [32, 512], [8, 512], [8, 2]])
def test_histogram(M, N, device):
    if is_hip():
        pytest.skip(
            'test_histogram for HIP currently broken in https://github.com/openai/triton. Use https://github.com/ROCmSoftwarePlatform/triton'
        )

    @triton.jit
    def histogram_kernel(x_ptr, z_ptr, M: tl.constexpr, N: tl.constexpr):
        offset1 = tl.arange(0, M)
        offset2 = tl.arange(0, N)
        x = tl.load(x_ptr + offset1)
        z = tl.histogram(x, N)
        tl.store(z_ptr + offset2, z)

    torch.manual_seed(17)
    x = torch.randint(0, N, (M, ), device=device, dtype=torch.int32)
    z = torch.empty(N, dtype=torch.int32, device=device)
    # FIXME: use regular histc when supported for xpu.
    if is_xpu():
        z_torch = torch.histc(x.to('cpu').to(torch.float32), bins=N, min=0, max=N - 1).to(torch.int32).to('xpu')
    else:
        z_torch = torch.histc(x, bins=N, min=0, max=N - 1)
    histogram_kernel[(1, )](x, z, M=M, N=N)
    assert (z_torch == z).all()


@pytest.mark.parametrize("op", ['sum', 'max', 'min'])
@pytest.mark.parametrize("BLOCK_N", [32, 64, 128])
@pytest.mark.parametrize("N", [512, 1024, 2048])
@pytest.mark.parametrize("num_pid_n", [2, 4])
def test_locality(op, BLOCK_N, N, num_pid_n, device):
    if is_hip():
        pytest.skip(
            'test_locality for HIP currently broken in https://github.com/openai/triton. Use https://github.com/ROCmSoftwarePlatform/triton'
        )

    @triton.jit
    def kernel(X, Y, N, BLOCK_M: tl.constexpr, BLOCK_N: tl.constexpr):
        start_m = tl.program_id(0)
        pid_n = tl.program_id(1)
        num_pid_n = tl.num_programs(1)
        local = INITIALIZE_PATCH
        off_m = start_m * BLOCK_M + tl.arange(0, BLOCK_M)
        for start_n in range(pid_n, tl.cdiv(N, BLOCK_N), num_pid_n):
            off_n = start_n * BLOCK_N + tl.arange(0, BLOCK_N)
            Xs = X + off_m[:, None] * N + off_n[None, :]
            x = tl.load(Xs)
            local = ACCUMULATE_PATCH
        tl.store(Y + off_m * num_pid_n + pid_n, local)

    initialize_patch = {
        'sum': 'tl.zeros([BLOCK_M], dtype=tl.float32)',
        'max': 'tl.full([BLOCK_M], float("-inf"), dtype=tl.float32)',
        'min': 'tl.full([BLOCK_M], float("inf"), dtype=tl.float32)',
    }[op]
    reduce_patch = {
        'sum': 'local + tl.sum(x, axis=1)',
        'max': 'tl.maximum(local, tl.max(x, axis=1))',
        'min': 'tl.minimum(local, tl.min(x, axis=1))',
    }[op]
    numpy_op = {
        'sum': np.sum,
        'max': np.max,
        'min': np.min,
    }[op]
    kernel = patch_kernel(kernel, {'ACCUMULATE_PATCH': reduce_patch, 'INITIALIZE_PATCH': initialize_patch})
    torch.manual_seed(0)
    BLOCK_M = 32
    x = torch.randn((BLOCK_M, N), dtype=torch.float32, device=device)
    y = torch.randn((BLOCK_M, num_pid_n), dtype=torch.float32, device=device)
    h = kernel[(1, num_pid_n, 1)](x, y, N, BLOCK_M, BLOCK_N)
    assert h.asm['ttgir'].count(
        '"tt.reduce"') == 2, "tt.reduce should be called twice, otherwise the optimization didn't work"
    y_ref = numpy_op(x.cpu().numpy(), axis=1, keepdims=True)
    y_tri = numpy_op(y.cpu().numpy(), axis=1, keepdims=True)
    np.testing.assert_allclose(y_tri, y_ref, rtol=0.01, atol=1e-3)


@pytest.mark.parametrize("M, N", [[32, 16], [32, 32], [32, 64], [64, 32]])
@pytest.mark.parametrize("src_layout", scan_layouts)
@pytest.mark.parametrize("axis", [0, 1])
def test_scan_layouts(M, N, src_layout, axis, device):
    if is_hip():
        pytest.skip("test_scan_layouts is not supported in HIP")

    ir = f"""
    #blocked = {src_layout}
    module attributes {{"triton_gpu.num-warps" = 4 : i32, "triton_gpu.num-ctas" = 1 : i32, "triton_gpu.threads-per-warp" = 32 : i32}} {{
    tt.func public @kernel_0d1d(%arg0: !tt.ptr<i32, 1> {{tt.divisibility = 16 : i32}}, %arg1: !tt.ptr<i32, 1> {{tt.divisibility = 16 : i32}}) {{
      %cst = arith.constant dense<{N}> : tensor<{M}x1xi32, #blocked>
      %0 = tt.make_range {{end = {M} : i32, start = 0 : i32}} : tensor<{M}xi32, #triton_gpu.slice<{{dim = 1, parent = #blocked}}>>
      %1 = tt.expand_dims %0 {{axis = 1 : i32}} : (tensor<{M}xi32, #triton_gpu.slice<{{dim = 1, parent = #blocked}}>>) -> tensor<{M}x1xi32, #blocked>
      %2 = arith.muli %1, %cst : tensor<{M}x1xi32, #blocked>
      %3 = tt.splat %arg0 : (!tt.ptr<i32, 1>) -> tensor<{M}x1x!tt.ptr<i32, 1>, #blocked>
      %4 = tt.addptr %3, %2 : tensor<{M}x1x!tt.ptr<i32, 1>, #blocked>, tensor<{M}x1xi32, #blocked>
      %5 = tt.make_range {{end = {N} : i32, start = 0 : i32}} : tensor<{N}xi32, #triton_gpu.slice<{{dim = 0, parent = #blocked}}>>
      %6 = tt.expand_dims %5 {{axis = 0 : i32}} : (tensor<{N}xi32, #triton_gpu.slice<{{dim = 0, parent = #blocked}}>>) -> tensor<1x{N}xi32, #blocked>
      %7 = tt.broadcast %4 : (tensor<{M}x1x!tt.ptr<i32, 1>, #blocked>) -> tensor<{M}x{N}x!tt.ptr<i32, 1>, #blocked>
      %8 = tt.broadcast %6 : (tensor<1x{N}xi32, #blocked>) -> tensor<{M}x{N}xi32, #blocked>
      %9 = tt.addptr %7, %8 : tensor<{M}x{N}x!tt.ptr<i32, 1>, #blocked>, tensor<{M}x{N}xi32, #blocked>
      %10 = tt.load %9 {{cache = 1 : i32, evict = 1 : i32, isVolatile = false}} : tensor<{M}x{N}xi32, #blocked>
      %11 = "tt.scan"(%10) <{{axis = {axis} : i32}}> ({{
      ^bb0(%arg2: i32, %arg3: i32):
        %16 = arith.addi %arg2, %arg3 : i32
        tt.scan.return %16 : i32
      }}) : (tensor<{M}x{N}xi32, #blocked>) -> tensor<{M}x{N}xi32, #blocked>
      %12 = tt.splat %arg1 : (!tt.ptr<i32, 1>) -> tensor<{M}x1x!tt.ptr<i32, 1>, #blocked>
      %13 = tt.addptr %12, %2 : tensor<{M}x1x!tt.ptr<i32, 1>, #blocked>, tensor<{M}x1xi32, #blocked>
      %14 = tt.broadcast %13 : (tensor<{M}x1x!tt.ptr<i32, 1>, #blocked>) -> tensor<{M}x{N}x!tt.ptr<i32, 1>, #blocked>
      %15 = tt.addptr %14, %8 : tensor<{M}x{N}x!tt.ptr<i32, 1>, #blocked>, tensor<{M}x{N}xi32, #blocked>
      tt.store %15, %11 {{cache = 1 : i32, evict = 1 : i32}} : tensor<{M}x{N}xi32, #blocked>
      tt.return
    }}
    }}
    """

    import tempfile
    with tempfile.NamedTemporaryFile(mode='w', suffix='.ttgir') as f:
        f.write(ir)
        f.flush()
        kernel = triton.compile(f.name)
    rs = RandomState(17)
    x = rs.randint(-100, 100, (M, N)).astype('int32')

    z = np.zeros((M, N)).astype('int32')
    x_tri = torch.tensor(x, device=device)
    z_tri = torch.tensor(z, device=device)

    kernel[(1, 1, 1)](x_tri, z_tri)

    z_ref = np.cumsum(x, axis=axis)

    np.testing.assert_equal(z_ref, z_tri.cpu().numpy())


layouts = [
    BlockedLayout([1, 4], [8, 4], [4, 1], [1, 0], [1, 1], [1, 1], [0, 1]),
    BlockedLayout([1, 4], [8, 4], [4, 1], [0, 1], [1, 1], [1, 1], [0, 1]),
    BlockedLayout([4, 4], [2, 16], [4, 1], [1, 0], [1, 1], [1, 1], [0, 1]),
    DpasLayout(repeatCount=8, warps_per_cta=[4, 1], ctas_per_cga=[1, 1], cta_split_num=[1, 1], cta_order=[0, 1]),
    DpasLayout(repeatCount=8, warps_per_cta=[2, 2], ctas_per_cga=[1, 1], cta_split_num=[1, 1], cta_order=[0, 1]),
    DpasLayout(repeatCount=8, warps_per_cta=[4, 1], ctas_per_cga=[1, 1], cta_split_num=[1, 1], cta_order=[1, 0])
]


@pytest.mark.parametrize("M, N", [[128, 16], [128, 128], [32, 128], [32, 32]])
@pytest.mark.parametrize("src_layout", layouts)
@pytest.mark.parametrize("axis", [0, 1])
@pytest.mark.parametrize("reduce2d", [False, True])
@pytest.mark.parametrize("dtype_str", ["int32", "float32", "float16"])
@pytest.mark.parametrize("reduce_op", ["sum", "max"])
def test_reduce_layouts(M, N, src_layout, axis, reduce2d, dtype_str, reduce_op, device):
    if is_hip():
        pytest.skip("test_reduce_layouts is not supported in HIP")
    if reduce_op == "sum" and dtype_str == "float16" and M * N > 1024:
        pytest.xfail("Skipping sum reduction on float16 due to accuracy issues")

    ty = {"int32": "i32", "float32": "f32", "float16": "f16"}[dtype_str]
    arith_op = {
        "max": {"int32": "arith.maxsi", "float32": "arith.maximumf", "float16": "arith.maximumf"},  #
        "sum": {"int32": "arith.addi", "float32": "arith.addf", "float16": "arith.addf"}
    }[reduce_op][dtype_str]
    numpy_op = {"max": np.max, "sum": np.sum}[reduce_op]
    rdims_1d = f"{N}" if axis == 0 else f"{M}"
    rdims_2d = f"1x{N}" if axis == 0 else f"{M}x1"
    store_range = "%7" if axis == 0 else "%1"
    blocked = BlockedLayout([1, 1], [32, 1], [4, 1], [0, 1], [1, 1], [1, 1], [0, 1])
    epilogue = f"""
        %14 = "tt.reduce"(%13) ({{
        ^bb0(%arg3: {ty}, %arg4: {ty}):
          %17 = {arith_op} %arg3, %arg4 : {ty}
          tt.reduce.return %17 : {ty}
        }}) {{axis = 0 : i32}} : (tensor<{rdims_1d}x{ty}, #{GPU_DIALECT}.slice<{{dim = {axis}, parent = #src}}>>) -> {ty}
        tt.store %arg2, %14 {{cache = 1 : i32, evict = 1 : i32}} : {ty}
        tt.return
        }}
        }}
    """ if reduce2d else f"""
        %14 = tt.splat %arg2 : (!tt.ptr<{ty}, 1>) -> tensor<{rdims_2d}x!tt.ptr<{ty}, 1>, #blocked>
        %15 = tt.addptr %14, {store_range} : tensor<{rdims_2d}x!tt.ptr<{ty}>, #blocked>, tensor<{rdims_2d}xi32, #blocked>
        %16 = {GPU_DIALECT}.convert_layout %13 : (tensor<{rdims_1d}x{ty}, #{GPU_DIALECT}.slice<{{dim = {axis}, parent = #src}}>>) -> tensor<{rdims_1d}x{ty}, #{GPU_DIALECT}.slice<{{dim = {axis}, parent = #blocked}}>>
        %17 = tt.expand_dims %16 {{axis = {axis} : i32}} : (tensor<{rdims_1d}x{ty}, #{GPU_DIALECT}.slice<{{dim = {axis}, parent = #blocked}}>>) -> tensor<{rdims_2d}x{ty}, #blocked>
        tt.store %15, %17 {{cache = 1 : i32, evict = 1 : i32}} : tensor<{rdims_2d}x{ty}, #blocked>
        tt.return
        }}
        }}
    """

    ir = f"""
    #blocked = {blocked}
    #src = {src_layout}
    module attributes {{"triton_gpu.num-warps" = 4 : i32, "triton_gpu.num-ctas" = 1 : i32, "triton_gpu.threads-per-warp" = 32 : i32}} {{
    tt.func public @kernel_0d1d2c3d4c(%arg0: !tt.ptr<{ty}, 1> {{tt.divisibility = 16 : i32}}, %arg1: i32 {{tt.divisibility = 16 : i32}}, %arg2: !tt.ptr<{ty}, 1> {{tt.divisibility = 16 : i32}}) {{
        %0 = tt.make_range {{end = {M} : i32, start = 0 : i32}} : tensor<{M}xi32, #{GPU_DIALECT}.slice<{{dim = 1, parent = #blocked}}>>
        %1 = tt.expand_dims %0 {{axis = 1 : i32}} : (tensor<{M}xi32, #{GPU_DIALECT}.slice<{{dim = 1, parent = #blocked}}>>) -> tensor<{M}x1xi32, #blocked>
        %2 = tt.splat %arg1 : (i32) -> tensor<{M}x1xi32, #blocked>
        %3 = arith.muli %1, %2 : tensor<{M}x1xi32, #blocked>
        %4 = tt.splat %arg0 : (!tt.ptr<{ty}, 1>) -> tensor<{M}x1x!tt.ptr<{ty}, 1>, #blocked>
        %5 = tt.addptr %4, %3 : tensor<{M}x1x!tt.ptr<{ty}, 1>, #blocked>, tensor<{M}x1xi32, #blocked>
        %6 = tt.make_range {{end = {N} : i32, start = 0 : i32}} : tensor<{N}xi32, #{GPU_DIALECT}.slice<{{dim = 0, parent = #blocked}}>>
        %7 = tt.expand_dims %6 {{axis = 0 : i32}} : (tensor<{N}xi32, #{GPU_DIALECT}.slice<{{dim = 0, parent = #blocked}}>>) -> tensor<1x{N}xi32, #blocked>
        %8 = tt.broadcast %5 : (tensor<{M}x1x!tt.ptr<{ty}, 1>, #blocked>) -> tensor<{M}x{N}x!tt.ptr<{ty}, 1>, #blocked>
        %9 = tt.broadcast %7 : (tensor<1x{N}xi32, #blocked>) -> tensor<{M}x{N}xi32, #blocked>
        %10 = tt.addptr %8, %9 : tensor<{M}x{N}x!tt.ptr<{ty}, 1>, #blocked>, tensor<{M}x{N}xi32, #blocked>
        %11 = tt.load %10 {{cache = 1 : i32, evict = 1 : i32, isVolatile = false}} : tensor<{M}x{N}x{ty}, #blocked>
        %12 = {GPU_DIALECT}.convert_layout %11 : (tensor<{M}x{N}x{ty}, #blocked>) -> tensor<{M}x{N}x{ty}, #src>
        %13 = "tt.reduce"(%12) ({{
        ^bb0(%arg3: {ty}, %arg4: {ty}):
          %17 = {arith_op} %arg3, %arg4 : {ty}
          tt.reduce.return %17 : {ty}
        }}) {{axis = {axis} : i32}} : (tensor<{M}x{N}x{ty}, #src>) -> tensor<{rdims_1d}x{ty}, #{GPU_DIALECT}.slice<{{dim = {axis}, parent = #src}}>>
    """ + epilogue

    import tempfile
    with tempfile.NamedTemporaryFile(mode='w', suffix='.ttgir') as f:
        f.write(ir)
        f.flush()
        kernel = triton.compile(f.name)

    rs = RandomState(17)
    x = numpy_random((M, N), dtype_str=dtype_str, rs=rs, low=0, high=10)
    z_shape = (1, 1) if reduce2d else (1, N) if axis == 0 else (M, 1)
    z = np.zeros(z_shape).astype(dtype_str)

    x_tri = torch.tensor(x, device=device)
    z_tri = torch.tensor(z, device=device)

    pgm = kernel[(1, 1, 1)](x_tri, x_tri.stride(0), z_tri)
    z_ref = numpy_op(x) if reduce2d else numpy_op(x, axis=axis, keepdims=True)

    if dtype_str == 'float16':
        np.testing.assert_allclose(z_ref, to_numpy(z_tri), rtol=0.01, atol=1e-2)
    else:
        np.testing.assert_allclose(z_ref, to_numpy(z_tri), rtol=0.01, atol=1e-3)


layouts = [
    BlockedLayout([1, 4], [1, 32], [4, 1], [1, 0], [1, 1], [1, 1], [0, 1]),
    BlockedLayout([1, 4], [1, 32], [2, 2], [1, 0], [1, 1], [1, 1], [0, 1]),
    DpasLayout(repeatCount=8, warps_per_cta=[4, 1], ctas_per_cga=[1, 1], cta_split_num=[1, 1], cta_order=[0, 1])
]


@pytest.mark.parametrize("M", [32, 64, 128, 256])
@pytest.mark.parametrize("src_layout", layouts)
def test_store_op(M, src_layout, device):
    if is_hip():
        pytest.skip("test_convert1d is not supported yet in HIP")

    ir = f"""
    #src = {src_layout}
    module attributes {{"{GPU_DIALECT}.num-warps" = 4 : i32, "{GPU_DIALECT}.num-ctas" = 1 : i32, "{GPU_DIALECT}.threads-per-warp" = {THREADS_PER_WARP} : i32}} {{
        tt.func public @kernel(%arg0: !tt.ptr<f32, 1> {{tt.divisibility = 16 : i32}}, %arg1: !tt.ptr<f32, 1> {{tt.divisibility = 16 : i32}}) {{
            %0 = tt.make_range {{end = {M} : i32, start = 0 : i32}} : tensor<{M}xi32, #{GPU_DIALECT}.slice<{{dim = 1, parent = #src}}>>
            %1 = tt.splat %arg0 : (!tt.ptr<f32, 1>) -> tensor<{M}x!tt.ptr<f32, 1>, #{GPU_DIALECT}.slice<{{dim = 1, parent = #src}}>>
            %2 = tt.addptr %1, %0 : tensor<{M}x!tt.ptr<f32, 1>, #{GPU_DIALECT}.slice<{{dim = 1, parent = #src}}>>, tensor<{M}xi32, #{GPU_DIALECT}.slice<{{dim = 1, parent = #src}}>>
            %3 = tt.load %2 {{cache = 1 : i32, evict = 1 : i32, isVolatile = false}} : tensor<{M}xf32, #{GPU_DIALECT}.slice<{{dim = 1, parent = #src}}>>
            %4 = tt.expand_dims %3 {{axis = 1 : i32}} : (tensor<{M}xf32, #{GPU_DIALECT}.slice<{{dim = 1, parent = #src}}>>) -> tensor<{M}x1xf32, #src>
            %5 = tt.make_range {{end = {M} : i32, start = 0 : i32}} : tensor<{M}xi32, #{GPU_DIALECT}.slice<{{dim = 1, parent = #src}}>>
            %6 = tt.expand_dims %5 {{axis = 1 : i32}} : (tensor<{M}xi32, #{GPU_DIALECT}.slice<{{dim = 1, parent = #src}}>>) -> tensor<{M}x1xi32, #src>
            %7 = tt.splat %arg1 : (!tt.ptr<f32, 1>) -> tensor<{M}x1x!tt.ptr<f32, 1>, #src>
            %8 = tt.addptr %7, %6 : tensor<{M}x1x!tt.ptr<f32, 1>, #src>, tensor<{M}x1xi32, #src>
            tt.store %8, %4 : tensor<{M}x1xf32, #src>
            tt.return
        }}
    }}
    """

    import tempfile
    with tempfile.NamedTemporaryFile(mode='w', suffix='.ttgir') as f:
        f.write(ir)
        f.flush()
        store_kernel = triton.compile(f.name)

    rs = RandomState(17)
    x = rs.randint(0, 4, (M, 1)).astype('float32')
    y = np.zeros((M, 1), dtype='float32')
    x_tri = torch.tensor(x, device=device)
    y_tri = torch.tensor(y, device=device)

    pgm = store_kernel[(1, 1, 1)](x_tri, y_tri)
    y_ref = x
    np.testing.assert_allclose(y_ref, y_tri.cpu().numpy(), rtol=0.01, atol=1e-3)


layouts = [
    BlockedLayout([1, 4], [1, 32], [4, 1], [1, 0], [1, 1], [1, 1], [0, 1]),
    BlockedLayout([1, 4], [1, 32], [2, 2], [1, 0], [1, 1], [1, 1], [0, 1]),
    DpasLayout(repeatCount=8, warps_per_cta=[4, 1], ctas_per_cga=[1, 1], cta_split_num=[1, 1], cta_order=[0, 1])
]


@pytest.mark.parametrize("M", [64, 128, 256])
@pytest.mark.parametrize("src_layout", layouts)
@pytest.mark.parametrize("dst_layout", layouts)
@pytest.mark.parametrize("src_dim", [0, 1])
@pytest.mark.parametrize("dst_dim", [0, 1])
def test_convert1d(M, src_layout, dst_layout, src_dim, dst_dim, device):
    ir = f"""
    #dst = {dst_layout}
    #src = {src_layout}
    module attributes {{"{GPU_DIALECT}.num-warps" = 4 : i32, "triton_gpu.num-ctas" = 1 : i32, "triton_gpu.threads-per-warp" = {THREADS_PER_WARP} : i32}} {{
        tt.func public @kernel(%arg0: !tt.ptr<i32, 1> {{tt.divisibility = 16 : i32}}, %arg1: !tt.ptr<i32, 1> {{tt.divisibility = 16 : i32}}) {{
            %0 = tt.splat %arg0 : (!tt.ptr<i32, 1>) -> tensor<{M}x!tt.ptr<i32, 1>, #{GPU_DIALECT}.slice<{{dim = {src_dim}, parent = #src}}>>
            %1 = tt.make_range {{end = {M} : i32, start = 0 : i32}} : tensor<{M}xi32, #{GPU_DIALECT}.slice<{{dim = {src_dim}, parent = #src}}>>
            %2 = tt.addptr %0, %1 : tensor<{M}x!tt.ptr<i32, 1>, #{GPU_DIALECT}.slice<{{dim = {src_dim}, parent = #src}}>>, tensor<{M}xi32, #{GPU_DIALECT}.slice<{{dim = {src_dim}, parent = #src}}>>
            %3 = tt.load %2 {{cache = 1 : i32, evict = 1 : i32, isVolatile = false}} : tensor<{M}xi32, #{GPU_DIALECT}.slice<{{dim = {src_dim}, parent = #src}}>>
            %4 = tt.splat %arg1 : (!tt.ptr<i32, 1>) -> tensor<{M}x!tt.ptr<i32, 1>, #{GPU_DIALECT}.slice<{{dim = {dst_dim}, parent = #dst}}>>
            %5 = tt.make_range {{end = {M} : i32, start = 0 : i32}} : tensor<{M}xi32, #{GPU_DIALECT}.slice<{{dim = {dst_dim}, parent = #dst}}>>
            %6 = tt.addptr %4, %5 : tensor<{M}x!tt.ptr<i32, 1>, #{GPU_DIALECT}.slice<{{dim = {dst_dim}, parent = #dst}}>>, tensor<{M}xi32, #{GPU_DIALECT}.slice<{{dim = {dst_dim}, parent = #dst}}>>
            %7 = {GPU_DIALECT}.convert_layout %3 : (tensor<{M}xi32, #{GPU_DIALECT}.slice<{{dim = {src_dim}, parent = #src}}>>) -> tensor<{M}xi32, #{GPU_DIALECT}.slice<{{dim = {dst_dim}, parent = #dst}}>>
            tt.store %6, %7 : tensor<{M}xi32, #{GPU_DIALECT}.slice<{{dim = {dst_dim}, parent = #dst}}>>
            tt.return
        }}
    }}
    """
    import tempfile
    with tempfile.NamedTemporaryFile(mode='w', suffix='.ttgir') as f:
        f.write(ir)
        f.flush()
        kernel = triton.compile(f.name)

    rs = RandomState(17)
    x = rs.randint(0, 4, (M, )).astype('int32')
    y = np.zeros((M, ), dtype='int32')
    x_tri = torch.tensor(x, device=device)
    y_tri = torch.tensor(y, device=device)
    pgm = kernel[(1, 1, 1)](x_tri, y_tri)
    y_ref = x
    np.testing.assert_allclose(y_ref, y_tri.cpu().numpy(), rtol=0.01, atol=1e-3)


@triton.jit
def _welford_combine(mean_1, m2_1, weight_1, mean_2, m2_2, weight_2):
    delta = mean_2 - mean_1
    new_weight = weight_1 + weight_2
    w2_over_w = weight_2 / new_weight
    return (
        mean_1 + delta * w2_over_w,
        m2_1 + m2_2 + delta * delta * weight_1 * w2_over_w,
        new_weight,
    )


layouts = [
    BlockedLayout([1, 4], [1, 32], [4, 1], [1, 0], [1, 1], [1, 1], [0, 1]),
    BlockedLayout([1, 4], [1, 32], [2, 2], [1, 0], [1, 1], [1, 1], [0, 1]),
    BlockedLayout([1, 4], [1, 32], [1, 4], [1, 0], [1, 1], [1, 1], [0, 1]),
    BlockedLayout([1, 4], [8, 4], [2, 2], [0, 1], [1, 1], [1, 1], [0, 1])
]


@pytest.mark.parametrize("M, N", [[128, 128], [256, 128], [256, 256], [128, 256]])
@pytest.mark.parametrize("src_layout", layouts)
@pytest.mark.parametrize("op", ["sum", "max"])
@pytest.mark.parametrize("first_axis", [0, 1])
def test_chain_reduce(M, N, src_layout, op, device, first_axis):
    if is_hip():
        pytest.skip("test_chain_reduce is not supported in HIP")

    op_str = ""
    if op == "sum":
        op_str = """
        %13 = arith.addi %arg2, %arg3 : i32
        tt.reduce.return %13 : i32"""
    elif op == "max":
        op_str = """
        %13 = arith.cmpi "sgt", %arg2, %arg3 : i32
        %14 = arith.select %13, %arg2, %arg3 : i32
        tt.reduce.return %14 : i32"""
    ir = f"""
    #src = {src_layout}
    module attributes {{"{GPU_DIALECT}.num-warps" = 4 : i32, "triton_gpu.num-ctas" = 1 : i32, "triton_gpu.threads-per-warp" = {THREADS_PER_WARP} : i32}} {{
    tt.func public @sum_kernel_0d1d(%arg0: !tt.ptr<i32, 1> {{tt.divisibility = 16 : i32}}, %arg1: !tt.ptr<i32, 1> {{tt.divisibility = 16 : i32}}) {{
        %cst = arith.constant dense<{N}> : tensor<{M}x1xi32, #src>
        %0 = tt.make_range {{end = {M} : i32, start = 0 : i32}} : tensor<{M}xi32, #{GPU_DIALECT}.slice<{{dim = 1, parent = #src}}>>
        %1 = tt.expand_dims %0 {{axis = 1 : i32}} : (tensor<{M}xi32, #{GPU_DIALECT}.slice<{{dim = 1, parent = #src}}>>) -> tensor<{M}x1xi32, #src>
        %2 = arith.muli %1, %cst : tensor<{M}x1xi32, #src>
        %3 = tt.make_range {{end = {N} : i32, start = 0 : i32}} : tensor<{N}xi32, #{GPU_DIALECT}.slice<{{dim = 0, parent = #src}}>>
        %4 = tt.expand_dims %3 {{axis = 0 : i32}} : (tensor<{N}xi32, #{GPU_DIALECT}.slice<{{dim = 0, parent = #src}}>>) -> tensor<1x{N}xi32, #src>
        %5 = tt.broadcast %2 : (tensor<{M}x1xi32, #src>) -> tensor<{M}x{N}xi32, #src>
        %6 = tt.broadcast %4 : (tensor<1x{N}xi32, #src>) -> tensor<{M}x{N}xi32, #src>
        %7 = arith.addi %5, %6 : tensor<{M}x{N}xi32, #src>
        %8 = tt.splat %arg0 : (!tt.ptr<i32, 1>) -> tensor<{M}x{N}x!tt.ptr<i32, 1>, #src>
        %9 = tt.addptr %8, %7 : tensor<{M}x{N}x!tt.ptr<i32, 1>, #src>, tensor<{M}x{N}xi32, #src>
        %10 = tt.load %9 {{cache = 1 : i32, evict = 1 : i32, isVolatile = false}} : tensor<{M}x{N}xi32, #src>
        %11 = "tt.reduce"(%10) ({{
        ^bb0(%arg2: i32, %arg3: i32):
        {op_str}
        }}) {{axis = {first_axis} : i32}} : (tensor<{M}x{N}xi32, #src>) -> tensor<{M if first_axis == 1 else N}xi32, #{GPU_DIALECT}.slice<{{dim = {first_axis}, parent = #src}}>>
        %12 = "tt.reduce"(%11) ({{
        ^bb0(%arg2: i32, %arg3: i32):
        {op_str}
        }}) {{axis = 0 : i32}} : (tensor<{M if first_axis == 1 else N}xi32, #{GPU_DIALECT}.slice<{{dim = {first_axis}, parent = #src}}>>) -> i32
        tt.store %arg1, %12 {{cache = 1 : i32, evict = 1 : i32}} : i32
        tt.return
    }}
    }}
    """
    import tempfile
    with tempfile.NamedTemporaryFile(mode='w', suffix='.ttgir') as f:
        f.write(ir)
        f.flush()
        kernel = triton.compile(f.name)

    rs = RandomState(17)
    x = rs.randint(0, 4, (M, N)).astype('int32')

    z = np.zeros((1, )).astype('int32')

    x_tri = torch.tensor(x, device=device)
    z_tri = torch.tensor(z, device=device)

    pgm = kernel[(1, 1, 1)](x_tri, z_tri)
    if op == "sum":
        z_ref = np.sum(x)
    elif op == "max":
        z_ref = np.max(x)

    np.testing.assert_allclose(z_ref, z_tri.cpu().numpy(), rtol=0.01, atol=1e-3)


def test_generic_reduction(device):
    if is_hip():
        pytest.skip(
            'test_generic_reduction for HIP currently broken in https://github.com/openai/triton. Use https://github.com/ROCmSoftwarePlatform/triton'
        )

    @triton.jit
    def var_mean_kernel(X, out_mean, out_var, BLOCK: tl.constexpr):
        xindex = tl.arange(0, BLOCK)
        x = tl.load(X + xindex)
        mean = x
        m2 = tl.zeros_like(x)
        weight = tl.full(x.shape, 1, x.dtype)
        (mean, m2, weight) = tl.reduce((mean, m2, weight), 0, _welford_combine)
        tl.store(out_mean, mean)
        tl.store(out_var, m2 / weight)

    SIZE = 512
    x = torch.rand(SIZE, device=device)
    out_mean = torch.empty((), device=device)
    out_var = torch.empty((), device=device)

    var_mean_kernel[(1, )](x, out_mean, out_var, BLOCK=SIZE)

    expect_var, expect_mean = torch.var_mean(x, dim=0, correction=0)
    torch.testing.assert_close(out_mean, expect_mean)
    torch.testing.assert_close(out_var, expect_var)


# ---------------
# test permute
# ---------------


@pytest.mark.parametrize("dtype_str, shape, perm", [(dtype, shape, perm)
                                                    # TODO: bfloat16
                                                    for dtype in ['float8e4b15', 'float16', 'float32']
                                                    for shape in [(64, 64), (128, 128)]
                                                    for perm in [(1, 0)]])
@pytest.mark.parametrize("num_ctas", num_ctas_list)
def test_permute(dtype_str, shape, perm, num_ctas, device):
    check_type_supported(dtype_str, device)  # bfloat16 on cc < 80 will not be tested
    if is_hip():
        pytest.skip("test_permute is not supported in HIP")

    # triton kernel
    @triton.jit
    def kernel(X, stride_xm, stride_xn, Z, stride_zm, stride_zn, BLOCK_M: tl.constexpr, BLOCK_N: tl.constexpr):
        off_m = tl.arange(0, BLOCK_M)
        off_n = tl.arange(0, BLOCK_N)
        Xs = X + off_m[:, None] * stride_xm + off_n[None, :] * stride_xn
        Zs = Z + off_m[:, None] * stride_zm + off_n[None, :] * stride_zn
        tl.store(Zs, tl.load(Xs))

    # input
    x = numpy_random(shape, dtype_str=dtype_str)
    # triton result
    z_tri = to_triton(np.empty_like(x), device=device, dst_type=dtype_str)
    z_tri_contiguous = to_triton(np.empty_like(x), device=device, dst_type=dtype_str)
    x_tri = to_triton(x, device=device, dst_type=dtype_str)
    pgm = kernel[(1, 1)](x_tri, x_tri.stride(0), x_tri.stride(1), z_tri, z_tri.stride(1), z_tri.stride(0),
                         BLOCK_M=shape[0], BLOCK_N=shape[1], num_ctas=num_ctas)
    pgm_contiguous = kernel[(1, 1)](x_tri, x_tri.stride(1),
                                    x_tri.stride(0), z_tri_contiguous, z_tri_contiguous.stride(0),
                                    z_tri_contiguous.stride(1), BLOCK_M=shape[0], BLOCK_N=shape[1], num_ctas=num_ctas)
    # numpy result
    if dtype_str == 'float8e4b15':
        ty = tl.float8e4b15
        z_ref = serialize_fp8(deserialize_fp8(x, ty).T.copy(), ty)
        z_tri = z_tri.base
        z_tri_contiguous = z_tri_contiguous.base
    else:
        z_ref = x.transpose(*perm)
    # compare
    np.testing.assert_allclose(to_numpy(z_tri), z_ref)
    np.testing.assert_allclose(to_numpy(z_tri_contiguous), z_ref)

    if not is_cuda():
        return

    # parse ptx to make sure ld/st are vectorized
    ptx = pgm.asm['ptx']
    assert 'ld.global.v4' in ptx
    assert 'st.global.v4' in ptx
    ptx = pgm_contiguous.asm['ptx']
    assert 'ld.global.v4' in ptx
    assert 'st.global.v4' in ptx


@pytest.mark.parametrize("dtype_str", ["int32", "int8"])
@pytest.mark.parametrize("shape", [(2, 4), (16, 16)])
@pytest.mark.parametrize("perm", list(itertools.permutations([0, 1])))
def test_trans_2d(dtype_str, shape, perm, device):
    if is_hip():
        pytest.skip('test_trans_2d for HIP currently broken')

    @triton.jit
    def kernel(In, Out, in_shape1: tl.constexpr, in_shape2: tl.constexpr, ou_shape1: tl.constexpr,
               ou_shape2: tl.constexpr, trans1: tl.constexpr, trans2: tl.constexpr):
        in_offs = tl.arange(0, in_shape1)[:, None] * in_shape2 + tl.arange(0, in_shape2)[None, :]
        ou_offs = tl.arange(0, ou_shape1)[:, None] * ou_shape2 + tl.arange(0, ou_shape2)[None, :]
        tl.store(Out + ou_offs, tl.permute(tl.load(In + in_offs), (trans1, trans2)))

    input = torch.arange(math.prod(shape), dtype=getattr(torch, dtype_str), device=device).reshape(shape)
    expected = torch.permute(input, perm)
    # Don't do zeros_like -- that copies the layout, which we don't want.
    actual = torch.zeros(expected.shape, dtype=getattr(torch, dtype_str), device=device)

    kernel[(1, )](input, actual, *shape, *[shape[i] for i in perm], *perm)

    np.testing.assert_equal(to_numpy(expected), to_numpy(actual))


@pytest.mark.parametrize("dtype_str", ["int32", "int8"])
@pytest.mark.parametrize("shape", [(2, 2, 8, 64), (4, 4, 4, 4)])
@pytest.mark.parametrize("perm", list(itertools.permutations([0, 1, 2, 3])))
def test_trans_4d(dtype_str, shape, perm, device):
    if is_hip():
        pytest.skip('test_trans_4d for HIP currently broken')

    @triton.jit
    def kernel(In, Out,  #
               in_shape1: tl.constexpr, in_shape2: tl.constexpr, in_shape3: tl.constexpr, in_shape4: tl.constexpr,
               ou_shape1: tl.constexpr, ou_shape2: tl.constexpr, ou_shape3: tl.constexpr, ou_shape4: tl.constexpr,
               trans1: tl.constexpr, trans2: tl.constexpr, trans3: tl.constexpr, trans4: tl.constexpr):
        in_ptr = tl.make_block_ptr(
            base=In,
            shape=(in_shape1, in_shape2, in_shape3, in_shape4),
            strides=(in_shape4 * in_shape3 * in_shape2, in_shape4 * in_shape3, in_shape4, 1),
            offsets=(0, 0, 0, 0),
            block_shape=(in_shape1, in_shape2, in_shape3, in_shape4),
            order=(3, 2, 1, 0),
        )
        out_ptr = tl.make_block_ptr(
            base=Out,
            shape=(ou_shape1, ou_shape2, ou_shape3, ou_shape4),
            strides=(ou_shape4 * ou_shape3 * ou_shape2, ou_shape4 * ou_shape3, ou_shape4, 1),
            offsets=(0, 0, 0, 0),
            block_shape=(ou_shape1, ou_shape2, ou_shape3, ou_shape4),
            order=(3, 2, 1, 0),
        )
        tl.store(out_ptr, tl.permute(tl.load(in_ptr), (trans1, trans2, trans3, trans4)))

    input = torch.arange(math.prod(shape), dtype=getattr(torch, dtype_str), device=device).reshape(shape)
    expected = torch.permute(input, perm)
    # Don't do zeros_like -- that copies the layout, which we don't want.
    actual = torch.zeros(expected.shape, dtype=getattr(torch, dtype_str), device=device)

    kernel[(1, )](input, actual, *shape, *[shape[i] for i in perm], *perm, num_warps=8)

    np.testing.assert_equal(to_numpy(expected), to_numpy(actual))


# ---------------
# test dot
# ---------------


@pytest.mark.parametrize(
    "M, N, K, num_warps, col_a, col_b, epilogue, allow_tf32, in_dtype, out_dtype",
    [(*shape, 4, False, False, epilogue, allow_tf32, in_dtype, out_dtype)
     for shape in [(64, 64, 64), (32, 32, 32), (16, 16, 16)]
     for epilogue in ['none', 'trans', 'add-matrix', 'add-rows', 'add-cols', 'softmax', 'chain-dot']
     for allow_tf32 in [True, False]
     for in_dtype, out_dtype in [('float16', 'float16'), ('float16', 'float32'), ('float32', 'float32')]
     if not (allow_tf32 and (in_dtype in ['float16']))] +
    [(*shape_nw, col_a, col_b, 'none', allow_tf32, in_dtype, out_dtype)
     for shape_nw in [[128, 256, 32, 8], [128, 16, 32, 4], [32, 128, 64, 4], [128, 128, 64, 4], [64, 128, 128, 4],
                      [32, 128, 64, 2], [64, 64, 32, 4], [32, 32, 128, 16], [128, 128, 64, 2], [64, 128, 128, 2]]
     for allow_tf32 in [True]
     for col_a in [True, False]
     for col_b in [True, False]
     for in_dtype, out_dtype in [('int8', 'int8'), ('float16', 'float16'), ('float16', 'float32'), ('float32',
                                                                                                    'float32')]] +
    [(64, 64, 64, 4, col_a, col_b, 'none', False, 'float32', 'float32')
     for col_a in [True, False]
     for col_b in [True, False]] + [(64, 64, 64, 4, False, False, 'chain-dot', False, 'bfloat16', 'float32')])
@pytest.mark.parametrize("num_ctas", num_ctas_list)
def test_dot(M, N, K, num_warps, col_a, col_b, epilogue, allow_tf32, in_dtype, out_dtype, num_ctas, device):
    check_cuda_only(device)

    capability = torch.cuda.get_device_capability()

    if capability[0] < 7:
        pytest.skip("Only test tl.dot() on devices with sm >= 70")
    if capability[0] < 8:
        if capability[1] == 0 and in_dtype == 'int8':
            pytest.skip("Only test int8 on devices with sm >= 75")
        if allow_tf32:
            pytest.skip("Only test tf32 on devices with sm >= 80")
    if capability[0] == 7:
        if (M, N, K, num_warps) in [(128, 256, 32, 8), (64, 128, 128, 4), (64, 128, 128, 2)]:
            pytest.skip("shared memory out of resource")
        if out_dtype == 'float16':
            # TODO: support out_dtype=float16 for tl.dot on V100
            pytest.skip("Only test out_dtype=float16 on devices with sm >=80")

    if (M, N, K, num_warps) in [(128, 256, 32, 8)]:
        pytest.skip(f"test_dot{(M, N, K)} not supported on HIP: memory out of resource")

    torch.backends.cuda.matmul.allow_tf32 = allow_tf32

    if num_ctas > 1 and in_dtype == 'int8':
        # FIXME: mma v2 with num_ctas > 1 does not work
        pytest.xfail()

    # triton kernel
    @triton.jit
    def kernel(X, stride_xm, stride_xk, Y, stride_yk, stride_yn, W, stride_wn, stride_wl, Z, stride_zm, stride_zn,
               BLOCK_M: tl.constexpr, BLOCK_N: tl.constexpr, BLOCK_K: tl.constexpr, ADD_MATRIX: tl.constexpr,
               ADD_ROWS: tl.constexpr, ADD_COLS: tl.constexpr, ALLOW_TF32: tl.constexpr, DO_SOFTMAX: tl.constexpr,
               CHAIN_DOT: tl.constexpr, COL_A: tl.constexpr, COL_B: tl.constexpr, out_dtype: tl.constexpr = tl.float32):
        off_m = tl.arange(0, BLOCK_M)
        off_n = tl.arange(0, BLOCK_N)
        off_l = tl.arange(0, BLOCK_N)
        off_k = tl.arange(0, BLOCK_K)
        Xs = X + off_m[:, None] * stride_xm + off_k[None, :] * stride_xk
        Ys = Y + off_k[:, None] * stride_yk + off_n[None, :] * stride_yn
        Ws = W + off_n[:, None] * stride_wn + off_l[None, :] * stride_wl
        Zs = Z + off_m[:, None] * stride_zm + off_n[None, :] * stride_zn
        x = tl.load(Xs)
        y = tl.load(Ys)
        z = tl.dot(x, y, allow_tf32=ALLOW_TF32, out_dtype=out_dtype)
        if ADD_MATRIX:
            z += tl.load(Zs)
        if ADD_ROWS:
            ZRs = Z + off_m * stride_zm
            z += tl.load(ZRs)[:, None]
        if ADD_COLS:
            ZCs = Z + off_n * stride_zn
            z += tl.load(ZCs)[None, :]
        if DO_SOFTMAX:
            max = tl.max(z, 1)
            z = z - max[:, None]
            num = tl.exp(z.to(tl.float32)).to(max.dtype)
            den = tl.sum(num, 1)
            z = num / den[:, None]
        if CHAIN_DOT:
            w = tl.load(Ws)
            z = tl.dot(z.to(w.dtype), w, allow_tf32=ALLOW_TF32, out_dtype=out_dtype)
        tl.store(Zs, z)

    # input
    rs = RandomState(17)
    if col_a:
        x = numpy_random((K, M), dtype_str=in_dtype, rs=rs).T
    else:
        x = numpy_random((M, K), dtype_str=in_dtype, rs=rs)
    if col_b:
        y = numpy_random((N, K), dtype_str=in_dtype, rs=rs).T
    else:
        y = numpy_random((K, N), dtype_str=in_dtype, rs=rs)
    w = numpy_random((N, N), dtype_str=in_dtype, rs=rs)
    if 'int' not in in_dtype:
        x *= .1
        y *= .1
    if in_dtype == 'float32' and allow_tf32:
        x = (x.view('uint32') & np.uint32(0xffffe000)).view('float32')
        y = (y.view('uint32') & np.uint32(0xffffe000)).view('float32')
        w = (w.view('uint32') & np.uint32(0xffffe000)).view('float32')
    x_tri = to_triton(x, device=device)
    y_tri = to_triton(y, device=device)
    w_tri = to_triton(w, device=device)
    # triton result
    if out_dtype == 'int8':
        z = 1 + numpy_random((M, N), dtype_str='int32', rs=rs)
    else:
        z = 1 + numpy_random((M, N), dtype_str=in_dtype, rs=rs) * .1

    z_tri = to_triton(z, device=device)
    if epilogue == 'trans':
        z_tri = torch.as_strided(z_tri, (M, N), z_tri.stride()[::-1])

    if out_dtype == 'int8':
        out_dtype = tl.int8
    elif out_dtype == 'float16' and epilogue != 'softmax':
        # TODO: for out_dtype == 'float16' and epilogue == 'softmax', it will
        # fail with the following error: 'llvm.fmul' op requires the same type
        # for all operands and results
        out_dtype = tl.float16
    else:
        out_dtype = tl.float32

    pgm = kernel[(1, 1)](x_tri, x_tri.stride(0), x_tri.stride(1), y_tri, y_tri.stride(0), y_tri.stride(1), w_tri,
                         w_tri.stride(0), w_tri.stride(1), z_tri, z_tri.stride(0), z_tri.stride(1), COL_A=col_a,
                         COL_B=col_b, BLOCK_M=M, BLOCK_K=K, BLOCK_N=N, ADD_MATRIX=epilogue == 'add-matrix',
                         ADD_ROWS=epilogue == 'add-rows', ADD_COLS=epilogue == 'add-cols',
                         DO_SOFTMAX=epilogue == 'softmax', CHAIN_DOT=epilogue == 'chain-dot', ALLOW_TF32=allow_tf32,
                         num_warps=num_warps, num_ctas=num_ctas, out_dtype=out_dtype)

    if epilogue == 'softmax' and (in_dtype != 'float32' or allow_tf32):
        if not is_cuda():
            pass
        else:
            ptx = pgm.asm["ptx"]
            start = ptx.find("shfl.sync.bfly")
            end = ptx.find("cvt.rn.f16.f32")
            red_code = ptx[start:end]
            assert len(red_code) > 0

            # skip this check on hopper because there are some functions whose name contain "shared" in ptx.
            # TODO: we should eliminate these unused functions in ptx code.
            if not (capability[0] >= 9):
                assert "shared" not in red_code
            assert "bar.sync" not in red_code
    # torch result
    if in_dtype == 'int8':
        z_ref = np.matmul(x.astype(np.float32), y.astype(np.float32())).astype(np.int32)
    else:
        z_ref = np.matmul(x, y)

    if epilogue == 'add-matrix':
        z_ref += z
    if epilogue == 'add-rows':
        z_ref += z[:, 0][:, None]
    if epilogue == 'add-cols':
        z_ref += z[0, :][None, :]
    if epilogue == 'softmax':
        num = np.exp(z_ref - np.max(z_ref, axis=-1, keepdims=True))
        denom = np.sum(num, axis=-1, keepdims=True)
        z_ref = num / denom
    if epilogue == 'chain-dot':
        z_ref = np.matmul(z_ref, w)
    # compare
    if in_dtype == 'float32':
        # XXX: Somehow there's a larger difference when we use float32
        np.testing.assert_allclose(z_ref, to_numpy(z_tri), rtol=0.01, atol=1e-3)
    elif out_dtype == tl.float16:
        np.testing.assert_allclose(z_ref, to_numpy(z_tri), rtol=0.01, atol=1e-2)
    else:
        # added atol, to loose precision for float16xfloat16->float32 case
        np.testing.assert_allclose(z_ref, to_numpy(z_tri), rtol=0.01, atol=1e-3)
    if not is_cuda():
        return
    # make sure ld/st are vectorized
    ptx = pgm.asm['ptx']
    if (K > 16 or N > 16 or M > 16) and (M * N // (num_warps * 32) >= 4):
        # XXX: skip small sizes because they are not vectorized
        assert 'ld.global.v4' in ptx
        assert 'st.global.v4' in ptx
    if in_dtype == 'float32' and allow_tf32:
        assert re.search(r'[mma|wgmma.mma_async].sync.aligned.m\d+n\d+k8(?:.row.col)?.f32.tf32.tf32', ptx)
    elif in_dtype == 'float16' and out_dtype == tl.float32:
        if capability[0] == 7 and capability[1] == 5:  # Turing
            assert re.search(r'mma.sync.aligned.m\d+n\d+k8(?:.row.col)?.f32.f16.f16', ptx)
        else:
            assert re.search(r'[mma|wgmma.mma_async].sync.aligned.m\d+n\d+k16(?:.row.col)?.f32.f16.f16', ptx)
    elif in_dtype == 'float16' and out_dtype == tl.float16:
        if capability[0] == 7 and capability[1] == 5:  # Turing
            assert re.search(r'mma.sync.aligned.m\d+n\d+k8(?:.row.col)?.f16.f16.f16', ptx)
        else:
            assert re.search(r'[mma|wgmma.mma_async].sync.aligned.m\d+n\d+k16(?:.row.col)?.f16.f16.f16', ptx)
    elif in_dtype == 'int8':
        if capability[0] == 7 and capability[1] == 5:  # Turing
            assert 'mma.sync.aligned.m8n8k16.row.col.satfinite.s32.s8.s8.s32' in ptx
        else:
            assert 'wgmma.mma_async.sync.aligned' in ptx or\
                'mma.sync.aligned.m16n8k32.row.col.satfinite.s32.s8.s8.s32' in ptx


def test_max_num_imprecise_acc(device):

    if is_hip():
        pytest.skip(
            'test_max_num_imprecise_acc for HIP currently broken in https://github.com/openai/triton. Use https://github.com/ROCmSoftwarePlatform/triton'
        )

    if is_cuda():
        capability = torch.cuda.get_device_capability()
        if capability != (9, 0):
            return

    @triton.jit
    def kernel(X, Y, Z, BLOCK_M: tl.constexpr, BLOCK_N: tl.constexpr, BLOCK_K: tl.constexpr,
               MAX_NUM_IMPRECISE_ACC: tl.constexpr):
        off_m = tl.arange(0, BLOCK_M)
        off_n = tl.arange(0, BLOCK_N)
        off_k = tl.arange(0, BLOCK_K)
        x = tl.load(X + off_m[:, None] * BLOCK_K + off_k[None, :])
        y = tl.load(Y + off_k[:, None] * BLOCK_N + off_n[None, :])
        z = tl.load(Z + off_m[:, None] * BLOCK_N + off_n[None, :])
        z = tl.dot(x, y, acc=z, max_num_imprecise_acc=MAX_NUM_IMPRECISE_ACC)
        tl.store(Z + off_m[:, None] * BLOCK_N + off_n[None, :], z)

    if torch.xpu.is_available():
        # FIXME: revisit problem size once tl.dot is lowered to DPAS.
        warnings.warn("FIXME: test case modified, reduced problem size")
        M, N, K, num_warps, MAX_NUM_IMPRECISE_ACC = 64, 64, 64, 4, 64
    else:
        M, N, K, num_warps, MAX_NUM_IMPRECISE_ACC = 128, 128, 128, 4, 64

    x = torch.zeros((M, K), dtype=torch.float8_e5m2, device=device)
    y = torch.zeros((K, N), dtype=torch.float8_e5m2, device=device)
    z = torch.zeros((M, N), dtype=torch.float32, device=device)
    h = kernel[(1, 1)](x, y, z, M, N, K, MAX_NUM_IMPRECISE_ACC, num_warps=num_warps)
    if not is_cuda():
        return
    assert h.asm["ptx"].count("add.f32") == (M * N) // (32 * num_warps) * (K / MAX_NUM_IMPRECISE_ACC)


@pytest.mark.parametrize('in_dtype', ['float32'])
def test_dot_mulbroadcastred(in_dtype, device):
    if is_cuda():
        capability = torch.cuda.get_device_capability()
        if capability[0] < 8:
            pytest.skip("Requires sm >= 80 to run")

    @triton.jit
    def kernel(Z, X, Y, M: tl.constexpr, N: tl.constexpr, K: tl.constexpr, BM: tl.constexpr, BN: tl.constexpr,
               BK: tl.constexpr):
        pidn = tl.program_id(1)
        pidm = tl.program_id(0)
        offm = tl.arange(0, BM)[:, None]
        offn = tl.arange(0, BN)[None, :]
        offak = tl.arange(0, BK)[None, :]
        offbk = tl.arange(0, BK)[:, None]
        acc = tl.full((BM, BN), 0.0, tl.float32)
        for ridx5 in range(0, K // BK):
            x = tl.load(X + ((pidm * K * BM) + (offm * K) + (ridx5 * BK) + offak))
            y = tl.load(Y + ((pidn * BN) + (offbk * N) + (ridx5 * N * BK) + offn))
            x = tl.expand_dims(x, axis=2)
            y = tl.expand_dims(y, axis=0)
            t = tl.sum(x * y, axis=1)
            acc = t + acc
        tl.store(Z + ((pidm * BM * N) + (pidn * BN) + (offm * N) + offn), acc)

    M, N, K = 256, 192, 160
    BM, BN, BK = 128, 32, 32
    rs = RandomState(17)
    x = numpy_random((M, K), dtype_str=in_dtype, rs=rs)
    y = numpy_random((K, N), dtype_str=in_dtype, rs=rs)
    x = x * 0.1
    y = y * 0.1
    z = numpy_random((M, N), dtype_str=in_dtype, rs=rs)
    x_tri = to_triton(x, device=device)
    y_tri = to_triton(y, device=device)
    z_tri = to_triton(z, device=device)
    grid = M // BM, N // BN
    h = kernel[grid](z_tri, x_tri, y_tri, M, N, K, BM, BN, BK)
    z_ref = np.matmul(x, y)
    np.testing.assert_allclose(z_ref, to_numpy(z_tri), atol=0.01)

    if not is_cuda():
        return
    assert "tt.dot" in h.asm['ttir']
    # when using MMAv3, we will not pipeline the load op for Y
    # as the loaded value is in rowmajor. But MMAv3 requires it's second
    # operand is in colmajor because transpose is not supported for MMAv3
    # with float32 input.
    if capability[0] >= 9:
        assert "triton_gpu.async_wait {num = 1 : i32}" in h.asm['ttgir']
    else:
        assert "triton_gpu.async_wait {num = 2 : i32}" in h.asm['ttgir']


@pytest.mark.parametrize("dtype_str", int_dtypes + uint_dtypes + float_dtypes + ['bfloat16'])
@pytest.mark.parametrize("shape", [(), (1, ), (128, )])
def test_full(dtype_str, shape, device):
    if dtype_str in uint_dtypes and not hasattr(torch, dtype_str):
        # PyTorch only has unsigned 8, but not 16, 32, or 64
        dtype = getattr(torch, dtype_str[1:])  # uintx -> intx
    else:
        dtype = getattr(torch, dtype_str)
    check_type_supported(dtype, device)  # bfloat16 on cc < 80 will not be tested

    @triton.jit
    def kernel_static(out):
        a = GENERATE_TEST_HERE
        tl.static_assert(a.shape == SHAPE)
        out_ptr = out + tl.arange(0, 128)[:]
        tl.store(out_ptr, a)

    @triton.jit
    def kernel_dynamic(out, val, dtype: tl.constexpr):
        a = tl.full(SHAPE, val, dtype)
        tl.static_assert(a.shape == SHAPE)
        out_ptr = out + tl.arange(0, 128)[:]
        tl.store(out_ptr, a)

    kernel_static_patched = patch_kernel(kernel_static, {
        'GENERATE_TEST_HERE': f"tl.full({shape}, 2, tl.{dtype_str})",
        'SHAPE': str(list(shape)),
    })
    out_static = torch.zeros((128), dtype=dtype, device=device)
    kernel_static_patched[(1, )](out_static)
    assert torch.all(out_static == 2)

    kernel_dynamic_patched = patch_kernel(kernel_dynamic, {'SHAPE': str(list(shape))})
    out_dynamic = torch.zeros((128), dtype=dtype, device=device)
    kernel_dynamic_patched[(1, )](out_dynamic, 2, getattr(triton.language, dtype_str))
    assert torch.all(out_dynamic == 2)


@pytest.mark.parametrize("literal, dtype_str", [(1e+50, "f64"), (1e+10, "f32"), (1.0, "f32"), ('float("inf")', "f32"),
                                                ('float("-inf")', "f32"), ('float("nan")', "f32"),
                                                ('float("-nan")', "f32"), (0., "f32"), (5, "i32"), (2**40, "i64")])
def test_constexpr(literal, dtype_str, device):

    @triton.jit
    def kernel(out_ptr):
        val = GENERATE_TEST_HERE
        tl.store(out_ptr.to(tl.pointer_type(val.dtype)), val)

    kernel_patched = patch_kernel(kernel, {'GENERATE_TEST_HERE': f"{literal}"})
    out = torch.zeros((1, ), dtype=torch.float32, device=device)
    h = kernel_patched[(1, )](out)
    assert re.search(r"arith.constant .* : " + dtype_str, h.asm["ttir"]) is not None


@pytest.mark.parametrize("dtype_str", ['float32', 'float16'])
def test_dot_without_load(dtype_str, device):
    if is_cuda():
        capability = torch.cuda.get_device_capability()
        allow_tf32 = capability[0] > 7
    else:
        allow_tf32 = True

    if is_hip() and dtype_str == "float16":
        pytest.skip("test_dot_without_load[float16] not supported in HIP")

    @triton.jit
    def _kernel(out, ALLOW_TF32: tl.constexpr):
        a = GENERATE_TEST_HERE
        b = GENERATE_TEST_HERE
        c = tl.dot(a, b, allow_tf32=ALLOW_TF32)
        out_ptr = out + tl.arange(0, 32)[:, None] * 32 + tl.arange(0, 32)[None, :]
        tl.store(out_ptr, c)

    kernel = patch_kernel(_kernel, {'GENERATE_TEST_HERE': f"tl.full((32, 32), 1.0, tl.{dtype_str})"})
    a = torch.ones((32, 32), dtype=getattr(torch, dtype_str), device=device)
    b = torch.ones((32, 32), dtype=getattr(torch, dtype_str), device=device)
    out_ref = torch.matmul(a, b)
    out = torch.zeros((32, 32), dtype=getattr(torch, dtype_str), device=device)
    kernel[(1, )](out, ALLOW_TF32=allow_tf32)
    assert torch.all(out == out_ref)


# ---------------
# test arange
# ---------------


@pytest.mark.parametrize("start", [0, 1, 7, 16])
@pytest.mark.parametrize("num_ctas", num_ctas_list)
def test_arange(start, num_ctas, device):
    BLOCK = 128
    z_tri = torch.empty(BLOCK, dtype=torch.int32, device=device)

    @triton.jit
    def _kernel(z, BLOCK: tl.constexpr, START: tl.constexpr, END: tl.constexpr):
        off = tl.arange(0, BLOCK)
        val = tl.arange(START, END)
        tl.store(z + off, val)

    _kernel[(1, )](z_tri, START=start, END=start + BLOCK, BLOCK=BLOCK, num_ctas=num_ctas)
    z_ref = torch.arange(start, BLOCK + start, dtype=torch.int32, device=device)
    np.testing.assert_allclose(to_numpy(z_tri), to_numpy(z_ref))


# ---------------
# test load
# ---------------


@pytest.mark.parametrize("dtype_str, size, size_diff", [(dtype_str, size, size_diff)
                                                        for dtype_str in torch_dtypes
                                                        for size in [128, 512]
                                                        for size_diff in [0, 1, 2, 3, 4]])
@pytest.mark.parametrize("num_ctas", num_ctas_list)
def test_masked_load(dtype_str, size, size_diff, num_ctas, device):
    dtype = getattr(torch, dtype_str)
    check_type_supported(dtype, device)  # bfloat16 on cc < 80 will not be tested

    input_size = size - size_diff
    output_size = size
    if dtype_str == 'bool':
        input = torch.randint(0, 2, (input_size, ), dtype=dtype, device=device)
    elif dtype_str in int_dtypes or dtype_str in uint_dtypes:
        input = torch.randint(0, 127, (input_size, ), dtype=dtype, device=device)
    else:
        input = torch.rand(input_size, dtype=dtype, device=device)
    output = torch.zeros((output_size, ), dtype=dtype, device=device)

    @triton.jit
    def _kernel(in_ptr, out_ptr, in_size: tl.constexpr, out_size: tl.constexpr):
        in_offsets = tl.arange(0, out_size)
        # Load inputs.
        x = GENERATE_TEST_HERE
        # Store output
        output_offsets = tl.arange(0, out_size)
        tl.store(out_ptr + output_offsets, x)

    mask_str = "mask=in_offsets < in_size, other=1" if size_diff > 0 else "None"
    kernel = patch_kernel(_kernel, {'GENERATE_TEST_HERE': f"tl.load(in_ptr + in_offsets, {mask_str})"})
    kernel[(1, )](input, output, input_size, output_size, num_ctas=num_ctas)

    reference_out = torch.cat((input, torch.ones((size_diff, ), dtype=dtype, device=device)))
    # print((output - reference_out).nonzero())
    torch.testing.assert_close(output, reference_out)


# Testing masked loads with an intermate copy to shared memory run.


# FIXME: Shape too small for ldmatrix when num_ctas=4
@pytest.mark.parametrize("dtype", [torch.bfloat16, torch.float16, torch.float32])
def test_masked_load_shared_memory(dtype, device):
    if is_hip():
        pytest.skip("test_masked_load_shared_memory is not supported in HIP")

    check_type_supported(dtype, device)  # bfloat16 on cc < 80 will not be tested

    M = 32
    N = 32
    K = 16

    in1 = torch.rand((M, K), dtype=dtype, device=device)
    in2 = torch.rand((K, N), dtype=dtype, device=device)
    out = torch.zeros((M, N), dtype=dtype, device=device)

    @triton.jit
    def _kernel(in1_ptr, in2_ptr, output_ptr, in_stride, in2_stride, out_stride, in_numel, in2_numel, out_numel,
                M: tl.constexpr, N: tl.constexpr, K: tl.constexpr):

        M_offsets = tl.arange(0, M)
        N_offsets = tl.arange(0, N)
        K_offsets = tl.arange(0, K)

        in_offsets = M_offsets[:, None] * in_stride + K_offsets[None, :]
        in2_offsets = K_offsets[:, None] * in2_stride + N_offsets[None, :]

        # Load inputs.
        x = tl.load(in1_ptr + in_offsets, mask=in_offsets < M * K)
        w = tl.load(in2_ptr + in2_offsets, mask=in2_offsets < K * N)

        # Without a dot product the memory doesn't get promoted to shared.
        o = tl.dot(x, w, out_dtype=tl.float32)

        # Store output
        output_offsets = M_offsets[:, None] * out_stride + N_offsets[None, :]
        tl.store(output_ptr + output_offsets, o, mask=output_offsets < M * N)

    pgm = _kernel[(1, )](in1, in2, out, in1.stride()[0], in2.stride()[0], out.stride()[0], in1.numel(), in2.numel(),
                         out.numel(), M=M, N=N, K=K)

    reference_out = torch.matmul(in1, in2)
    torch.testing.assert_close(out, reference_out, atol=1e-2, rtol=0)


@pytest.mark.parametrize("cache", ["", ".ca", ".cg"])
def test_load_cache_modifier(cache, device):
    src = torch.empty(128, device=device)
    dst = torch.empty(128, device=device)

    @triton.jit
    def _kernel(dst, src, CACHE: tl.constexpr):
        offsets = tl.arange(0, 128)
        x = tl.load(src + offsets, cache_modifier=CACHE)
        tl.store(dst + offsets, x)

    pgm = _kernel[(1, )](dst, src, CACHE=cache)
    if not is_cuda():
        return

    ptx = pgm.asm['ptx']
    if cache == '':
        assert 'ld.global.ca' not in ptx
        assert 'ld.global.cg' not in ptx
    if cache == '.cg':
        assert 'ld.global.cg' in ptx
        assert 'ld.global.ca' not in ptx
    if cache == '.ca':
        assert 'ld.global.ca' in ptx
        assert 'ld.global.cg' not in ptx


@pytest.mark.parametrize("N", [16, 10, 11, 1024])
@pytest.mark.parametrize("num_ctas", num_ctas_list)
def test_vectorization(N, num_ctas, device):
    block_size = 1024 * num_ctas
    src = torch.empty(block_size, device=device)
    dst = torch.empty(block_size, device=device)

    @triton.jit
    def _kernel(dst, src, N, BLOCK_SIZE: tl.constexpr):
        offsets = tl.program_id(0) * BLOCK_SIZE + tl.arange(0, BLOCK_SIZE)
        x = tl.load(src + offsets, mask=offsets < N)
        tl.store(dst + offsets, x, mask=offsets < N)

    pgm = _kernel[(1, )](dst, src, N=N, BLOCK_SIZE=block_size)

    if not is_cuda():
        return

    ptx = pgm.asm["ptx"]
    if N % 16 == 0:
        assert "ld.global.v4.b32" in ptx
    else:
        assert "ld.global.b32" in ptx
    # np.testing.assert_allclose(dst, src[:N])


@pytest.mark.parametrize("has_hints", [False, True])
def test_vectorization_hints(has_hints, device):
    src = torch.empty(1024, device=device)
    dst = torch.empty(1024, device=device)
    off = torch.zeros(1, device=device, dtype=torch.int32)

    @triton.jit
    def _kernel(dst, src, off, N, BLOCK_SIZE: tl.constexpr, HINT: tl.constexpr):
        offsets = tl.program_id(0) * BLOCK_SIZE + tl.arange(0, BLOCK_SIZE)
        offsets = offsets + tl.load(off)
        if HINT:
            tl.max_contiguous(tl.multiple_of(offsets, 1024), 1024)
        x = tl.load(src + offsets, mask=offsets < N)
        tl.store(dst + offsets, x, mask=offsets < N)

    pgm = _kernel[(1, )](dst, src, off, N=1024, BLOCK_SIZE=src.shape[0], HINT=has_hints)
    if not is_cuda():
        return

    ptx = pgm.asm["ptx"]
    if has_hints:
        assert "ld.global.v4.b32" in ptx
    else:
        assert "ld.global.v4.b32" not in ptx


# ---------------
# test store
# ---------------


@pytest.mark.parametrize("cache", ["", ".wb", ".cg", ".cs", ".wt"])
def test_store_cache_modifier(cache, device):
    src = torch.empty(128, device=device)
    dst = torch.empty(128, device=device)

    @triton.jit
    def _kernel(dst, src, CACHE: tl.constexpr):
        offsets = tl.arange(0, 128)
        x = tl.load(src + offsets)
        tl.store(dst + offsets, x, cache_modifier=CACHE)

    if not is_cuda():
        return
    pgm = _kernel[(1, )](dst, src, CACHE=cache)
    ptx = pgm.asm['ptx']
    if cache == '':
        assert 'st.global.wb' not in ptx
        assert 'st.global.cg' not in ptx
        assert 'st.global.cs' not in ptx
        assert 'st.global.wt' not in ptx
    if cache == '.wb':
        assert 'st.global.wb' in ptx
        assert 'st.global.cg' not in ptx
        assert 'st.global.cs' not in ptx
        assert 'st.global.wt' not in ptx
    if cache == '.cg':
        assert 'st.global.wb' not in ptx
        assert 'st.global.cg' in ptx
        assert 'st.global.cs' not in ptx
        assert 'st.global.wt' not in ptx
    if cache == '.cs':
        assert 'st.global.wb' not in ptx
        assert 'st.global.cg' not in ptx
        assert 'st.global.cs' in ptx
        assert 'st.global.wt' not in ptx
    if cache == '.wt':
        assert 'st.global.wb' not in ptx
        assert 'st.global.cg' not in ptx
        assert 'st.global.cs' not in ptx
        assert 'st.global.wt' in ptx


# ---------------
# test if
# ---------------

# ---------------
# test for
# ---------------

# ---------------
# test while
# ---------------

# ---------------
# test default
# ---------------
# TODO: can't be local to test_default


@triton.jit
def _impl(value=10):
    return value


def test_default(device):
    value = 5
    ret0 = torch.zeros(1, dtype=torch.int32, device=device)
    ret1 = torch.zeros(1, dtype=torch.int32, device=device)

    @triton.jit
    def _kernel(ret0, ret1, value=3):
        tl.store(ret0, _impl())
        tl.store(ret1, _impl(value))

    _kernel[(1, )](ret0, ret1, value)
    assert ret0.item() == 10
    assert ret1.item() == value

    _kernel[(1, )](ret0, ret1)
    assert ret0.item() == 10
    assert ret1.item() == 3


# ---------------
# test noop
# ----------------


def test_noop(device):

    @triton.jit
    def kernel(x):
        pass

    x = to_triton(numpy_random((1, ), dtype_str='int32'), device=device)
    kernel[(1, )](x)


@pytest.mark.parametrize("device", ['xpu', 'cpu', 'cpu_pinned'])
def test_pointer_arguments(device):
    if is_xpu() and device in ['cpu', 'cpu_pinned']:
        pytest.skip("FIXME: Incorrect result on XPU")

    @triton.jit
    def kernel(x):
        pass

    pin_memory = 'pinned' in device
    x = torch.empty(1024, device=device.split('_')[0], pin_memory=pin_memory)
    if device == "cpu":
        with pytest.raises(ValueError):
            kernel[(1, )](x)
    else:
        kernel[(1, )](x)


@pytest.mark.parametrize("value, value_type", [(-1, 'i32'), (0, 'i32'), (-2**31, 'i32'), (2**31 - 1, 'i32'),
                                               (2**31, 'i64'), (2**32 - 1, 'i64'), (2**32, 'i64'), (2**63 - 1, 'i64'),
                                               (-2**63, 'i64'), (2**63, 'u64'), (2**64 - 1, 'u64')])
def test_value_specialization(value: int, value_type: str, device) -> None:
    spec_type = None

    def cache_hook(*args, **kwargs):
        nonlocal spec_type
        spec_type = kwargs["compile"]["signature"][0]

    JITFunction.cache_hook = cache_hook

    @triton.jit
    def kernel(VALUE, X):
        pass

    x = torch.tensor([3.14159], device=device)
    pgm = kernel[(1, )](value, x)

    JITFunction.cache_hook = None
    assert spec_type == value_type


# --------------------
# value specialization
# --------------------


@pytest.mark.parametrize("value, overflow", [(2**64 - 1, False), (2**64, True), (-2**63, False), (-2**63 - 1, True)])
def test_value_specialization_overflow(value: int, overflow: bool, device) -> None:

    @triton.jit
    def kernel(VALUE, X):
        pass

    x = torch.tensor([3.14159], device=device)

    if overflow:
        with pytest.raises(OverflowError):
            kernel[(1, )](value, x)
    else:
        kernel[(1, )](value, x)


# ----------------
# test constexpr
# ----------------


@pytest.mark.parametrize("op", ['+', '-', '*', '/', '%', '<', '>', '<<', '>>', '&', '^', '|'])
@pytest.mark.parametrize("is_lhs_constexpr", [False, True])
@pytest.mark.parametrize("is_rhs_constexpr", [True, False])
def test_bin_op_constexpr(op, is_lhs_constexpr, is_rhs_constexpr, device):

    @triton.jit
    def kernel(Z, X, Y):
        x = tl.load(X)
        y = tl.load(Y)
        z = GENERATE_TEST_HERE
        tl.store(Z, z)

    if op in ['<<', '>>', '&', '^', '|']:  # int op
        x_str = "3" if is_lhs_constexpr else "x"
        y_str = "4" if is_rhs_constexpr else "y"
        x = numpy_random((1, ), dtype_str="int32")

        # NOTE: bitshifting beyond bitwidth can lead to undefined behavior
        if op in ['<<', '>>']:
            y = numpy_random((1, ), dtype_str="int32", low=0, high=_bitwidth("int32"))
        else:
            y = numpy_random((1, ), dtype_str="int32")
    else:
        x_str = "3.14" if is_lhs_constexpr else "x"
        y_str = "4.13" if is_rhs_constexpr else "y"
        x = numpy_random((1, ), dtype_str="float32")
        y = numpy_random((1, ), dtype_str="float32")
    kernel = patch_kernel(kernel, {'GENERATE_TEST_HERE': f"{x_str} {op} {y_str}"})
    z = np.array(eval(f"{x_str} {op} {y_str}"))
    x_tri = to_triton(x, device=device)
    y_tri = to_triton(y, device=device)
    z_tri = to_triton(np.empty((1, ), dtype=z.dtype), device=device)
    kernel[(1, )](z_tri, x_tri, y_tri)
    warnings.warn("FIXME: test case modified, increased tolerance")
    np.testing.assert_allclose(z, to_numpy(z_tri), atol=1e-07)


def test_constexpr_shape(device):

    @triton.jit
    def kernel(X):
        off = tl.arange(0, 128 + 128)
        tl.store(X + off, off)

    x_tri = to_triton(np.empty((256, ), dtype=np.int32), device=device)
    kernel[(1, )](x_tri)
    np.testing.assert_equal(to_numpy(x_tri), np.arange(0, 256))


def test_constexpr_scalar_shape(device):

    @triton.jit
    def kernel(X, s):
        off = tl.arange(0, 256)
        val = off % (256 // s)
        tl.store(X + off, val)

    x_tri = to_triton(np.empty((256, ), dtype=np.int32), device=device)
    kernel[(1, )](x_tri, 32)
    np.testing.assert_equal(to_numpy(x_tri), np.arange(0, 256) % 8)


reshape_list = [((64, ), (8, 8)), ((2, 32), (16, 4)), ((512, ), (2, 2, 2, 2, 2, 2, 2, 2, 2)), ((64, 32), (16, 8, 16))]


@pytest.mark.parametrize("formats", reshape_list)
def test_reshape(formats, device):
    in_format, out_format = formats

    @triton.jit
    def kernel(Z, X, out_tuple: tl.constexpr):
        x = tl.load(X_PTR_EXPR)
        z = tl.reshape(x, out_tuple)
        tl.store(Z_PTR_EXPR, z)

    def generate_kernel(shape_x, shape_z):
        to_replace = {
            'X_PTR_EXPR': make_ptr_str('X', shape_x),
            'Z_PTR_EXPR': make_ptr_str('Z', shape_z),
        }
        return patch_kernel(kernel, to_replace)

    x = numpy_random(in_format, dtype_str="int32")
    z = x.reshape(out_format)
    x_tri = to_triton(x, device=device)
    patched_kernel = generate_kernel(in_format, out_format)
    z_tri = to_triton(np.empty(out_format, dtype=np.int32), device=device)
    patched_kernel[(1, )](z_tri, x_tri, out_format)
    np.testing.assert_equal(z, to_numpy(z_tri))


# -------------
# test call
# -------------


@triton.jit
def val_multiplier(val, i):
    return val * i


@triton.jit(noinline=True)
def val_multiplier_noinline(val, i):
    return val * i


@triton.jit
def vecmul_kernel(ptr, n_elements, rep, type: tl.constexpr):
    pid = tl.program_id(axis=0)
    offsets = pid * 128 + tl.arange(0, 128)
    mask = offsets < n_elements
    vec = tl.load(ptr + offsets, mask=mask)
    for i in range(1, rep):
        if type == "inline":
            vec = val_multiplier(vec, i)
        else:
            vec = val_multiplier_noinline(vec, i)
    tl.store(ptr + offsets, vec, mask=mask)


@pytest.mark.parametrize("type", ["inline", "noinline"])
@pytest.mark.parametrize("num_ctas", num_ctas_list)
def test_call(type, num_ctas, device):

    @triton.jit
    def kernel(ptr, n_elements, num1, num2, type: tl.constexpr):
        vecmul_kernel(ptr, n_elements, num1, type)
        vecmul_kernel(ptr, n_elements, num2, type)

    size = 1024
    rand_val = numpy_random((size, ), dtype_str="float32")
    rand_val_tri = to_triton(rand_val, device=device)
    err_msg = ""
    try:
        kernel[(size // 128, )](rand_val_tri, size, 3, 5, type, num_ctas=num_ctas)
    except Exception as e:
        err_msg = str(e)

    if type == "noinline":
        assert err_msg != ""
    else:
        ans = rand_val * 1 * 2 * 1 * 2 * 3 * 4
        np.testing.assert_equal(to_numpy(rand_val_tri), ans)


# -------------
# test if
# -------------


@pytest.mark.parametrize("if_type", [
    "if", "if_and_dynamic", "if_exp_static", "if_exp_dynamic", "if_exp_dynamic_constexpr", "if_exp_dynamic_void",
    "if_and_static"
])
def test_if(if_type, device):

    @triton.jit
    def kernel(Cond, XTrue, XFalse, Ret, IfType: tl.constexpr, BoolVar: tl.constexpr, StaticVaue: tl.constexpr):
        pid = tl.program_id(0)
        cond = tl.load(Cond)
        if IfType == "if":
            if pid % 2 == 0:  # eq
                tl.store(Ret, tl.load(XTrue))
            elif 1 == pid % 2:  # req
                tl.store(Ret, tl.load(XFalse))
        elif IfType == "if_exp_dynamic":
            val = tl.load(XTrue) if pid % 2 == 0 else tl.load(XFalse)
            tl.store(Ret, val)
        elif IfType == "if_exp_dynamic_constexpr":
            val = 3.14 if pid % 2 == 0 else tl.load(XFalse)
            tl.store(Ret, val)
        elif IfType == "if_exp_dynamic_void":
            tl.store(Ret, tl.load(XTrue)) if pid % 2 == 0 else tl.store(Ret, tl.load(XFalse))
        elif IfType == "if_exp_static":
            tl.store(Ret, tl.load(XTrue)) if BoolVar else tl.store(Ret, tl.load(XFalse))
        elif IfType == "if_and_dynamic":
            if BoolVar and (1 != pid % 2 and pid % 2 != 1):  # rne and ne
                tl.store(Ret, tl.load(XTrue))
            else:
                tl.store(Ret, tl.load(XFalse))
        elif IfType == "if_and_static":
            if StaticVaue != 0 and StaticVaue != 0:
                tl.store(Ret, tl.load(XTrue))
            else:
                tl.store(Ret, tl.load(XFalse))

    cond = torch.ones(1, dtype=torch.int32, device=device)
    x_true = torch.tensor([3.14], dtype=torch.float32, device=device)
    x_false = torch.tensor([1.51], dtype=torch.float32, device=device)
    ret = torch.zeros(1, dtype=torch.float32, device=device)

    kernel[(1, )](cond, x_true, x_false, ret, if_type, True, 1)
    assert torch.equal(ret, x_true)


def test_num_warps_pow2(device):
    dst = torch.empty(128, device=device)

    @triton.jit
    def _kernel(dst):
        pass

    with pytest.raises(AssertionError, match='must be a power of 2'):
        _kernel[(1, )](dst=dst, num_warps=3)
    _kernel[(1, )](dst=dst, num_warps=1)
    _kernel[(1, )](dst=dst, num_warps=2)
    _kernel[(1, )](dst=dst, num_warps=4)


# -------------
# test extern
# -------------


@pytest.mark.parametrize("dtype_str, expr, lib_path", [('int32', 'math.ffs', ''), ('float32', 'math.log2', ''),
                                                       ('float32', 'math.scalbn', ''), ('float32', 'math.pow', ''),
                                                       ('float64', 'math.pow_dtype', ''),
                                                       ('float64', 'math.norm4d', '')])
@pytest.mark.parametrize("num_ctas", num_ctas_list)
def test_math_tensor(dtype_str, expr, lib_path, num_ctas, device):

    if is_hip() and expr == "math.scalbn":
        pytest.skip("test_math_tensor[math.scalbn] is not supported in HIP")

    @triton.jit
    def kernel(X, Y, BLOCK: tl.constexpr):
        x = tl.load(X + tl.arange(0, BLOCK))
        y = GENERATE_TEST_HERE
        tl.store(Y + tl.arange(0, BLOCK), y)

    shape = (128, )
    rs = RandomState(17)
    # limit the range of integers so that the sum does not overflow
    x = numpy_random(shape, dtype_str=dtype_str, rs=rs)

    if expr == 'math.log2':
        kernel = patch_kernel(kernel, {'GENERATE_TEST_HERE': f'tl.broadcast_to(tl.{expr}(5.0), x.shape)'})
        y_ref = np.log2(5.0)
    elif expr == 'math.ffs':
        kernel = patch_kernel(kernel, {'GENERATE_TEST_HERE': f'tl.{expr}(x)'})
        y_ref = np.zeros(shape, dtype=x.dtype)
        for i in range(shape[0]):
            y_ref[i] = (int(x[i]) & int(-x[i])).bit_length()
    elif expr == 'math.scalbn':
        kernel = patch_kernel(kernel, {'GENERATE_TEST_HERE': f'tl.{expr}(x, 2)'})
        y_ref = x * pow(2, 2)
    elif expr == 'math.pow_dtype':
        x = np.abs(x)
        kernel = patch_kernel(kernel, {'GENERATE_TEST_HERE': 'tl.math.pow(x, 0.5)'})
        y_ref = np.power(x, 0.5)
    elif expr == 'math.pow':
        # numpy does not allow negative factors in power, so we use abs()
        x = np.abs(x)
        kernel = patch_kernel(kernel, {'GENERATE_TEST_HERE': f'tl.{expr}(x, x)'})
        y_ref = np.power(x, x)
    elif expr == 'math.pow_dtype':
        x = np.abs(x)
        kernel = patch_kernel(kernel, {'GENERATE_TEST_HERE': 'tl.math.pow(x, 0.5)'})
        y_ref = np.power(x, 0.5)
    elif expr == 'math.norm4d':
        kernel = patch_kernel(kernel, {'GENERATE_TEST_HERE': f'tl.{expr}(x, x, x, x)'})
        y_ref = np.sqrt(4 * np.power(x, 2))

    x_tri = to_triton(x, device=device)
    # triton result
    y_tri = to_triton(numpy_random((shape[0], ), dtype_str=dtype_str, rs=rs), device=device)
    kernel[(1, )](x_tri, y_tri, BLOCK=shape[0], extern_libs={'libdevice': lib_path}, num_ctas=num_ctas)
    # compare
    if expr == 'math.ffs':
        np.testing.assert_equal(y_ref, to_numpy(y_tri))
    else:
        np.testing.assert_allclose(y_ref, to_numpy(y_tri), rtol=0.01)


@pytest.mark.parametrize("dtype_str, expr, lib_path", [('float32', 'math.pow', ''), ('float64', 'math.pow_dtype', ''),
                                                       ('float64', 'math.pow', '')])
@pytest.mark.parametrize("num_ctas", num_ctas_list)
def test_math_scalar(dtype_str, expr, lib_path, num_ctas, device):

    @triton.jit
    def kernel(X, Y, BLOCK: tl.constexpr):
        x = X
        y = GENERATE_TEST_HERE
        tl.store(Y + tl.arange(0, BLOCK), y)

    shape = (128, )
    rs = RandomState(17)
    # limit the range of integers so that the sum does not overflow
    x = numpy_random((1, ), dtype_str=dtype_str, rs=rs)
    y_ref = np.zeros(shape, dtype=x.dtype)

    # numpy does not allow negative factors in power, so we use abs()
    if expr == 'math.pow':
        x = np.abs(x)
        kernel = patch_kernel(kernel, {'GENERATE_TEST_HERE': 'tl.math.pow(x, x)'})
        y_ref[:] = np.power(x, x)
    elif expr == 'math.pow_dtype':
        x = np.abs(x)
        kernel = patch_kernel(kernel, {'GENERATE_TEST_HERE': 'tl.math.pow(x, 0.5)'})
        y_ref[:] = np.power(x, 0.5)

    # triton result
    x_tri = to_triton(x, device=device)[0].item()
    y_tri = to_triton(numpy_random((shape[0], ), dtype_str=dtype_str, rs=rs), device=device)
    kernel[(1, )](x_tri, y_tri, BLOCK=shape[0], extern_libs={'libdevice': lib_path}, num_ctas=num_ctas)
    # compare
    np.testing.assert_allclose(y_ref, to_numpy(y_tri), rtol=0.01)


# -----------------------
# test inline asm
# -----------------------


@pytest.mark.parametrize("num_ctas", num_ctas_list)
def test_inline_asm(num_ctas, device):
    check_cuda_only(device)

    if is_hip():
        pytest.skip("test_inline_asm is not supported in HIP")

    @triton.jit
    def kernel(X, Y, Z, n: tl.constexpr, BLOCK: tl.constexpr):
        x = tl.load(X + tl.arange(0, BLOCK))
        y = tl.load(Y + tl.arange(0, BLOCK))
        s = tl.full([BLOCK], n, tl.int32)
        z = tl.inline_asm_elementwise("shf.l.wrap.b32 $0, $1, $2, $3;", "=r,r, r, r", [x, y, s], dtype=tl.int32,
                                      is_pure=True, pack=1)
        tl.store(Z + tl.arange(0, BLOCK), z)

    shape = (128, )
    rs = RandomState(17)
    x = numpy_random(shape, dtype_str='uint32', rs=rs)
    y = numpy_random(shape, dtype_str='uint32', rs=rs)
    x_tri = to_triton(x, device=device)
    y_tri = to_triton(y, device=device)
    n = 17
    z_tri = to_triton(numpy_random(shape, dtype_str='uint32', rs=rs), device=device)
    kernel[(1, )](x_tri, y_tri, z_tri, n, BLOCK=shape[0], num_ctas=num_ctas)
    y_ref = (y << n) | (x >> (32 - n))
    # compare
    np.testing.assert_equal(y_ref, to_numpy(z_tri))


@pytest.mark.parametrize("num_ctas", num_ctas_list)
def test_inline_asm_packed(num_ctas, device):
    check_cuda_only(device)

    if is_hip():
        pytest.skip("test_inline_asm is not supported in HIP")

    @triton.jit
    def kernel(X, Y, BLOCK: tl.constexpr):
        x = tl.load(X + tl.arange(0, BLOCK))
        # shift 4x8bits values together.
        y = tl.inline_asm_elementwise(
            "and.b32 $0, $1, 0x1F1F1F1F; \
                                       shl.b32 $0, $0, 3;", "=r,r", [
                x,
            ], dtype=tl.int8, is_pure=True, pack=4)
        tl.store(Y + tl.arange(0, BLOCK), y)

    shape = (512, )
    rs = RandomState(17)
    x = numpy_random(shape, dtype_str='uint8', rs=rs)
    x_tri = to_triton(x, device=device)
    y_tri = to_triton(numpy_random(shape, dtype_str='uint8', rs=rs), device=device)
    kernel[(1, )](x_tri, y_tri, BLOCK=shape[0], num_ctas=num_ctas)
    y_ref = x << 3
    # compare
    np.testing.assert_equal(y_ref, to_numpy(y_tri))


@pytest.mark.parametrize('num_ctas', num_ctas_list)
def test_inline_asm_with_pointers(num_ctas, device):
    check_cuda_only(device)

    if is_hip():
        pytest.skip('test_inline_asm is not supported in HIP')

    @triton.jit
    def kernel(X, Y, BLOCK: tl.constexpr):
        x_ptrs = X + tl.arange(0, BLOCK)
        y_ptrs = Y + tl.arange(0, BLOCK)
        tl.inline_asm_elementwise(
            "ld.global.b8 $0, [$1]; \
                                   shl.b32 $0, $0, 3; \
                                   st.global.b8 [$2], $0;", "=r,l,l", [x_ptrs, y_ptrs], dtype=tl.int8, is_pure=False,
            pack=1)

    shape = (512, )
    rs = RandomState(17)
    x = numpy_random(shape, dtype_str='uint8', rs=rs)
    x_tri = to_triton(x, device=device)
    y_tri = to_triton(numpy_random(shape, dtype_str='uint8', rs=rs), device=device)
    kernel[(1, )](x_tri, y_tri, BLOCK=shape[0], num_ctas=num_ctas)
    y_ref = x << 3
    # compare
    np.testing.assert_equal(y_ref, to_numpy(y_tri))


def test_inline_asm_multiple_outputs(device):
    check_cuda_only(device)
    if is_hip():
        pytest.skip('This test uses PTX inline assembly, so is not compatible with AMD')

    @triton.jit
    def kernel(A, B, C, D, BLOCK: tl.constexpr):
        a = tl.load(A + tl.arange(0, BLOCK))
        b = tl.load(B + tl.arange(0, BLOCK))

        # C = A - B
        # D = B - A
        (c, d) = tl.inline_asm_elementwise(
            asm="""
            sub.u32 $0, $2, $3;  // C = A - B
            sub.u32 $1, $3, $2;  // D = B - A
            """,
            constraints=(
                # 2 output registers: $0=C and $1=D.
                "=r,=r,"
                # 2 input registers: $2=A and $3=B.
                "r,r"),
            args=[a, b],
            dtype=(tl.uint32, tl.uint32),
            is_pure=True,
            pack=1,
        )
        tl.store(C + tl.arange(0, BLOCK), c)
        tl.store(D + tl.arange(0, BLOCK), d)

    shape = (512, )
    rs = RandomState(17)
    A = numpy_random(shape, dtype_str='uint32', rs=rs)
    B = numpy_random(shape, dtype_str='uint32', rs=rs)
    A_tri = to_triton(A, device=device)
    B_tri = to_triton(B, device=device)
    C_tri = to_triton(numpy_random(shape, dtype_str='uint32', rs=rs), device=device)
    D_tri = to_triton(numpy_random(shape, dtype_str='uint32', rs=rs), device=device)
    kernel[(1, )](A_tri, B_tri, C_tri, D_tri, BLOCK=shape[0])

    C_ref = A - B
    D_ref = B - A

    np.testing.assert_equal(C_ref, to_numpy(C_tri))
    np.testing.assert_equal(D_ref, to_numpy(D_tri))


def test_inline_asm_packed_multiple_outputs(device):
    check_cuda_only(device)
    if is_hip():
        pytest.skip('This test uses PTX inline assembly, so is not compatible with AMD')

    @triton.jit
    def kernel(A, B, C, D, BLOCK: tl.constexpr):
        a = tl.load(A + tl.arange(0, BLOCK))
        b = tl.load(B + tl.arange(0, BLOCK))

        # For each (a,b) in zip(a,b), perform the following:
        # - Let ai be `a` converted to int32.
        # - Let af be `a` converted to float.
        # - Let m be the max of ai and b.
        # - Return ai and mi.
        # Do the above 4 elements at a time.
        (c, d) = tl.inline_asm_elementwise(
            asm="""
            {
                // Unpack `a` into `ai`.
                .reg .b8 tmp<4>;
                mov.b32 {tmp0, tmp1, tmp2, tmp3}, $8;
                cvt.u32.u8 $0, tmp0;
                cvt.u32.u8 $1, tmp1;
                cvt.u32.u8 $2, tmp2;
                cvt.u32.u8 $3, tmp3;
            }
            // Convert `ai` to float.
            cvt.rn.f32.s32 $4, $0;
            cvt.rn.f32.s32 $5, $1;
            cvt.rn.f32.s32 $6, $2;
            cvt.rn.f32.s32 $7, $3;
            // Take max of `ai` and `b`.
            max.f32 $4, $4, $9;
            max.f32 $5, $5, $10;
            max.f32 $6, $6, $11;
            max.f32 $7, $7, $12;
            """,
            constraints=(
                # 8 output registers, namely
                #   $0=ai0, $1=ai1, $2=ai2, $3=ai3,
                #   $4=m0,  $5=m1,  $6=m2,  $7=m3.
                "=r,=r,=r,=r,=r,=r,=r,=r,"
                # 5 input registers, namely
                #   $8=ai,
                #   $9=b0, $10=b1, $11=b2, $12=b3.
                # The four elements from `a` are all packed into one register.
                "r,r,r,r,r"),
            args=[a, b],
            dtype=(tl.int32, tl.float32),
            is_pure=True,
            pack=4,
        )
        tl.store(C + tl.arange(0, BLOCK), c)
        tl.store(D + tl.arange(0, BLOCK), d)

    shape = (512, )
    rs = RandomState(17)
    A = numpy_random(shape, dtype_str='uint8', rs=rs)
    B = numpy_random(shape, dtype_str='float32', rs=rs)
    A_tri = to_triton(A, device=device)
    B_tri = to_triton(B, device=device)
    C_tri = to_triton(numpy_random(shape, dtype_str='int32', rs=rs), device=device)
    D_tri = to_triton(numpy_random(shape, dtype_str='float32', rs=rs), device=device)
    kernel[(1, )](A_tri, B_tri, C_tri, D_tri, BLOCK=shape[0])

    C_ref = A.astype(np.int32)
    D_ref = np.maximum(A.astype(np.float32), B)

    np.testing.assert_equal(C_ref, to_numpy(C_tri))
    np.testing.assert_equal(D_ref, to_numpy(D_tri))


# -----------------------
# test control flow
# -----------------------


@pytest.mark.parametrize("lo, hi, iv", [(2**30, 2**30 + 20, 1), (2**35, 2**35 + 20, 2), (2**35, 2**35 + 20, 3),
                                        (15, -16, -1), (15, -16, -2), (15, -16, -3), (-18, -22, -1), (22, 18, -1)])
def test_for_iv(lo, hi, iv, device):

    @triton.jit
    def kernel(Out, lo, hi, iv: tl.constexpr):
        acc = 0
        acc = acc.to(tl.int64)
        for i in range(lo, hi, iv):
            acc += i
        tl.store(Out, acc)

    out = to_triton(np.zeros((1, ), dtype=np.int64), device=device)
    kernel[(1, )](out, lo, hi, iv)
    assert out[0] == sum(range(lo, hi, iv))


def test_if_else(device):

    @triton.jit
    def kernel(Cond, TrueVal, FalseVal, Out):
        if tl.load(Cond):
            val = tl.load(TrueVal)
        else:
            val = tl.load(FalseVal)
        tl.store(Out, val)

    out = to_triton(np.zeros((1, ), dtype=np.int32), device=device)
    true_val = to_triton(np.full((1, ), 1, dtype=np.int32), device=device)
    false_val = to_triton(np.full((1, ), 2, dtype=np.int32), device=device)
    cond = to_triton(np.zeros((1, ), dtype=np.int32), device=device)
    # True
    cond[0] = True
    kernel[(1, )](cond, true_val, false_val, out)
    assert to_numpy(out)[0] == true_val[0]
    # False
    cond[0] = False
    kernel[(1, )](cond, true_val, false_val, out)
    assert to_numpy(out)[0] == false_val[0]


@pytest.mark.parametrize("mode", ["dynamic", "static"])
def test_if_return(mode, device):

    @triton.jit
    def kernel(ExitEarly, Out, cond: tl.constexpr, mode: tl.constexpr):
        if mode == "dynamic":
            if tl.load(ExitEarly):
                tl.store(Out, 0)
                return
        else:
            if cond:
                tl.store(Out, 0)
                return
        tl.store(Out, 1)

    out = to_triton(np.zeros((1, ), dtype=np.int32), device=device)
    exit_early = to_triton(np.zeros((1, ), dtype=np.int32), device=device)
    # exit early path taken
    exit_early[0] = 1
    kernel[(1, )](exit_early, out, True, mode)
    assert to_numpy(out)[0] == 0
    # exit early path not taken
    exit_early[0] = 0
    kernel[(1, )](exit_early, out, False, mode)
    assert to_numpy(out)[0] == 1


@triton.jit
def add_fn(x):
    return x + 1


@triton.jit(noinline=True)
def add_fn_noinline(x):
    return x + 1


@triton.jit
def add_fn_return(x, pid):
    if pid == 0:
        return x + 1
    else:
        return x + 2


@triton.jit
def add_fn_expr(Out, x):
    tl.store(Out, x)


@triton.jit
def add_fn_static_cond(x, cond: tl.constexpr):
    if cond == "":
        return x
    else:
        return x + 1


# TODO(Keren): if_exp
@pytest.mark.parametrize(
    "call_type",
    ["attribute", "attribute_jit", "jit", "jit_if", "jit_expr", "jit_static_cond", "jit_noinline", "jit_extern"])
def test_if_call(call_type, device):
    if is_hip():
        pytest.skip('test_if_call for HIP currently broken in upstream.')

    @triton.jit
    def kernel(Out, call_type: tl.constexpr):
        pid = tl.program_id(0)
        o = tl.load(Out)
        if call_type == "attribute":
            # call attribute
            if pid == 0:
                a = o
                a = a.to(tl.int32).to(tl.int32) + 1
                o = a
        elif call_type == "attribute_jit":
            # call attribute and jit function
            if pid == 0:
                a = o
                a = tl.load(Out + add_fn(a) - 1).to(tl.int32) + 1
                o = a
        elif call_type == "jit":
            if pid == 0:
                # regular function call
                a = o
                a = add_fn(a)
                o = a
        elif call_type == "jit_if":
            # function without end_if block
            if pid == 0:
                a = o
                a = add_fn_return(a, pid)
                o = a
        elif call_type == "jit_if_exp":
            # ifexp expression
            if pid == 0:
                a = o
                a = add_fn(a) if pid == 0 else add_fn_return(a, pid)
                o = a
        elif call_type == "jit_expr":
            # call without return
            if pid == 0:
                a = o + 1
                add_fn_expr(Out, a)
                o = a
        elif call_type == "jit_static_cond":
            if pid == 0:
                a = o + 1
                add_fn_static_cond(o, call_type)
                o = a
        elif call_type == "jit_noinline":
            if pid == 0:
                a = o + 1
                add_fn_noinline(a)
                o = a
        elif call_type == "jit_extern":
            if pid == 0:
                a = o + 1
                tl.cdiv(a, a)
                o = a

        tl.store(Out, o)

    out = to_triton(np.zeros((1, ), dtype=np.int32), device=device)
    kernel[(1, )](out, call_type)
    assert to_numpy(out)[0] == 1


@pytest.mark.parametrize("_cond1", [True, False])
@pytest.mark.parametrize("_cond2", [True, False])
@pytest.mark.parametrize("_cond3", [True, False])
def test_nested_if_else_return(_cond1, _cond2, _cond3, device):

    @triton.jit
    def kernel(Cond1, Cond2, Cond3, Val1, Val2, Val3, Out):
        val = 0
        if tl.load(Cond1):
            if tl.load(Cond2):
                val = tl.load(Val1)
            else:
                return
        else:
            if tl.load(Cond3):
                val = tl.load(Val2)
            else:
                val = tl.load(Val3)
        tl.store(Out, val)

    out = to_triton(np.full((1, ), -1, dtype=np.int32), device=device)
    cond1 = to_triton(np.full((1, ), _cond1, dtype=np.int32), device=device)
    cond2 = to_triton(np.full((1, ), _cond2, dtype=np.int32), device=device)
    cond3 = to_triton(np.full((1, ), _cond3, dtype=np.int32), device=device)
    val1 = to_triton(np.full((1, ), 1, dtype=np.int32), device=device)
    val2 = to_triton(np.full((1, ), 2, dtype=np.int32), device=device)
    val3 = to_triton(np.full((1, ), 3, dtype=np.int32), device=device)
    kernel[(1, )](cond1, cond2, cond3, val1, val2, val3, out)
    targets = {
        (True, True, True): val1[0],
        (True, True, False): val1[0],
        (True, False, True): out[0],
        (True, False, False): out[0],
        (False, True, True): val2[0],
        (False, True, False): val3[0],
        (False, False, True): val2[0],
        (False, False, False): val3[0],
    }
    assert out[0] == targets[(_cond1, _cond2, _cond3)]


def test_while(device):

    @triton.jit
    def kernel(InitI, Bound, CutOff, OutI, OutInitI, OutJ):
        init_i = tl.load(InitI)
        curr_i = init_i
        j = 0
        # Check that init_i is not updated by the loop
        while j < tl.load(Bound):
            curr_i = curr_i + (j == tl.load(CutOff))
            j += 1
            tl.store(OutInitI, init_i)
        tl.store(OutI, curr_i)
        tl.store(OutJ, j)

    out_i = to_triton(np.zeros((1, ), dtype=np.int32), device=device)
    out_j = to_triton(np.zeros((1, ), dtype=np.int32), device=device)
    init_i = to_triton(np.full((1, ), 1, dtype=np.int32), device=device)
    out_init_i = to_triton(np.full((1, ), 0, dtype=np.int32), device=device)
    bound = to_triton(np.full((1, ), 10, dtype=np.int32), device=device)
    cut_off = to_triton(np.full((1, ), 5, dtype=np.int32), device=device)
    kernel[(1, )](init_i, bound, cut_off, out_i, out_init_i, out_j)
    assert out_init_i[0] == init_i[0]
    assert out_i[0] == init_i[0] + 1
    assert out_j[0] == bound[0]


def test_while2(device):

    @triton.jit
    def nested_while(data, countPtr):
        for i in range(10):
            count = tl.load(countPtr)
            while count > 0:
                tl.store(data, tl.load(data) + 1.0)
                count = count - 2

    counter = torch.tensor([8], dtype=torch.int32, device=device)
    data = torch.zeros((1, ), device=device, dtype=torch.float32)
    nested_while[(1, )](data, counter)
    assert data[0] == 40


# def test_for_if(device):

#     @triton.jit
#     def kernel(bound, cutoff, M, N):
#         m = 0
#         n = 0
#         for i in range(bound):
#             if i > cutoff:
#                 m = m + 1
#             else:
#                 n = n + 1
#         tl.store(M, m)
#         tl.store(N, n)

#     m = to_triton(np.zeros((1,), dtype=np.int32), device=device)
#     n = to_triton(np.zeros((1,), dtype=np.int32), device=device)
#     kernel[(1,)](10, 7, m, n)
#     print(m[0])
#     print(n[0])

# -----------------------
# test extra
# -----------------------


def test_num_threads(device):
    if is_hip():
        pytest.skip("test_num_threads is not supported in HIP")
    check_cuda_only(device)

    @triton.jit
    def kernel(Out):
        num_threads: tl.constexpr = tl.extra.cuda.num_threads()
        offs = tl.arange(0, num_threads)
        tl.store(Out + offs, 1)

    num_threads = 256
    out = to_triton(np.zeros((num_threads, ), dtype=np.int32), device=device)
    kernel[(1, )](out, num_warps=num_threads // 32)
    assert torch.sum(out) == 256


def test_globaltimer(device):
    if is_hip():
        pytest.skip("test_globaltimer is not supported in HIP")
    check_cuda_only(device)

    @triton.jit
    def kernel(Out1, Out2):
        start = tl.extra.cuda.globaltimer()
        off = tl.arange(0, 128)
        for i in range(10000):
            tl.store(Out1 + off, tl.load(Out1 + off) + 1)
        end = tl.extra.cuda.globaltimer()
        tl.store(Out2, end - start)

    out1 = to_triton(np.zeros((128, ), dtype=np.int64), device=device)
    out2 = to_triton(np.zeros((1, ), dtype=np.int64), device=device)
    h = kernel[(1, )](out1, out2)
    assert out2[0] > 0
    assert h.asm["ptx"].count("%globaltimer") == 2


def test_smid(device):
    if is_hip():
        pytest.skip("test_smid is not supported in HIP")
    check_cuda_only(device)

    @triton.jit
    def kernel(Out):
        tl.store(Out + tl.program_id(0), tl.extra.cuda.smid())

    out = to_triton(np.zeros((1024, ), dtype=np.int32), device=device)
    h = kernel[(out.shape[0], )](out)
    assert out.sort()[0].unique().shape[0] > 0
    assert h.asm["ptx"].count("%smid") == 1


# -----------------------
# test layout conversions
# -----------------------
# TODO: backend should be tested separately

layouts = [
    BlockedLayout([1, 16], [8, 4], [4, 1], [1, 0], [1, 1], [1, 1], [0, 1]),
    BlockedLayout([1, 8], [2, 16], [4, 1], [1, 0], [1, 1], [1, 1], [0, 1]),
    BlockedLayout([1, 4], [4, 8], [2, 2], [1, 0], [1, 1], [1, 1], [0, 1]),
    BlockedLayout([1, 1], [1, 32], [2, 2], [1, 0], [1, 1], [1, 1], [0, 1]),
    BlockedLayout([8, 1], [16, 2], [1, 4], [0, 1], [1, 1], [1, 1], [0, 1]),
    BlockedLayout([4, 1], [8, 4], [2, 2], [0, 1], [1, 1], [1, 1], [0, 1]),
    BlockedLayout([1, 1], [32, 1], [2, 2], [0, 1], [1, 1], [1, 1], [0, 1]),
    BlockedLayout([4, 4], [1, 32], [4, 1], [1, 0], [1, 1], [1, 1], [0, 1])
]

intermediate_layouts = [
    None,
    SharedLayout(1, 1, 1, [1, 0], [1, 1], [1, 1], [0, 1]),
    SharedLayout(4, 2, 4, [1, 0], [1, 1], [1, 1], [0, 1]),
    SharedLayout(2, 2, 4, [1, 0], [1, 1], [1, 1], [0, 1]),
]


@pytest.mark.parametrize("M, N", [[64, 1], [64, 64], [128, 128], [1, 64]])
@pytest.mark.parametrize("dtype", ['float16'])
@pytest.mark.parametrize("src_layout", layouts)
@pytest.mark.parametrize("interm_layout", intermediate_layouts)
@pytest.mark.parametrize("dst_layout", layouts)
def test_convert2d(M, N, src_layout, interm_layout, dst_layout, dtype, device):
    if is_hip():
        pytest.skip("test_convert2d is not supported in HIP")
    if (M == 1 or N == 1) and interm_layout:
        pytest.xfail("Out of bound access when maxPhase > 1")
    if str(src_layout) == str(dst_layout):
        pytest.xfail("Do not convert same layout")

    layouts = f"""
    #src = {src_layout}
    #dst = {dst_layout}
    """ if interm_layout is None else f"""
    #src = {src_layout}
    #interm = {interm_layout}
    #dst = {dst_layout}
    """

    conversion = f"""
    %12 = triton_gpu.convert_layout %9 : (tensor<{M}x{N}xi32, #src>) -> tensor<{M}x{N}xi32, #dst>
    %13 = triton_gpu.convert_layout %11 : (tensor<{M}x{N}xf16, #src>) -> tensor<{M}x{N}xf16, #dst>
    """ if interm_layout is None else f"""
    %15 = triton_gpu.convert_layout %9 : (tensor<{M}x{N}xi32, #src>) -> tensor<{M}x{N}xi32, #interm>
    %16 = triton_gpu.convert_layout %15 : (tensor<{M}x{N}xi32, #interm>) -> tensor<{M}x{N}xi32, #src>
    %17 = triton_gpu.convert_layout %11 : (tensor<{M}x{N}xf16, #src>) -> tensor<{M}x{N}xf16, #interm>
    %18 = triton_gpu.convert_layout %17 : (tensor<{M}x{N}xf16, #interm>) -> tensor<{M}x{N}xf16, #src>

    %12 = triton_gpu.convert_layout %16 : (tensor<{M}x{N}xi32, #src>) -> tensor<{M}x{N}xi32, #dst>
    %13 = triton_gpu.convert_layout %18 : (tensor<{M}x{N}xf16, #src>) -> tensor<{M}x{N}xf16, #dst>
    """

    ir = layouts + f"""
    module attributes {{"triton_gpu.num-warps" = 4 : i32, "triton_gpu.num-ctas" = 1 : i32, "triton_gpu.threads-per-warp" = 32 : i32}} {{
  tt.func public @kernel_0d1d(%arg0: !tt.ptr<f16, 1> {{tt.divisibility = 16 : i32}}, %arg1: !tt.ptr<f16, 1> {{tt.divisibility = 16 : i32}}) {{
    %cst = arith.constant dense<{N}> : tensor<{M}x1xi32, #src>
    %0 = tt.make_range {{end = {M} : i32, start = 0 : i32}} : tensor<{M}xi32, #triton_gpu.slice<{{dim = 1, parent = #src}}>>
    %1 = tt.make_range {{end = {N} : i32, start = 0 : i32}} : tensor<{N}xi32, #triton_gpu.slice<{{dim = 0, parent = #src}}>>
    %2 = tt.splat %arg0 : (!tt.ptr<f16, 1>) -> tensor<{M}x{N}x!tt.ptr<f16, 1>, #src>
    %4 = tt.expand_dims %0 {{axis = 1 : i32}} : (tensor<{M}xi32, #triton_gpu.slice<{{dim = 1, parent = #src}}>>) -> tensor<{M}x1xi32, #src>
    %5 = arith.muli %4, %cst : tensor<{M}x1xi32, #src>
    %6 = tt.expand_dims %1 {{axis = 0 : i32}} : (tensor<{N}xi32, #triton_gpu.slice<{{dim = 0, parent = #src}}>>) -> tensor<1x{N}xi32, #src>
    %7 = tt.broadcast %6 : (tensor<1x{N}xi32, #src>) -> tensor<{M}x{N}xi32, #src>
    %8 = tt.broadcast %5 : (tensor<{M}x1xi32, #src>) -> tensor<{M}x{N}xi32, #src>
    %9 = arith.addi %8, %7 : tensor<{M}x{N}xi32, #src>
    %10 = tt.addptr %2, %9 : tensor<{M}x{N}x!tt.ptr<f16, 1>, #src>, tensor<{M}x{N}xi32, #src>
    %11 = tt.load %10 {{cache = 1 : i32, evict = 1 : i32, isVolatile = false}} : tensor<{M}x{N}xf16, #src>
    %3 = tt.splat %arg1 : (!tt.ptr<f16, 1>) -> tensor<{M}x{N}x!tt.ptr<f16, 1>, #dst>
    """ + conversion + f"""
    %14 = tt.addptr %3, %12 : tensor<{M}x{N}x!tt.ptr<f16, 1>, #dst>, tensor<{M}x{N}xi32, #dst>
    tt.store %14, %13 : tensor<{M}x{N}xf16, #dst>
    tt.return
  }}
}}
"""

    x = to_triton(numpy_random((M, N), dtype_str=dtype), device=device)
    z = torch.empty_like(x, device=device)

    # write the IR to a temporary file using mkstemp
    import tempfile
    with tempfile.NamedTemporaryFile(mode='w', suffix='.ttgir') as f:
        f.write(ir)
        f.flush()
        kernel = triton.compile(f.name)
    kernel[(1, 1, 1)](x.data_ptr(), z.data_ptr())

    assert torch.equal(z, x)


mma_pairs = [
    [
        MmaLayout((2, 0), [1, 4], [1, 1], [1, 1], [0, 1], [16, 8]),
        MmaLayout((2, 0), [4, 1], [1, 1], [1, 1], [0, 1], [16, 8]),
    ],
    [
        MmaLayout((2, 0), [2, 8], [1, 1], [1, 1], [0, 1], [16, 8]),
        MmaLayout((2, 0), [8, 2], [1, 1], [1, 1], [0, 1], [16, 8]),
    ],
    [
        MmaLayout((2, 1), [1, 4], [1, 1], [1, 1], [0, 1], [16, 8]),
        MmaLayout((2, 1), [4, 1], [1, 1], [1, 1], [0, 1], [16, 8]),
    ],
    [
        MmaLayout((2, 1), [2, 8], [1, 1], [1, 1], [0, 1], [16, 8]),
        MmaLayout((2, 1), [8, 2], [1, 1], [1, 1], [0, 1], [16, 8]),
    ],
    # Mma -> mma support is TODO on Hopper (and Volta)
    # [
    #     MmaLayout((3, 0), [1, 4], [1, 1], [1, 1], [0, 1], [16, 8, 16]),
    #     MmaLayout((3, 0), [4, 1], [1, 1], [1, 1], [0, 1], [16, 8, 16]),
    # ],
    # [
    #     MmaLayout((3, 0), [2, 8], [1, 1], [1, 1], [0, 1], [16, 8, 16]),
    #     MmaLayout((3, 0), [8, 2], [1, 1], [1, 1], [0, 1], [16, 8, 16]),
    # ],
    # [
    #     MmaLayout((3, 1), [1, 4], [1, 1], [1, 1], [0, 1], [16, 8, 16]),
    #     MmaLayout((3, 1), [4, 1], [1, 1], [1, 1], [0, 1], [16, 8, 16]),
    # ],
    # [
    #     MmaLayout((3, 1), [2, 8], [1, 1], [1, 1], [0, 1], [16, 8, 16]),
    #     MmaLayout((3, 1), [8, 2], [1, 1], [1, 1], [0, 1], [16, 8, 16]),
    # ],
]


@pytest.mark.parametrize("M, N", [[64, 1], [1, 64], [64, 64], [128, 128], [256, 256]])
@pytest.mark.parametrize("dtype", ['float16'])
@pytest.mark.parametrize("mma_pair", mma_pairs)
def test_convertmma2mma(M, N, mma_pair, dtype, device):
    if is_hip() or is_xpu():
        pytest.xfail("test_mma2mma is not supported in HIP/XPU")

    src_layout, _ = mma_pair
    num_warps = np.cumprod(src_layout.warps_per_cta)[-1]

    def do_test(src_layout, dst_layout):
        layouts = f"""
        #src = {src_layout}
        #dst = {dst_layout}
        """

        conversion = f"""
        %12 = triton_gpu.convert_layout %9 : (tensor<{M}x{N}xi32, #src>) -> tensor<{M}x{N}xi32, #dst>
        %13 = triton_gpu.convert_layout %11 : (tensor<{M}x{N}xf16, #src>) -> tensor<{M}x{N}xf16, #dst>
        """

        ir = layouts + f"""
        module attributes {{"triton_gpu.num-warps" = {num_warps} : i32, "triton_gpu.num-ctas" = 1 : i32, "triton_gpu.threads-per-warp" = 32 : i32}} {{
        tt.func public @kernel_0d1d(%arg0: !tt.ptr<f16, 1> {{tt.divisibility = 16 : i32}}, %arg1: !tt.ptr<f16, 1> {{tt.divisibility = 16 : i32}}) {{
        %cst = arith.constant dense<{N}> : tensor<{M}x1xi32, #src>
        %0 = tt.make_range {{end = {M} : i32, start = 0 : i32}} : tensor<{M}xi32, #triton_gpu.slice<{{dim = 1, parent = #src}}>>
        %1 = tt.make_range {{end = {N} : i32, start = 0 : i32}} : tensor<{N}xi32, #triton_gpu.slice<{{dim = 0, parent = #src}}>>
        %2 = tt.splat %arg0 : (!tt.ptr<f16, 1>) -> tensor<{M}x{N}x!tt.ptr<f16, 1>, #src>
        %4 = tt.expand_dims %0 {{axis = 1 : i32}} : (tensor<{M}xi32, #triton_gpu.slice<{{dim = 1, parent = #src}}>>) -> tensor<{M}x1xi32, #src>
        %5 = arith.muli %4, %cst : tensor<{M}x1xi32, #src>
        %6 = tt.expand_dims %1 {{axis = 0 : i32}} : (tensor<{N}xi32, #triton_gpu.slice<{{dim = 0, parent = #src}}>>) -> tensor<1x{N}xi32, #src>
        %7 = tt.broadcast %6 : (tensor<1x{N}xi32, #src>) -> tensor<{M}x{N}xi32, #src>
        %8 = tt.broadcast %5 : (tensor<{M}x1xi32, #src>) -> tensor<{M}x{N}xi32, #src>
        %9 = arith.addi %8, %7 : tensor<{M}x{N}xi32, #src>
        %10 = tt.addptr %2, %9 : tensor<{M}x{N}x!tt.ptr<f16, 1>, #src>, tensor<{M}x{N}xi32, #src>
        %11 = tt.load %10 {{cache = 1 : i32, evict = 1 : i32, isVolatile = false}} : tensor<{M}x{N}xf16, #src>
        %3 = tt.splat %arg1 : (!tt.ptr<f16, 1>) -> tensor<{M}x{N}x!tt.ptr<f16, 1>, #dst>
        """ + conversion + f"""
        %14 = tt.addptr %3, %12 : tensor<{M}x{N}x!tt.ptr<f16, 1>, #dst>, tensor<{M}x{N}xi32, #dst>
        tt.store %14, %13 : tensor<{M}x{N}xf16, #dst>
        tt.return
        }}
        }}
        """

        x = to_triton(numpy_random((M, N), dtype_str=dtype), device=device)
        z = torch.empty_like(x)

        # write the IR to a temporary file using mkstemp
        import tempfile
        with tempfile.NamedTemporaryFile(mode='w', suffix='.ttgir') as f:
            f.write(ir)
            f.flush()
            kernel = triton.compile(f.name)
        kernel[(1, 1, 1)](x.data_ptr(), z.data_ptr())

        assert torch.equal(z, x)

    do_test(mma_pair[0], mma_pair[1])
    do_test(mma_pair[1], mma_pair[0])


def test_load_scalar_with_mask(device):

    @triton.jit
    def kernel(Input, Index, Out, N: int):
        index = tl.load(Index)
        scalar = tl.load(Input + index, mask=index < N, other=0)
        tl.store(Out, scalar, mask=index < N)

    Index = torch.tensor([0], dtype=torch.int32, device=device)
    Input = torch.tensor([0], dtype=torch.int32, device=device)
    Out = torch.empty_like(Index, device=device)
    kernel[(1, )](Input, Index, Out, Index.numel())
    assert Out.data[0] == 0


# This test is used to test our own PTX codegen for float16 and int16 conversions
# maybe delete it later after ptxas has been fixed
@pytest.mark.parametrize("dtype_str", ['float16', 'int16'])
def test_ptx_cast(dtype_str, device):

    @triton.jit
    def kernel(in_ptr0, out_ptr2, xnumel, rnumel, dtype: tl.constexpr, XBLOCK: tl.constexpr, RBLOCK: tl.constexpr):
        xoffset = tl.program_id(0) * XBLOCK
        xindex = xoffset + tl.arange(0, XBLOCK)[:, None]
        xmask = xindex < xnumel
        rbase = tl.arange(0, RBLOCK)[None, :]
        x0 = xindex
        _tmp4 = (tl.zeros([XBLOCK, RBLOCK], dtype) - 10000).to(dtype)
        for roffset in range(0, rnumel, RBLOCK):
            rindex = roffset + rbase
            rmask = rindex < rnumel
            r1 = rindex
            tmp0 = tl.load(in_ptr0 + (r1 + (197 * x0)), rmask & xmask).to(dtype)
            tmp1 = 2
            tmp2 = tmp0 * tmp1
            tmp3 = tmp2.to(dtype)
            tmp5 = _tmp4 < tmp3
            _tmp4 = tl.where(rmask & xmask & tmp5, tmp3, _tmp4)
            tl.store(out_ptr2 + (r1 + (197 * x0) + tl.zeros([XBLOCK, RBLOCK], tl.int32)), _tmp4, rmask & xmask)

    torch.manual_seed(123)
    if dtype_str == 'int16':
        torch_dtype = torch.int16
        triton_dtype = tl.int32
    else:
        torch_dtype = torch.float16
        triton_dtype = tl.float32

    s0 = 4
    buf11 = -torch.ones((6 * s0, 197, 197), device=device, dtype=torch_dtype)
    buf14 = -torch.ones((s0, 6, 197, 197), device=device, dtype=torch_dtype)
    kernel[(4728, )](buf11, buf14, 1182 * s0, 197, triton_dtype, 1, 256, num_warps=2)
    assert buf14.to(torch.float32).mean() == -2.0


# -----------------------
# test fp8 -> fp32 dot
# -----------------------


def f8_to_f16(x, dtype):

    @triton.jit
    def kernel(Y, X, N, BLOCK_SIZE: tl.constexpr):
        pid = tl.program_id(0)
        offs = pid * BLOCK_SIZE + tl.arange(0, BLOCK_SIZE)
        mask = offs < N
        x = tl.load(X + offs, mask=mask)
        tl.store(Y + offs, x, mask=mask)

    ret = torch.empty(x.shape, dtype=torch.float16, device=x.device)
    grid = lambda META: (triton.cdiv(x.numel(), META['BLOCK_SIZE']), )
    dtype = getattr(tl, dtype)
    kernel[grid](ret, triton.reinterpret(x, dtype), ret.numel(), BLOCK_SIZE=1024)
    return ret


@triton.jit
def matmul_kernel(  #
        a_ptr, b_ptr, c_ptr,  #
        M, N, K,  #
        stride_am, stride_ak,  #
        stride_bk, stride_bn,  #
        stride_cm, stride_cn,  #
        BLOCK_SIZE_M: tl.constexpr, BLOCK_SIZE_N: tl.constexpr, BLOCK_SIZE_K: tl.constexpr,  #
        low_precision_acc: tl.constexpr,  #
        num_pipeline_stages: tl.constexpr = 3  #
):
    pid = tl.program_id(axis=0)
    num_pid_m = tl.cdiv(M, BLOCK_SIZE_M)
    pid_m = pid % num_pid_m
    pid_n = pid // num_pid_m
    offs_am = (pid_m * BLOCK_SIZE_M + tl.arange(0, BLOCK_SIZE_M)) % M
    offs_bn = (pid_n * BLOCK_SIZE_N + tl.arange(0, BLOCK_SIZE_N)) % N
    offs_k = tl.arange(0, BLOCK_SIZE_K)
    a_ptrs = a_ptr + (offs_am[:, None] * stride_am + offs_k[None, :] * stride_ak)
    b_ptrs = b_ptr + (offs_k[:, None] * stride_bk + offs_bn[None, :] * stride_bn)
    accumulator = tl.zeros((BLOCK_SIZE_M, BLOCK_SIZE_N), dtype=tl.float32)
    for k in tl.range(0, tl.cdiv(K, BLOCK_SIZE_K), num_stages=num_pipeline_stages):
        a = tl.load(a_ptrs)
        b = tl.load(b_ptrs)
        accumulator = tl.dot(a, b, acc=accumulator, max_num_imprecise_acc=low_precision_acc)
        a_ptrs += BLOCK_SIZE_K * stride_ak
        b_ptrs += BLOCK_SIZE_K * stride_bk
    offs_cm = pid_m * BLOCK_SIZE_M + tl.arange(0, BLOCK_SIZE_M)
    offs_cn = pid_n * BLOCK_SIZE_N + tl.arange(0, BLOCK_SIZE_N)
    c_ptrs = c_ptr + stride_cm * offs_cm[:, None] + stride_cn * offs_cn[None, :]
    tl.store(c_ptrs, accumulator)


@pytest.mark.parametrize("in_type_str", ['float8e5', 'float8e4nv'])
@pytest.mark.parametrize("low_precision_acc", [0, 32, 64, 128])
def test_fp8_dot_acc(in_type_str, low_precision_acc, device):
    if is_hip():
        pytest.skip('test_fp8_dot_acc for HIP currently broken in upstream.')

    if is_xpu():
        pytest.skip('FIXME: test_fp8_dot_acc not supported on XPU.')

    check_type_supported(in_type_str, device)
    M, N, K = 128, 256, 256
    BLOCK_M, BLOCK_N, BLOCK_K = 128, 256, 128
    A = numpy_random((M, K), dtype_str=in_type_str)
    B = numpy_random((K, N), dtype_str=in_type_str)
    Bt = B.T
    C = torch.empty((M, N), dtype=torch.float32, device=device)
    num_warps = 8
    a = to_triton(A, device=device, dst_type=in_type_str)
    b = to_triton(B, device=device, dst_type=in_type_str)
    grid = (triton.cdiv(M, BLOCK_M), 1)
    matmul_kernel[grid](a, b, C, M, N, K, a.stride(0), a.stride(1), b.stride(0), b.stride(1), C.stride(0), C.stride(1),
                        BLOCK_M, BLOCK_N, BLOCK_K, low_precision_acc, num_warps=num_warps)
    torch_a = torch.from_numpy(A)
    th_a = f8_to_f16(torch_a.cuda(), in_type_str)
    torch_b = torch.from_numpy(B)
    th_b = f8_to_f16(torch_b.cuda(), in_type_str)
    ref_out = torch.matmul(th_a, th_b).to(torch.float32)
    if in_type_str == 'float8e4nv':
        torch.testing.assert_close(ref_out, C, rtol=0.01, atol=0.01)
    elif low_precision_acc > 32:
        torch.testing.assert_close(ref_out, C, rtol=1e-3, atol=1e-3)
    else:
        torch.testing.assert_close(ref_out, C)


# -----------------------
# test enable_fp_fusion
# -----------------------


@pytest.mark.parametrize("enable_fp_fusion", [False, True])
def test_enable_fp_fusion(enable_fp_fusion, device):
    if is_hip():
        pytest.skip(
            'test_enable_fp_fusion for HIP currently broken in https://github.com/openai/triton. Use https://github.com/ROCmSoftwarePlatform/triton'
        )

    # Sequential multiply add can be fused by backend
    @triton.jit
    def mul_add(data):
        ptrs = data + tl.arange(0, 128)
        tl.store(ptrs, tl.load(ptrs) * 1.5 + 1.0)

    data = torch.randn((128, ), device=device, dtype=torch.float32)
    h = mul_add[(1, )](data, enable_fp_fusion=enable_fp_fusion)

    if not is_cuda():
        return
    found_fma = re.search(r'(mad|fma)\.r[nzmp]\.(ftz\.)?f32', h.asm["ptx"]) is not None
    assert found_fma == enable_fp_fusion


# -----------------------
# test propagate_nan
# -----------------------


@pytest.mark.parametrize("dtype", ['float16', 'float32'])
@pytest.mark.parametrize("propagate_nan", ['NONE', 'ALL'])
@pytest.mark.parametrize("func", ['minimum', 'maximum', 'clamp'])
def test_propagate_nan(dtype, propagate_nan, func, device):
    if is_hip():
        pytest.skip(
            'test_propagate_nan for HIP currently broken in https://github.com/openai/triton. Use https://github.com/ROCmSoftwarePlatform/triton'
        )

    @triton.jit
    def kernel(A, B, C, propagate_nan: tl.constexpr, func: tl.constexpr):
        if func == 'clamp':
            tl.store(
                C,
                getattr(tl, func)(tl.load(A), -tl.load(B), tl.load(B),
                                  propagate_nan=getattr(tl.PropagateNan, propagate_nan)))
        else:
            tl.store(C,
                     getattr(tl, func)(tl.load(A), tl.load(B), propagate_nan=getattr(tl.PropagateNan, propagate_nan)))

    for mode in ['A', 'B', 'both']:
        if func == 'clamp' and mode == 'B':
            # clamp does not guarantee propagation from 'min' and 'max' args
            continue
        A = torch.randn((1, ), device=device, dtype=getattr(torch, dtype))
        if mode == 'A' or mode == 'both': A[0] = torch.nan
        B = torch.randn((1, ), device=device, dtype=getattr(torch, dtype))
        if mode == 'B' or mode == 'both': B[0] = torch.nan
        C = torch.zeros_like(A, device=device, dtype=getattr(torch, dtype))
        kernel[(1, )](A, B, C, propagate_nan, func)

        if mode == 'both' or propagate_nan == 'ALL':
            assert torch.isnan(C[0])
        else:
            assert not torch.isnan(C[0])


# -----------------------
# test clamp
# -----------------------


@pytest.mark.parametrize("dtype", ['float16', 'float32'])
def test_clamp(dtype, device):
    if is_hip():
        pytest.skip(
            'test_clamp for HIP currently broken in https://github.com/openai/triton. Use https://github.com/ROCmSoftwarePlatform/triton'
        )

    @triton.jit
    def kernel(x_ptr, min_ptr, max_ptr, out_ptr, ref_ptr, N, BLOCK_SIZE: tl.constexpr):

        off = tl.arange(0, BLOCK_SIZE)
        mask = off < N
        x = tl.load(x_ptr + off, mask=mask)
        min = tl.load(min_ptr + off, mask=mask)
        max = tl.load(max_ptr + off, mask=mask)
        out = out_ptr + off
        ref = ref_ptr + off

        tl.store(out, tl.clamp(x, min, max), mask=mask)
        ref_val = tl.minimum(tl.maximum(x, min), max)
        tl.store(ref, ref_val, mask=mask)

    size = 128

    x = torch.randn((size, ), device=device, dtype=getattr(torch, dtype))
    a = torch.randn((size, ), device=device, dtype=getattr(torch, dtype))
    b = torch.randn((size, ), device=device, dtype=getattr(torch, dtype))
    min = torch.min(a, b)
    max = torch.max(a, b)
    out = torch.zeros_like(x, device=device, dtype=getattr(torch, dtype))
    ref = torch.zeros_like(x, device=device, dtype=getattr(torch, dtype))

    kernel[(size, )](x, min, max, out, ref, x.numel(), BLOCK_SIZE=size)

    torch.testing.assert_close(out, ref)


# Test for symmetric clamp(x, -limit, limit), as it may go through optimized
# codegen in the backends
@pytest.mark.parametrize("dtype", ['float16', 'float32'])
def test_clamp_symmetric(dtype, device):
    if is_hip():
        pytest.skip(
            'test_clamp_symmetric for HIP currently broken in https://github.com/openai/triton. Use https://github.com/ROCmSoftwarePlatform/triton'
        )

    @triton.jit
    def kernel(x_ptr, limit_ptr, out_ptr, ref_ptr, N, BLOCK_SIZE: tl.constexpr):

        off = tl.arange(0, BLOCK_SIZE)
        mask = off < N
        x = tl.load(x_ptr + off, mask=mask)
        limit = tl.load(limit_ptr + off, mask=mask)
        out = out_ptr + off
        ref = ref_ptr + off

        tl.store(out, tl.clamp(x, -limit, limit), mask=mask)
        ref_val = tl.minimum(tl.maximum(x, -limit), limit)
        tl.store(ref, ref_val, mask=mask)

    size = 128

    x = torch.randn((size, ), device=device, dtype=getattr(torch, dtype))
    limit = torch.randn((size, ), device=device, dtype=getattr(torch, dtype)).abs()
    out = torch.zeros_like(x, device=device, dtype=getattr(torch, dtype))
    ref = torch.zeros_like(x, device=device, dtype=getattr(torch, dtype))

    kernel[(size, )](x, limit, out, ref, x.numel(), BLOCK_SIZE=size)

    torch.testing.assert_close(out, ref)


# -----------------------
# test sort
# -----------------------


@pytest.mark.parametrize("M, N", [[1, 512], [8, 64], [256, 16], [512, 8]])
@pytest.mark.parametrize("descending", [False, True])
@pytest.mark.parametrize("dtype_str", ['int32', 'float16', 'float32'])
def test_sort(M, N, descending, dtype_str, device):
    if is_hip():
        pytest.skip(
            'test_propagate_nan for HIP currently broken in https://github.com/openai/triton. Use https://github.com/ROCmSoftwarePlatform/triton'
        )

    @triton.jit
    def sort_kernel(X, Z, N: tl.constexpr, M: tl.constexpr, descending: tl.constexpr):
        offx = tl.arange(0, M)
        offy = tl.arange(0, N) * M
        off2d = offx[None, :] + offy[:, None]
        x = tl.load(X + off2d)
        x = tl.sort(x, descending=descending)
        tl.store(Z + off2d, x)

    x = numpy_random((N, M), dtype_str=dtype_str)
    x = torch.from_numpy(x).to(device)
    y = torch.sort(x, descending=descending)[0]
    z = torch.empty_like(x)
    sort_kernel[(1, )](x, z, N, M, descending, num_warps=8)
    assert (y == z).all(), (y, z)


@pytest.mark.parametrize("M, N", [[1, 512], [8, 64], [256, 16], [512, 8]])
@pytest.mark.parametrize("dtype_str", ['int32', 'float16', 'float32'])
def test_flip(M, N, dtype_str, device):

    @triton.jit
    def flip_kernel(X, Z, N: tl.constexpr, M: tl.constexpr):
        offx = tl.arange(0, M)
        offy = tl.arange(0, N) * M
        off2d = offx[None, :] + offy[:, None]
        x = tl.load(X + off2d)
        x = tl.flip(x)
        tl.store(Z + off2d, x)

    x = numpy_random((N, M), dtype_str=dtype_str)
    x = torch.from_numpy(x).to(device)
    y = torch.flip(x, (1, ))
    z = torch.empty_like(x, device=device)
    flip_kernel[(1, )](x, z, N, M, num_warps=8)
    assert (y == z).all(), (y, z)


# -----------------------
# test iterators
# -----------------------


def test_static_range(device):

    @triton.jit
    def loop_kernel(Z, N: tl.constexpr, step: tl.constexpr):
        acc = 0
        for i in tl.static_range(0, N, step=step):
            acc += i
        tl.store(Z, acc)

    N = 100
    step = 7
    Out = torch.empty(1, dtype=torch.int32, device=device)
    loop_kernel[(1, )](Out, N, step)
    Acc = torch.tensor([0], dtype=torch.int32, device=device)
    for i in range(0, N, step):
        Acc += i
    assert (Out == Acc).all(), (Out, Acc)


def test_tl_range(device):
    M, N, K = 64, 64, 512
    BLOCK_M, BLOCK_N, BLOCK_K = M, N, 64
    a = torch.randn((M, K), device=device, dtype=torch.float16)
    b = torch.randn((K, N), device=device, dtype=torch.float16)
    c = torch.empty((M, N), dtype=torch.float32, device=device)
    pgm = matmul_kernel[
        1,
    ](a, b, c, M, N, K, a.stride(0), a.stride(1), b.stride(0), b.stride(1), c.stride(0), c.stride(1), BLOCK_M, BLOCK_N,
      BLOCK_K, 0, num_pipeline_stages=5)
    ref_out = torch.matmul(a, b).to(torch.float32)
    torch.testing.assert_close(ref_out, c, rtol=1e-3, atol=1e-3)
    if device in ['cuda']:
        capability = torch.cuda.get_device_capability()
        if capability[0] >= 8:
            ptx = pgm.asm['ptx']
            # check that the loop got pipelined with the right number of stages.
            assert 'cp.async.wait_group 0x6' in ptx<|MERGE_RESOLUTION|>--- conflicted
+++ resolved
@@ -1831,12 +1831,6 @@
 
 @pytest.mark.parametrize("op, dtype_str, shape, axis, num_warps", scan_configs + negative_config)
 def test_scan2d(op, dtype_str, shape, axis, num_warps, device):
-<<<<<<< HEAD
-    if is_hip():
-        pytest.skip("test_scan2d is not supported in HIP")
-
-=======
->>>>>>> 35179220
     check_type_supported(dtype_str, device)
 
     # triton kernel
