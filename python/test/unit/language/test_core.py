--- conflicted
+++ resolved
@@ -3442,46 +3442,6 @@
     np.testing.assert_allclose(out_ref, to_numpy(out_tri), rtol=0.01, atol=1e-2)
 
 
-<<<<<<< HEAD
-@pytest.mark.interpreter
-def test_max_num_imprecise_acc(device):
-
-    if not hasattr(torch, 'float8_e5m2'):
-        pytest.xfail(f"torch {torch.__version__} does not support float8_e5m2")
-
-    if is_cuda():
-        capability = torch.cuda.get_device_capability()
-        if capability != (9, 0):
-            return
-
-    @triton.jit
-    def kernel(X, Y, Z, BLOCK_M: tl.constexpr, BLOCK_N: tl.constexpr, BLOCK_K: tl.constexpr,
-               MAX_NUM_IMPRECISE_ACC: tl.constexpr):
-        off_m = tl.arange(0, BLOCK_M)
-        off_n = tl.arange(0, BLOCK_N)
-        off_k = tl.arange(0, BLOCK_K)
-        x = tl.load(X + off_m[:, None] * BLOCK_K + off_k[None, :])
-        y = tl.load(Y + off_k[:, None] * BLOCK_N + off_n[None, :])
-        z = tl.load(Z + off_m[:, None] * BLOCK_N + off_n[None, :])
-        z = tl.dot(x, y, acc=z, max_num_imprecise_acc=MAX_NUM_IMPRECISE_ACC)
-        tl.store(Z + off_m[:, None] * BLOCK_N + off_n[None, :], z)
-
-    M, N, K, num_warps, MAX_NUM_IMPRECISE_ACC = 128, 128, 128, 4, 64
-
-    x = torch.zeros((M, K), dtype=torch.float8_e5m2, device=device)
-    y = torch.zeros((K, N), dtype=torch.float8_e5m2, device=device)
-    z = torch.zeros((M, N), dtype=torch.float32, device=device)
-    kern_kwargs = {}
-    if is_xpu():
-        kern_kwargs['threads_per_warp'] = 16
-    h = kernel[(1, 1)](x, y, z, M, N, K, MAX_NUM_IMPRECISE_ACC, num_warps=num_warps, **kern_kwargs)
-    if not is_cuda():
-        return
-    assert h.asm["ptx"].count("add.f32") == (M * N) // (32 * num_warps) * (K / MAX_NUM_IMPRECISE_ACC)
-
-
-=======
->>>>>>> 948a3e81
 @pytest.mark.parametrize('in_dtype', ['float32'])
 def test_dot_mulbroadcasted(in_dtype, device):
     if is_cuda():
@@ -5243,34 +5203,23 @@
             pytest.skip('test_fp8_dot_acc for HIP currently broken in upstream.')
 
     check_type_supported(in_type_str, device)
-<<<<<<< HEAD
 
     if is_interpreter():
         pytest.skip("FIXME: RuntimeError: \"addmm_impl_cpu_\" not implemented for 'Half'")
 
-    M, N, K = 128, 256, 256
-    BLOCK_M, BLOCK_N, BLOCK_K = 128, 256, 128
-
-=======
->>>>>>> 948a3e81
     A = numpy_random((M, K), dtype_str=in_type_str)
     B = numpy_random((K, N), dtype_str=in_type_str)
     C = torch.empty((M, N), dtype=torch.float32, device=device)
     num_warps = 8
     a = to_triton(A, device=device, dst_type=in_type_str)
     b = to_triton(B, device=device, dst_type=in_type_str)
-<<<<<<< HEAD
-    grid = (triton.cdiv(M, BLOCK_M), 1)
+    grid = (triton.cdiv(M, BLOCK_M) * triton.cdiv(N, BLOCK_N), 1)
     kern_kwargs = {}
     if is_xpu():
         kern_kwargs['threads_per_warp'] = 16
-    matmul_kernel[grid](a, b, C, M, N, K, a.stride(0), a.stride(1), b.stride(0), b.stride(1), C.stride(0), C.stride(1),
-                        BLOCK_M, BLOCK_N, BLOCK_K, low_precision_acc, num_warps=num_warps, **kern_kwargs)
-=======
-    grid = (triton.cdiv(M, BLOCK_M) * triton.cdiv(N, BLOCK_N), 1)
     h = matmul_kernel[grid](a, b, C, M, N, K, a.stride(0), a.stride(1), b.stride(0), b.stride(1), C.stride(0),
-                            C.stride(1), BLOCK_M, BLOCK_N, BLOCK_K, low_precision_acc, num_warps=num_warps)
->>>>>>> 948a3e81
+                            C.stride(1), BLOCK_M, BLOCK_N, BLOCK_K, low_precision_acc, num_warps=num_warps,
+                            **kern_kwargs)
     torch_a = torch.from_numpy(A).to(device=device)
     th_a = f8_to_f16(torch_a, in_type_str)
     torch_b = torch.from_numpy(B).to(device=device)
