--- conflicted
+++ resolved
@@ -28,6 +28,7 @@
     is_cuda,
     is_interpreter,
     is_hip,
+    is_xpu,
     get_arch,
     torch_float8_dtypes,
     torch_dtypes,
@@ -48,14 +49,9 @@
         np._set_promotion_state(state)
 
 
-def is_xpu():
-    target = get_current_target()
-    return False if target is None else target.backend == "xpu"
-
-
 def xpu_has_fp64():
     assert is_xpu()
-    target = get_current_target()
+    target = triton.runtime.driver.active.get_current_target()
     return target.arch['has_fp64']
 
 
@@ -371,16 +367,11 @@
             z_ref = z_ref.astype(dtype_z)
 
         # triton result
-<<<<<<< HEAD
-        x_tri = to_triton(x, device=device, dst_type=dtype_x)
-        y_tri = to_triton(y, device=device, dst_type=dtype_y)
+        x_tri = x if x_is_scalar else to_triton(x, device=device, dst_type=dtype_x)
+        y_tri = y if y_is_scalar else to_triton(y, device=device, dst_type=dtype_y)
         if is_xpu() and not xpu_has_fp64() and z_ref.dtype in ["float64"]:
             # Downcast the output type. Assumes similar overflow behavior to reference eval on the device.
             z_ref = z_ref.astype("float32")
-=======
-        x_tri = x if x_is_scalar else to_triton(x, device=device, dst_type=dtype_x)
-        y_tri = y if y_is_scalar else to_triton(y, device=device, dst_type=dtype_y)
->>>>>>> 0557336b
         z_tri = to_triton(np.empty(SIZE, dtype=z_ref.dtype), device=device)
 
         kernel_fn[(1, )](z_tri, x_tri, y_tri, SIZE=SIZE, num_warps=4, num_ctas=num_ctas)
@@ -420,17 +411,10 @@
 
 
 def _mod_operation_ill_conditioned(dtype_x, dtype_y) -> bool:
-<<<<<<< HEAD
-    # The result of x % y is ill-conditioned if x % y is much smaller than x.
-    # pytorch/CUDA has slightly different (probably better) rounding on
-    # remainders than stock LLVM. We currently don't expect to match it
-    # bit-for-bit.
+    # FIXME For large x, we are casting x to a floating point where it does not fit
+    #       For small y, we are computing floor(div(float(x), y)) which may not fit
     if not is_interpreter() and (dtype_x, dtype_y) == ('int16', 'float16'):
         return True
-=======
-    # FIXME For large x, we are casting x to a floating point where it does not fit
-    #       For small y, we are computing floor(div(float(x), y)) which may not fit
->>>>>>> 0557336b
     return (dtype_x, dtype_y) in [
         ('int32', 'bfloat16'),
         ('int32', 'float16'),
