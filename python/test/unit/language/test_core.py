# flake8: noqa: F821,F841
import itertools
import re
import warnings
from typing import Optional, Union
import math
import textwrap

import numpy as np
import pytest
import torch
import intel_extension_for_pytorch  # type: ignore # noqa: F401
import os
import inspect
from numpy.random import RandomState

import triton
import triton.language as tl
from triton.runtime.jit import TensorWrapper, reinterpret


def is_interpreter():
    return os.environ.get('TRITON_INTERPRET', '0') == '1'


def is_cuda():
    return not is_interpreter() and triton.runtime.driver.active.get_current_target()[0] == "cuda"


def is_hip():
    return not is_interpreter() and triton.runtime.driver.active.get_current_target()[0] == "hip"


def is_xpu():
    return not is_interpreter() and triton.runtime.driver.active.get_current_target()[0] == "xpu"


int_dtypes = ['int8', 'int16', 'int32', 'int64']
uint_dtypes = ['uint8', 'uint16', 'uint32', 'uint64']
float_dtypes = ['float16', 'float32', 'float64']
dtypes = int_dtypes + uint_dtypes + float_dtypes
dtypes_with_bfloat16 = dtypes + ['bfloat16']
torch_float8_dtypes = ['float8_e4m3fn', 'float8_e5m2']
torch_dtypes = ['bool'] + int_dtypes + ['uint8'] + float_dtypes + ['bfloat16']

# TODO: enable multiple cta cluster testing.
# num_ctas_list = [1, 4] if torch.cuda.get_device_capability()[0] == 9 else [1]
num_ctas_list = [1]

GPU_DIALECT = "triton_gpu"
if is_interpreter():
    THREADS_PER_WARP = 1
elif is_hip():
    THREADS_PER_WARP = triton.runtime.driver.active.get_current_target()[2]
else:
    THREADS_PER_WARP = 32


def _bitwidth(dtype: str) -> int:
    # ex.: "int64" -> 64
    return int(re.search(r'(\d+)$', dtype).group(1))


def numpy_random(shape, dtype_str, rs: Optional[RandomState] = None, low=None, high=None):
    """
    Override `rs` if you're calling this function twice and don't want the same
    result for both calls.
    """
    if isinstance(shape, int):
        shape = (shape, )
    if rs is None:
        rs = RandomState(seed=17)
    if dtype_str in int_dtypes + uint_dtypes:
        iinfo = np.iinfo(getattr(np, dtype_str))
        low = iinfo.min if low is None else max(low, iinfo.min)
        high = iinfo.max if high is None else min(high, iinfo.max)
        dtype = getattr(np, dtype_str)
        x = rs.randint(low, high, shape, dtype=dtype)
        x[x == 0] = 1  # Workaround. Never return zero so tests of division don't error out.
        return x
    elif dtype_str and 'float8' in dtype_str:
        x = rs.randint(20, 40, shape, dtype=np.int8)
        return x
    elif dtype_str in float_dtypes:
        return rs.normal(0, 1, shape).astype(dtype_str)
    elif dtype_str == 'bfloat16':
        return (rs.normal(0, 1, shape).astype('float32').view('uint32') & np.uint32(0xffff0000)).view('float32')
    elif dtype_str in ['bool', 'int1', 'bool_']:
        return rs.normal(0, 1, shape) > 0.0
    else:
        raise RuntimeError(f'Unknown dtype {dtype_str}')


def to_triton(x: np.ndarray, device, dst_type=None) -> Union[TensorWrapper, torch.Tensor]:
    '''
    Note: We need dst_type because the type of x can be different from dst_type.
          For example: x is of type `float32`, dst_type is `bfloat16`.
          If dst_type is None, we infer dst_type from x.
    '''
    t = x.dtype.name
    if t in uint_dtypes:
        signed_type_name = t.lstrip('u')  # e.g. "uint16" -> "int16"
        x_signed = x.astype(getattr(np, signed_type_name))
        return reinterpret(torch.tensor(x_signed, device=device), getattr(tl, t))
    else:
        if dst_type and 'float8' in dst_type:
            return reinterpret(torch.tensor(x, device=device), getattr(tl, dst_type))
        if t == 'float32' and dst_type == 'bfloat16':
            return torch.tensor(x, device=device).bfloat16()
        return torch.tensor(x, device=device)


def torch_dtype_name(dtype) -> str:
    if isinstance(dtype, triton.language.dtype):
        return dtype.name
    elif isinstance(dtype, torch.dtype):
        # 'torch.int64' -> 'int64'
        m = re.match(r'^torch\.(\w+)$', str(dtype))
        return m.group(1)
    else:
        raise TypeError(f'not a triton or torch dtype: {type(dtype)}')


def to_numpy(x):
    if isinstance(x, TensorWrapper):
        return x.base.cpu().numpy().astype(getattr(np, torch_dtype_name(x.dtype)))
    elif isinstance(x, torch.Tensor):
        if x.dtype is torch.bfloat16:
            return x.cpu().float().numpy()
        return x.cpu().numpy()
    else:
        raise ValueError(f"Not a triton-compatible tensor: {x}")


def patch_kernel(template, to_replace):
    if is_interpreter():
        local_namespace = {}
        src = textwrap.dedent(inspect.getsource(template.fn))
        for k, v in to_replace.items():
            src = src.replace(k, v)
        exec(src, globals(), local_namespace)
        return local_namespace[template.fn.__name__]
    else:
        kernel = triton.JITFunction(template.fn)
        for key, value in to_replace.items():
            kernel.src = kernel.src.replace(key, value)
        return kernel


def check_cuda_only(device):
    if device not in ['cuda']:
        pytest.xfail("Only for cuda")


def check_type_supported(dtype, device):
    '''
    skip test if dtype is not supported on the current device
    '''
    if device in ['cuda']:
        cc = torch.cuda.get_device_capability()
        if cc[0] < 8 and (dtype is tl.bfloat16 or dtype == "bfloat16" or dtype is torch.bfloat16):
            pytest.skip("bfloat16 is only supported on NVGPU with cc >= 80")
        if cc[0] < 9 and dtype in {tl.float8e4nv, "float8e4nv", "float8_e4m3fn"}:
            pytest.skip("float8e4nv is only supported on NVGPU with cc >= 90")
    if is_interpreter():
        if dtype in [
                tl.float8e4nv, "float8e4nv", tl.bfloat16, "bfloat16", tl.float8e5, "float8e5", tl.float8e4b15,
                "float8e4b15", torch.bfloat16, torch.float8_e4m3fn, "float8_e4m3fn", torch.float8_e5m2, "float8_e5m2"
        ]:
            pytest.xfail("bfloat16 and float8 are not supported in the interpreter")


class MfmaLayout:

    def __init__(self, version, warps_per_cta, instr_shape, is_transposed):
        self.version = version
        self.warps_per_cta = warps_per_cta
        self.instr_shape = instr_shape
        self.is_transposed = is_transposed

    def __str__(self):
        return f"#{GPU_DIALECT}.amd_mfma<{{versionMajor={self.version[0]}, versionMinor={self.version[1]}, warpsPerCTA = {self.warps_per_cta}, instrShape={self.instr_shape}, isTransposed = {str(self.is_transposed).lower()}}}>"


class MmaLayout:

    def __init__(self, version, warps_per_cta, ctas_per_cga, cta_split_num, cta_order, instr_shape):
        self.version = version
        self.warps_per_cta = warps_per_cta
        self.ctas_per_cga = ctas_per_cga
        self.cta_split_num = cta_split_num
        self.cta_order = cta_order
        self.instr_shape = instr_shape

    def __str__(self):
        return f"#{GPU_DIALECT}.nvidia_mma<{{versionMajor={self.version[0]}, versionMinor={self.version[1]}, warpsPerCTA={self.warps_per_cta}, CTAsPerCGA={self.ctas_per_cga}, CTASplitNum={self.cta_split_num}, CTAOrder={self.cta_order}, instrShape={self.instr_shape}}}>"


class DpasLayout:

    def __init__(self, repeatCount, systolic_depth, execution_size, ops_per_chan, threads_per_warp, warps_per_cta):
        self.repeatCount = repeatCount
        self.systolic_depth = str(systolic_depth)
        self.execution_size = str(execution_size)
        self.ops_per_chan = str(ops_per_chan)
        self.threads_per_warp = str(threads_per_warp)
        self.warps_per_cta = str(warps_per_cta)

    def __str__(self):
        return f"#triton_intel_gpu.dpas<{{repeatCount={self.repeatCount}, systolicDepth={self.systolic_depth}, executionSize = {self.execution_size}, opsPerChan = {self.ops_per_chan}, threadsPerWarp = {self.threads_per_warp}, warpsPerCTA={self.warps_per_cta}}}>"


class BlockedLayout:

    def __init__(self, size_per_thread, threads_per_warp, warps_per_cta, order, ctas_per_cga, cta_split_num, cta_order):
        self.sz_per_thread = size_per_thread
        self.threads_per_warp = threads_per_warp
        self.warps_per_cta = warps_per_cta
        self.order = order
        self.ctas_per_cga = ctas_per_cga
        self.cta_split_num = cta_split_num
        self.cta_order = cta_order

    def __str__(self):
        return f"#{GPU_DIALECT}.blocked<{{sizePerThread={self.sz_per_thread}, threadsPerWarp={self.threads_per_warp}, warpsPerCTA={self.warps_per_cta}, order={self.order}, CTAsPerCGA={self.ctas_per_cga}, CTASplitNum={self.cta_split_num}, CTAOrder={self.cta_order}}}>"


class SharedLayout:

    def __init__(self, vec, per_phase, max_phase, order, ctas_per_cga, cta_split_num, cta_order):
        self.vec = vec
        self.per_phase = per_phase
        self.max_phase = max_phase
        self.order = order
        self.ctas_per_cga = ctas_per_cga
        self.cta_split_num = cta_split_num
        self.cta_order = cta_order

    def __str__(self):
        return f"#{GPU_DIALECT}.shared<{{vec={self.vec}, perPhase={self.per_phase}, maxPhase={self.max_phase}, order={self.order}, CTAsPerCGA={self.ctas_per_cga}, CTASplitNum={self.cta_split_num}, CTAOrder={self.cta_order}}}>"


def filter_layouts(layouts):
    if is_cuda():
        return [l for l in layouts if not isinstance(l, MfmaLayout)]
    elif is_hip():
        return [l for l in layouts if not isinstance(l, MmaLayout)]
    else:
        return layouts


@pytest.mark.interpreter
@pytest.mark.parametrize("dtype_x", list(dtypes) + ["bfloat16"])
def test_empty_kernel(dtype_x, device):
    SIZE = 128

    @triton.jit
    def kernel(X, SIZE: tl.constexpr):
        pass

    check_type_supported(dtype_x, device)
    x = to_triton(numpy_random(SIZE, dtype_str=dtype_x), device=device, dst_type=dtype_x)
    kernel[(1, )](x, SIZE=SIZE, num_warps=4)


# generic test functions
def _test_unary(dtype_x, expr, numpy_expr=None, device='cuda', num_ctas=1):
    check_type_supported(dtype_x, device)  # early return if dtype_x is not supported
    SIZE = 128
    # define the kernel / launch-grid

    @triton.jit
    def kernel(Z, X, SIZE: tl.constexpr):
        off = tl.arange(0, SIZE)
        x = tl.load(X + off)
        z = GENERATE_TEST_HERE
        tl.store(Z + off, z)

    kernel = patch_kernel(kernel, {'GENERATE_TEST_HERE': expr})
    # inputs
    x = numpy_random(SIZE, dtype_str=dtype_x)
    if 'log' in expr:
        x = np.abs(x) + 0.01
    # reference result
    z_ref = eval(expr if numpy_expr is None else numpy_expr)
    # triton result
    x_tri = to_triton(x, device=device, dst_type=dtype_x)
    z_tri = to_triton(np.empty_like(x), device=device, dst_type=dtype_x)
    kernel[(1, )](z_tri, x_tri, SIZE=SIZE, num_warps=4, num_ctas=num_ctas)
    # compare
    np.testing.assert_allclose(z_ref, to_numpy(z_tri), rtol=0.01)


def _binary_op_dtype_override(a: str, b: str) -> Optional[np.dtype]:
    """
    Given two dtype strings, returns the numpy dtype Triton thinks binary
    operations on the two types should return. Returns None if the return value
    matches numpy. This is generally needed because Triton and pytorch return
    narrower floating point types than numpy in mixed operations, and because
    Triton follows C/C++ semantics around mixed signed/unsigned operations, and
    numpy/pytorch do not.
    """
    overrides = {
        ('float16', 'int16'): np.float16,
        ('float16', 'int32'): np.float16,
        ('float16', 'int64'): np.float16,
        ('float16', 'uint16'): np.float16,
        ('float16', 'uint32'): np.float16,
        ('float16', 'uint64'): np.float16,
        ('int8', 'uint8'): np.uint8,
        ('int8', 'uint16'): np.uint16,
        ('int8', 'uint32'): np.uint32,
        ('int8', 'uint64'): np.uint64,
        ('int16', 'uint16'): np.uint16,
        ('int16', 'uint32'): np.uint32,
        ('int16', 'uint64'): np.uint64,
        ('int32', 'uint32'): np.uint32,
        ('int32', 'uint64'): np.uint64,
        ('int64', 'uint64'): np.uint64,
    }
    key = (a, b) if a < b else (b, a)
    return overrides.get(key)


def _test_binary(dtype_x, dtype_y, expr, numpy_expr=None, mode_x='real', mode_y='real', device='cuda', num_ctas=1,
                 y_low=None, y_high=None, test_broadcast=True):
    check_type_supported(dtype_x, device)  # early return if dtype_x is not supported
    check_type_supported(dtype_y, device)
    SIZE = 128
    # define the kernel / launch-grid

    @triton.jit
    def kernel(Z, X, Y, SIZE: tl.constexpr):
        off = tl.arange(0, SIZE)
        x = tl.load(X + off)
        y = tl.load(Y + off)
        z = GENERATE_TEST_HERE
        tl.store(Z + off, z)

    @triton.jit
    def kernel_broadcast_lhs(Z, X, Y, SIZE: tl.constexpr):
        off = tl.arange(0, SIZE)
        x = tl.load(X)
        y = tl.load(Y + off)
        z = GENERATE_TEST_HERE
        tl.store(Z + off, z)

    @triton.jit
    def kernel_broadcast_rhs(Z, X, Y, SIZE: tl.constexpr):
        off = tl.arange(0, SIZE)
        x = tl.load(X + off)
        y = tl.load(Y)
        z = GENERATE_TEST_HERE
        tl.store(Z + off, z)

    replacements = {'GENERATE_TEST_HERE': expr}
    kernel = patch_kernel(kernel, replacements)
    kernel_broadcast_lhs = patch_kernel(kernel_broadcast_lhs, replacements)
    kernel_broadcast_rhs = patch_kernel(kernel_broadcast_rhs, replacements)

    # inputs
    rs = RandomState(17)
    x = numpy_random(SIZE, dtype_str=dtype_x, rs=rs)
    y = numpy_random(SIZE, dtype_str=dtype_y, rs=rs, low=y_low, high=y_high)
    if mode_x == 'nan':
        x[:] = float('nan')
    if mode_y == 'nan':
        y[:] = float('nan')

    def do_test(x, y, kernel_fn):
        # reference result
        z_ref = eval(expr if numpy_expr is None else numpy_expr)
        dtype_z = _binary_op_dtype_override(dtype_x, dtype_y)
        if dtype_z is not None:
            z_ref = z_ref.astype(dtype_z)
        # triton result
        x_tri = to_triton(x, device=device, dst_type=dtype_x)
        y_tri = to_triton(y, device=device, dst_type=dtype_y)
        z_tri = to_triton(np.empty(SIZE, dtype=z_ref.dtype), device=device)
        kernel_fn[(1, )](z_tri, x_tri, y_tri, SIZE=SIZE, num_warps=4, num_ctas=num_ctas)
        err_msg = f"{expr}, {kernel_fn.__name__}"
        np.testing.assert_allclose(z_ref, to_numpy(z_tri), err_msg=err_msg, atol=1e-3, rtol=0.01)

    do_test(x, y, kernel)
    if test_broadcast:
        do_test(x[:1].reshape(()), y, kernel_broadcast_lhs)
        do_test(x, y[:1].reshape(()), kernel_broadcast_rhs)


def _mod_operation_ill_conditioned(dtype_x, dtype_y) -> bool:
    # The result of x % y is ill-conditioned if x % y is much smaller than x.
    # pytorch/CUDA has slightly different (probably better) rounding on
    # remainders than stock LLVM. We currently don't expect to match it
    # bit-for-bit.
    if not is_interpreter() and (dtype_x, dtype_y) == ('int16', 'float16'):
        return True
    return (dtype_x, dtype_y) in [
        ('int32', 'bfloat16'),
        ('int32', 'float16'),
        ('int32', 'float32'),
        ('int64', 'bfloat16'),
        ('int64', 'float16'),
        ('int64', 'float32'),
        ('int64', 'float64'),
        ('uint16', 'bfloat16'),
        ('uint16', 'float16'),
        ('uint16', 'float32'),
        ('uint32', 'bfloat16'),
        ('uint32', 'float16'),
        ('uint32', 'float32'),
        ('uint64', 'bfloat16'),
        ('uint64', 'float16'),
        ('uint64', 'float32'),
        ('uint64', 'float64'),
    ]


def test_dtype_codegen():
    for dtype in dtypes_with_bfloat16:
        full_name = f"triton.language.{dtype}"
        assert repr(eval(full_name)) == full_name


# ---------------
# test binary ops
# ---------------


@pytest.mark.interpreter
@pytest.mark.parametrize("dtype_x, dtype_y, op", [  #
    (dtype_x, dtype_y, op)
    for op in ['+', '-', '*', '/', '%']
    for dtype_x in dtypes_with_bfloat16
    for dtype_y in dtypes_with_bfloat16
])
@pytest.mark.parametrize("num_ctas", num_ctas_list)
def test_bin_op(dtype_x, dtype_y, op, num_ctas, device):
    expr = f' x {op} y'
    if op == '%' and dtype_x in int_dtypes + uint_dtypes and dtype_y in int_dtypes + uint_dtypes:
        # LLVM has 'numpy.fmod', not 'numpy.remainder', semantics on integer remainders.
        numpy_expr = 'np.fmod(x, y)'
    elif op in ('/', '%') and dtype_x in ('int16', 'float16', 'bfloat16') and dtype_y in ('int16', 'float16',
                                                                                          'bfloat16'):
        # Triton promotes 16-bit floating-point / and % to 32-bit because there
        # are no native div or FRem operations on float16. Since we have to
        # convert anyway, we may as well take the accuracy bump.
        numpy_expr = f'x.astype(np.float32) {op} y.astype(np.float32)'
    elif (dtype_x in uint_dtypes and dtype_y in int_dtypes and _bitwidth(dtype_x) >= _bitwidth(dtype_y)):
        numpy_expr = f'x.astype(np.{dtype_x}) {op} y.astype(np.{dtype_x})'
    elif (dtype_y in uint_dtypes and dtype_x in int_dtypes and _bitwidth(dtype_y) >= _bitwidth(dtype_x)):
        numpy_expr = f'x.astype(np.{dtype_y}) {op} y.astype(np.{dtype_y})'
    else:
        numpy_expr = None
    if op == '%' and _mod_operation_ill_conditioned(dtype_x, dtype_y):
        with pytest.raises(AssertionError, match="Not equal to tolerance"):
            _test_binary(dtype_x, dtype_y, expr, numpy_expr, device=device, num_ctas=num_ctas)
    elif (op in ('%', '/') and ((dtype_x in int_dtypes and dtype_y in uint_dtypes) or
                                (dtype_x in uint_dtypes and dtype_y in int_dtypes))):
        with pytest.raises(triton.TritonError, match='Cannot use .* because they have different signedness'):
            _test_binary(dtype_x, dtype_y, expr, numpy_expr, device=device, num_ctas=num_ctas)
    else:
        _test_binary(
            dtype_x, dtype_y, expr, numpy_expr, device=device, num_ctas=num_ctas,
            # fails with values where fmod(x, y) is roughly zero, but happens to
            # pass with the random values chosen for non-broadcast tests
            test_broadcast=(op != "%"))


@pytest.mark.interpreter
@pytest.mark.parametrize("dtype, order", [(dtype, order) for dtype in dtypes_with_bfloat16 for order in [0, 1]])
def test_addptr(dtype, order, device):
    check_type_supported(dtype, device)

    @triton.jit
    def kernel(x, y, ORDER: tl.constexpr, SIZE: tl.constexpr):
        offs = tl.arange(0, SIZE)
        if ORDER == 0:
            tl.store(y + offs, tl.load(x + offs))
        else:
            tl.store(offs + y, tl.load(offs + x))

    SIZE = 1024
    rs = RandomState(17)
    x = numpy_random(SIZE, dtype_str=dtype, rs=rs)
    y = numpy_random(SIZE, dtype_str=dtype, rs=rs)
    x_tri = to_triton(x, dst_type=dtype, device=device)
    y_tri = to_triton(y, dst_type=dtype, device=device)
    y = x
    kernel[
        1,
    ](x_tri, y_tri, order, SIZE)
    np.testing.assert_allclose(y, to_numpy(y_tri))


@pytest.mark.interpreter
@pytest.mark.parametrize("dtype_x, dtype_y", [  #
    (dtype_x, dtype_y) for dtype_x in int_dtypes for dtype_y in int_dtypes
] + [(dtype_x, dtype_y) for dtype_x in uint_dtypes for dtype_y in uint_dtypes])
@pytest.mark.parametrize("num_ctas", num_ctas_list)
def test_floordiv(dtype_x, dtype_y, num_ctas, device):
    # Triton has IEEE, not numpy/torch, semantics for %, and those carry
    # through to //, so we have to use a nonstandard expression to get a
    # reference result for //.
    expr = 'x // y'
    numpy_expr = '((x - np.fmod(x, y)) / y)'
    _test_binary(dtype_x, dtype_y, expr, numpy_expr, device=device, num_ctas=num_ctas)


def test_unsigned_name_mangling(device):
    # Test that uint32 and int32 are mangled differently by the compiler
    SIZE = 128
    # define the kernel / launch-grid

    @triton.jit
    def kernel(O1, O2, X, Y, SIZE: tl.constexpr):
        off = tl.arange(0, SIZE)
        x = tl.load(X + off)
        y = tl.load(Y + off)
        out1 = tl.abs(x)  # uint32 -> nop
        out2 = tl.abs(-y)  # int32 -> should have an effect
        tl.store(O1 + off, out1)
        tl.store(O2 + off, out2)

    dtype_x = 'uint32'
    dtype_y = 'int32'
    # inputs
    rs = RandomState(17)
    x = numpy_random(SIZE, dtype_str=dtype_x, rs=rs)
    y = numpy_random(SIZE, dtype_str=dtype_y, rs=rs)
    # reference result
    expect = (np.abs(x), np.abs(-y))
    # triton result
    x_tri = to_triton(x, device=device, dst_type=dtype_x)
    y_tri = to_triton(y, device=device, dst_type=dtype_y)
    actual = tuple(to_triton(np.empty_like(e), device=device) for e in expect)
    kernel[(1, )](actual[0], actual[1], x_tri, y_tri, SIZE=SIZE, num_warps=4)

    # Bitwise op, so expect exact equality
    assert (expect[0] == to_numpy(actual[0])).all()
    assert (expect[1] == to_numpy(actual[1])).all()


# test bitwise ops
# ---------------
@pytest.mark.interpreter
@pytest.mark.parametrize("dtype_x, dtype_y, op", [  #
    (dtype_x, dtype_y, op)
    for op in ['&', '|', '^']
    for dtype_x in dtypes + dtypes_with_bfloat16
    for dtype_y in dtypes + dtypes_with_bfloat16
])
@pytest.mark.parametrize("num_ctas", num_ctas_list)
def test_bitwise_op(dtype_x, dtype_y, op, num_ctas, device):
    expr = f'x {op} y'
    if (dtype_x in uint_dtypes and dtype_y in int_dtypes and _bitwidth(dtype_x) >= _bitwidth(dtype_y)):
        numpy_expr = f'x.astype(np.{dtype_x}) {op} y.astype(np.{dtype_x})'
    elif (dtype_y in uint_dtypes and dtype_x in int_dtypes and _bitwidth(dtype_y) >= _bitwidth(dtype_x)):
        numpy_expr = f'x.astype(np.{dtype_y}) {op} y.astype(np.{dtype_y})'
    else:
        numpy_expr = None
    if 'float' in dtype_x + dtype_y:
        # The CompilationError must have been caused by a C++ exception with this text.
        with pytest.raises(triton.TritonError, match='invalid operands of type'):
            _test_binary(dtype_x, dtype_y, expr, numpy_expr='np.array([])', device=device, num_ctas=num_ctas)
    else:
        _test_binary(dtype_x, dtype_y, expr, numpy_expr, device=device, num_ctas=num_ctas)


@pytest.mark.interpreter
@pytest.mark.parametrize("dtype_x, dtype_y, op", [  #
    (dtype_x, dtype_y, op)
    for op in ['<<', '>>']
    for dtype_x in int_dtypes + uint_dtypes
    for dtype_y in int_dtypes + uint_dtypes
])
@pytest.mark.parametrize("num_ctas", num_ctas_list)
def test_shift_op(dtype_x, dtype_y, op, num_ctas, device):
    expr = f'x {op} y'
    bw = max(_bitwidth(dtype_x), _bitwidth(dtype_y))
    if dtype_x.startswith('int'):
        dtype_z = f'int{bw}'
    else:
        dtype_z = f'uint{bw}'
    numpy_expr = f'x.astype(np.{dtype_z}) {op} y.astype(np.{dtype_z})'
    _test_binary(dtype_x, dtype_y, expr, numpy_expr, device=device, num_ctas=num_ctas, y_low=0, y_high=bw)


# ---------------
# test compare ops
# ---------------
ops = ['==', '!=', '>', '<', '>=', '<=']


@pytest.mark.interpreter
@pytest.mark.parametrize(
    "dtype_x, dtype_y, op, mode_x, mode_y",
    # real
    [(dtype_x, dtype_y, op, 'real', 'real') for op in ops for dtype_x in dtypes for dtype_y in dtypes]
    # NaNs
    + [('float32', 'float32', op, mode_x, mode_y)
       for op in ops
       for mode_x, mode_y in [('nan', 'real'), ('real', 'nan'), ('nan', 'nan')]])
@pytest.mark.parametrize("num_ctas", num_ctas_list)
def test_compare_op(dtype_x, dtype_y, op, mode_x, mode_y, num_ctas, device):
    expr = f'x {op} y'
    if (dtype_x in uint_dtypes and dtype_y in int_dtypes and _bitwidth(dtype_x) >= _bitwidth(dtype_y)):
        numpy_expr = f'x.astype(np.{dtype_x}) {op} y.astype(np.{dtype_x})'
    elif (dtype_y in uint_dtypes and dtype_x in int_dtypes and _bitwidth(dtype_y) >= _bitwidth(dtype_x)):
        numpy_expr = f'x.astype(np.{dtype_y}) {op} y.astype(np.{dtype_y})'
    else:
        numpy_expr = None
    _test_binary(dtype_x, dtype_y, expr, numpy_expr, mode_x=mode_x, mode_y=mode_y, device=device, num_ctas=num_ctas)


# ---------------
# test broadcast
# ---------------
@pytest.mark.interpreter
@pytest.mark.parametrize("dtype", dtypes_with_bfloat16)
def test_broadcast(dtype, device):
    check_type_supported(dtype, device)

    @triton.jit
    def broadcast_kernel(x_ptr, y_ptr, y_broadcasted_ptr, M: tl.constexpr, N: tl.constexpr):
        offset1 = tl.arange(0, M)
        offset2 = tl.arange(0, N)
        x = tl.load(x_ptr + N * offset1[:, None] + offset2[None, :])
        y = tl.load(y_ptr + offset2)
        _, y_broadcasted = tl.broadcast(x, y)
        tl.store(y_broadcasted_ptr + N * offset1[:, None] + offset2[None, :], y_broadcasted)

    M = 32
    N = 64
    rs = RandomState(17)
    x = numpy_random((M, N), dtype_str=dtype, rs=rs)
    y = numpy_random(N, dtype_str=dtype, rs=rs)
    _, y_broadcasted_np = np.broadcast_arrays(x, y)

    x_tri = to_triton(x, device=device, dst_type=dtype)
    y_tri = to_triton(y, device=device, dst_type=dtype)
    y_broadcasted_tri = to_triton(np.empty((M, N), dtype=y_broadcasted_np.dtype), device=device, dst_type=dtype)

    broadcast_kernel[(1, )](x_tri, y_tri, y_broadcasted_tri, M=M, N=N)
    assert (y_broadcasted_np == to_numpy(y_broadcasted_tri)).all()


# ----------
# test slice
# ----------


@pytest.mark.interpreter
def test_slice(device):

    @triton.jit
    def slice_kernel(XBLOCK: tl.constexpr):
        data = tl.arange(0, XBLOCK)
        tl.static_assert(data.shape == [XBLOCK])

        t = data[None, :]
        tl.static_assert(t.shape == [1, XBLOCK])

        t = data[None, :, None]
        tl.static_assert(t.shape == [1, XBLOCK, 1])

        scalar = tl.full([], 1, tl.int32)
        tl.static_assert(scalar.shape == [])

        t = scalar[None]
        tl.static_assert(t.shape == [1])

        t = scalar[None, None]
        tl.static_assert(t.shape == [1, 1])

    slice_kernel[(1, )](XBLOCK=32)


# ------------------
# test invalid slice
# ------------------


@pytest.mark.interpreter
def test_invalid_slice(device):
    dst = torch.empty(128, device=device)

    @triton.jit
    def _kernel(dst):
        dst[10:]

    with pytest.raises(triton.TritonError, match='unsupported tensor index'):
        _kernel[(1, )](dst=dst)


# ----------------
# test expand_dims
# ----------------
@pytest.mark.interpreter
def test_expand_dims(device):

    @triton.jit
    def expand_dims_kernel(dummy, N: tl.constexpr):
        offset1 = tl.arange(0, N)

        t = tl.expand_dims(offset1, 0)
        tl.static_assert(t.shape == [1, N])

        t = tl.expand_dims(offset1, 1)
        tl.static_assert(t.shape == [N, 1])

        t = tl.expand_dims(offset1, -1)
        tl.static_assert(t.shape == [N, 1])

        t = tl.expand_dims(offset1, -2)
        tl.static_assert(t.shape == [1, N])

        t = tl.expand_dims(offset1, (0, -1))
        tl.static_assert(t.shape == [1, N, 1])

        t = tl.expand_dims(offset1, (0, 1, 3))
        tl.static_assert(t.shape == [1, 1, N, 1])

        t = tl.expand_dims(offset1, (-4, 2, -1))
        tl.static_assert(t.shape == [1, N, 1, 1])

        t = tl.expand_dims(offset1, (3, 1, 2))
        tl.static_assert(t.shape == [N, 1, 1, 1])

        scalar = tl.sum(offset1)
        tl.static_assert(scalar.shape == [])
        t = tl.expand_dims(scalar, 0)
        tl.static_assert(t.shape == [1])

        t = tl.expand_dims(scalar, -1)
        tl.static_assert(t.shape == [1])

        # N is a scalar that's not even a tl.tensor -- this should work too.
        t = tl.expand_dims(N, -1)
        tl.static_assert(t.shape == [1])

    N = 32
    dummy_tensor = torch.empty((), device=device)
    expand_dims_kernel[(1, )](dummy_tensor, N)


@pytest.mark.interpreter
def test_expand_dims_error_cases(device):

    @triton.jit
    def dim_out_of_range1(dummy, N: tl.constexpr):
        offset1 = tl.arange(0, N)

        t = tl.expand_dims(offset1, -2)
        t = tl.expand_dims(offset1, -3)

    @triton.jit
    def dim_out_of_range2(dummy, N: tl.constexpr):
        offset1 = tl.arange(0, N)

        t = tl.expand_dims(offset1, 1)
        t = tl.expand_dims(offset1, 2)

    @triton.jit
    def dim_out_of_range3(dummy, N: tl.constexpr):
        offset1 = tl.arange(0, 1)
        scalar = tl.sum(offset1)

        t = tl.expand_dims(scalar, 1)

    @triton.jit
    def duplicate_dim1(dummy, N: tl.constexpr):
        offset1 = tl.arange(0, N)

        t = tl.expand_dims(offset1, (0, 0))

    @triton.jit
    def duplicate_dim2(dummy, N: tl.constexpr):
        offset1 = tl.arange(0, N)

        t = tl.expand_dims(offset1, (0, -3))

    N = 32
    dummy_tensor = torch.empty((), device=device)

    with pytest.raises(triton.TritonError) as exc_info:
        dim_out_of_range1[(1, )](dummy_tensor, N)
    assert "invalid axis -3" in str(exc_info.value.__cause__)

    with pytest.raises(triton.TritonError) as exc_info:
        dim_out_of_range2[(1, )](dummy_tensor, N)
    assert "invalid axis 2" in str(exc_info.value.__cause__)

    with pytest.raises(triton.TritonError) as exc_info:
        dim_out_of_range3[(1, )](dummy_tensor, N)
    assert "invalid axis 1" in str(exc_info.value.__cause__)

    with pytest.raises(triton.TritonError) as exc_info:
        duplicate_dim1[(1, )](dummy_tensor, N)
    assert re.search(r"duplicate axes, normalized axes = \[0, 0\]", str(exc_info.value.__cause__))

    with pytest.raises(triton.TritonError) as exc_info:
        duplicate_dim2[(1, )](dummy_tensor, N)
    assert re.search(r"duplicate axes, normalized axes = \[0, 0\]", str(exc_info.value.__cause__))


# ----------------------------
# test invalid program id axis
# ----------------------------
@pytest.mark.interpreter
def test_invalid_pid_axis(device):
    dst = torch.empty(128, device=device)

    @triton.jit
    def _kernel(dst):
        pid = tl.program_id(20)

    with pytest.raises(triton.TritonError) as exc_info:
        _kernel[(1, )](dst)
    assert re.search(r"program_id axis must be 0, 1, or 2 but got 20", str(exc_info.value.__cause__))


# ---------------
# test where
# ---------------
@pytest.mark.interpreter
@pytest.mark.parametrize("dtype", dtypes_with_bfloat16 + ["*int32"])
@pytest.mark.parametrize("num_ctas", num_ctas_list)
def test_where(dtype, num_ctas, device):
    select_ptrs = False
    if dtype == "*int32":
        dtype = "int64"
        select_ptrs = True
    check_type_supported(dtype, device)

    @triton.jit
    def where_kernel(cond_ptr, a_ptr, b_ptr, output_ptr, n_elements, BLOCK_SIZE: tl.constexpr,
                     TEST_POINTERS: tl.constexpr, TEST_SCALAR_POINTERS: tl.constexpr):
        offsets = tl.program_id(axis=0) * BLOCK_SIZE + tl.arange(0, BLOCK_SIZE)
        mask = offsets < n_elements
        decide = tl.load(cond_ptr + offsets, mask=mask)
        if TEST_SCALAR_POINTERS:
            ptr = tl.where(tl.load(cond_ptr), a_ptr, b_ptr)
            output = tl.load(ptr + offsets, mask=mask)
        else:
            if TEST_POINTERS:
                a = tl.load(a_ptr + offsets, mask=mask).to(tl.pi32_t)
                b = tl.load(b_ptr + offsets, mask=mask).to(tl.pi32_t)
            else:
                a = tl.load(a_ptr + offsets, mask=mask)
                b = tl.load(b_ptr + offsets, mask=mask)
            output = tl.where(decide, a, b)
        tl.store(output_ptr + offsets, output, mask=mask)

    SIZE = 1_000
    rs = RandomState(17)
    cond = numpy_random(SIZE, 'bool', rs)
    x = numpy_random(SIZE, dtype_str=dtype, rs=rs)
    y = numpy_random(SIZE, dtype_str=dtype, rs=rs)
    z = np.where(cond, x, y)

    cond_tri = to_triton(cond, device=device)
    x_tri = to_triton(x, device=device, dst_type=dtype)
    y_tri = to_triton(y, device=device, dst_type=dtype)
    z_tri = to_triton(np.empty(SIZE, dtype=z.dtype), device=device, dst_type=dtype)

    grid = lambda meta: (triton.cdiv(SIZE, meta['BLOCK_SIZE']), )
    where_kernel[grid](cond_tri, x_tri, y_tri, z_tri, SIZE, BLOCK_SIZE=1024, TEST_POINTERS=select_ptrs,
                       TEST_SCALAR_POINTERS=False, num_ctas=num_ctas)
    assert (z == to_numpy(z_tri)).all()
    if select_ptrs:
        where_kernel[grid](cond_tri, x_tri, y_tri, z_tri, SIZE, BLOCK_SIZE=1024, TEST_POINTERS=select_ptrs,
                           TEST_SCALAR_POINTERS=True)
        z = np.where(cond[0], x, y)
        assert (z == to_numpy(z_tri)).all()


@pytest.mark.interpreter
@pytest.mark.parametrize("num_ctas", num_ctas_list)
def test_where_broadcast(num_ctas, device):

    @triton.jit
    def where_kernel(cond_ptr, a_ptr, out_ptr, BLOCK_SIZE: tl.constexpr):
        xoffsets = tl.arange(0, BLOCK_SIZE)[:, None]
        yoffsets = tl.arange(0, BLOCK_SIZE)[None, :]

        mask = tl.load(cond_ptr + yoffsets)
        vals = tl.load(a_ptr + yoffsets + BLOCK_SIZE * xoffsets)
        res = tl.where(mask, vals, 0.)
        tl.store(out_ptr + yoffsets + BLOCK_SIZE * xoffsets, res)

    @triton.jit
    def where_scalar_condition(a_ptr, out_ptr, BLOCK_SIZE: tl.constexpr):
        xoffsets = tl.arange(0, BLOCK_SIZE)[:, None]
        yoffsets = tl.arange(0, BLOCK_SIZE)[None, :]
        mask = 0
        vals = tl.load(a_ptr + yoffsets + BLOCK_SIZE * xoffsets)
        res = tl.where(mask, vals, 0.)
        tl.store(out_ptr + yoffsets + BLOCK_SIZE * xoffsets, res)

    SIZE = 32
    dtype = 'float32'
    rs = RandomState(17)
    x = numpy_random((SIZE, SIZE), dtype_str=dtype, rs=rs)
    mask = numpy_random(SIZE, 'bool', rs=rs)
    z = np.where(mask, x, 0)
    cond_tri = to_triton(mask, device=device)
    x_tri = to_triton(x, device=device, dst_type=dtype)
    z_tri = to_triton(np.empty((SIZE, SIZE), dtype=z.dtype), device=device, dst_type=dtype)
    where_kernel[(1, )](cond_tri, x_tri, z_tri, SIZE)
    assert (z == to_numpy(z_tri)).all()
    where_scalar_condition[(1, )](x_tri, z_tri, SIZE, num_ctas=num_ctas)
    z = np.where(0, x, 0)
    assert (z == to_numpy(z_tri)).all()


# ---------------
# test unary ops
# ---------------


@pytest.mark.interpreter
@pytest.mark.parametrize("dtype_x, expr",
                         [(dtype_x, ' -x') for dtype_x in dtypes_with_bfloat16] + [(dtype_x, ' ~x')
                                                                                   for dtype_x in int_dtypes])
@pytest.mark.parametrize("num_ctas", num_ctas_list)
def test_unary_op(dtype_x, expr, num_ctas, device):
    _test_unary(dtype_x, expr, device=device, num_ctas=num_ctas)


# ----------------
# test math ops
# ----------------


@pytest.mark.interpreter
@pytest.mark.parametrize("dtype_x, expr, x", [(dtype_x, expr, x)
                                              for dtype_x in ["float32", "float64"]
                                              for expr in ['exp', 'log', 'cos', 'sin', 'exp2', 'log2', 'sqrt', 'floor']
                                              for x in ['x', '3.0']])
def test_math_op(dtype_x, expr, x, device):
    _test_unary(dtype_x, f'tl.{expr}({x})', f'np.{expr}({x}) ', device=device)


@pytest.mark.interpreter
@pytest.mark.parametrize("dtype", [dtype for dtype in ["float32", "float64"]])
def test_math_erf_op(dtype, device):
    check_type_supported(dtype, device)
    SIZE = 128

    @triton.jit
    def kernel(Z, X, SIZE: tl.constexpr):
        off = tl.arange(0, SIZE)
        x = tl.load(X + off)
        z = tl.math.erf(x)
        tl.store(Z + off, z)

    torch_dtype = torch.float32 if dtype == "float32" else torch.float64
    x = torch.randn(SIZE, dtype=torch_dtype, device=device)
    z_ref = torch.erf(x)
    z_tri = torch.zeros_like(x)
    kernel[(1, )](z_tri, x, SIZE=SIZE, num_warps=4)
    torch.testing.assert_close(z_tri, z_ref)


@pytest.mark.interpreter
@pytest.mark.parametrize("dtype", [dtype for dtype in ["float32", "float64"]])
def test_math_fma_op(dtype, device):
    check_type_supported(dtype, device)
    SIZE = 128

    @triton.jit
    def kernel(Z, X, Y, W, SIZE: tl.constexpr):
        off = tl.arange(0, SIZE)
        x = tl.load(X + off)
        y = tl.load(Y + off)
        w = tl.load(W + off)
        z = tl.math.fma(x, y, w)
        tl.store(Z + off, z)

    torch_dtype = torch.float32 if dtype == "float32" else torch.float64
    x = torch.randn(SIZE, dtype=torch_dtype, device=device)
    y = torch.randn(SIZE, dtype=torch_dtype, device=device)
    w = torch.randn(SIZE, dtype=torch_dtype, device=device)
    z_ref = x * y + w
    z_tri = torch.zeros_like(x)
    kernel[(1, )](z_tri, x, y, w, SIZE=SIZE, num_warps=4)
    torch.testing.assert_close(z_tri, z_ref)


@pytest.mark.interpreter
@pytest.mark.parametrize("expr", ["tl.math.fdiv(x, y)", "tl.math.div_rn(x, y)"])
@pytest.mark.parametrize("num_ctas", num_ctas_list)
def test_math_divide_op(expr, num_ctas, device):
    numpy_expr = "x / y"
    dtype = "float32"
    _test_binary(dtype, dtype, expr, numpy_expr, device=device, num_ctas=num_ctas)


# -------------
# test precise math
# -------------
@pytest.mark.interpreter
@pytest.mark.parametrize("expr_prec, expr_ref",
                         [('tl.math.sqrt_rn(x)', 'tl.math.sqrt(x.to(tl.float64)).to(tl.float32)'),
                          ('tl.math.div_rn(x,y)', '(x.to(tl.float64) / y.to(tl.float64)).to(tl.float32)')])
@pytest.mark.parametrize("num_ctas", num_ctas_list)
def test_precise_math(expr_prec, expr_ref, num_ctas, device):

    @triton.jit
    def kernel(X, Y, OUT, OUT_REF, BLOCK: tl.constexpr):
        x = tl.load(X + tl.arange(0, BLOCK))
        y = tl.load(Y + tl.arange(0, BLOCK))
        prec = PREC_CALC
        ref = REF_CALC
        tl.store(OUT + tl.arange(0, BLOCK), prec)
        tl.store(OUT_REF + tl.arange(0, BLOCK), ref)

    shape = (128, )
    out = torch.zeros(shape, dtype=torch.float32, device=device)
    out_ref = torch.zeros(shape, dtype=torch.float32, device=device)

    x = torch.randn(shape, dtype=torch.float32, device=device)
    y = torch.randn(shape, dtype=torch.float32, device=device)

    if (expr_prec.count('sqrt') > 0):
        x = torch.abs(x)

    if (expr_prec.count('div') > 0):
        y += 1e-6

    kernel = patch_kernel(kernel, {'PREC_CALC': expr_prec, 'REF_CALC': expr_ref})

    kernel[(1, )](x, y, out, out_ref, BLOCK=shape[0], num_ctas=num_ctas)

    if is_xpu() and expr_prec == 'tl.math.div_rn(x,y)':
        np.testing.assert_allclose(to_numpy(out), to_numpy(out_ref), rtol=1e-6)
        pytest.skip("FIXME: Fail accuracy")
    assert torch.all(out == out_ref)  # bitwise exact


# ----------------
# test abs
# ----------------


@pytest.mark.interpreter
@pytest.mark.parametrize("dtype_x", [(dtype_x) for dtype_x in dtypes_with_bfloat16])
def test_abs(dtype_x, device):
    _test_unary(dtype_x, 'tl.abs(x)', 'np.abs(x) ', device=device)


@pytest.mark.parametrize("in_dtype", [tl.float8e4b15, tl.float8e4nv, tl.float8e5])
def test_abs_fp8(in_dtype, device):
    if is_hip():
        pytest.skip('test_abs_fp8 not supported on HIP.')

    @triton.jit
    def abs_kernel(X, Z, SIZE: tl.constexpr):
        off = tl.arange(0, SIZE)
        x = tl.load(X + off)
        z = tl.abs(x)
        tl.store(Z + off, z)

    f8_tensor = torch.tensor(range(-128, 128), dtype=torch.int8, device=device)
    # f32_to_f8 doesn't handle nan, so we make sure f8_tensor doesn't contain any nan
    all_exp_ones = (f8_tensor & 0b01111100) == 128 - 2**in_dtype.fp_mantissa_width
    f8_tensor[all_exp_ones] = 0
    f8 = triton.reinterpret(f8_tensor, in_dtype)
    n_elements = f8_tensor.numel()
    out_f8 = torch.empty_like(f8_tensor)
    abs_kernel[(1, )](f8, triton.reinterpret(out_f8, in_dtype), n_elements)

    f32_tensor = convert_float_to_float32(f8_tensor, in_dtype)
    expect = f32_tensor.abs()
    actual_f8 = convert_float_to_float32(out_f8, in_dtype)
    torch.testing.assert_close(actual_f8, expect, equal_nan=True)


# ----------------
# test passing shapes as individual params rather than tuples
# ----------------


@pytest.mark.interpreter
def test_shapes_as_params(device):

    @triton.jit
    def kernel():
        a = tl.arange(0, 32).expand_dims(-1).broadcast_to(32, 32)
        tl.static_assert(a.shape == [tl.constexpr(32), tl.constexpr(32)])

        a = tl.arange(0, 32).reshape(4, 8).permute(1, 0)
        tl.static_assert(a.shape == [tl.constexpr(8), tl.constexpr(4)])

        a = tl.arange(0, 32).reshape(4, 8).reshape(32)
        tl.static_assert(a.shape == [tl.constexpr(32)])

        a = tl.arange(0, 64).reshape(2, 4, 8).trans(2, 1, 0)
        tl.static_assert(a.shape == [tl.constexpr(8), tl.constexpr(4), tl.constexpr(2)])

        a = tl.arange(0, 64).view(2, 4, 8)
        tl.static_assert(a.shape == [tl.constexpr(2), tl.constexpr(4), tl.constexpr(8)])

    kernel[(1, )]()


# ----------------
# test transpose
# ----------------


@pytest.mark.interpreter
@pytest.mark.parametrize("dtype_x", [(dtype_x) for dtype_x in dtypes_with_bfloat16])
def test_transpose(dtype_x, device):
    check_type_supported(dtype_x, device)
    SIZE = 128

    @triton.jit
    def kernel(Z, X, SIZE: tl.constexpr):
        off = tl.arange(0, SIZE)
        off2d = off[None, :] + (tl.arange(0, 2) * SIZE)[:, None]
        x = tl.load(X + off2d)
        z = x.T
        tl.store(Z + off2d.T, z)

    x = numpy_random([SIZE, 2], dtype_str=dtype_x)
    z_ref = x.T
    x_tri = to_triton(x, device=device, dst_type=dtype_x)
    z_tri = to_triton(np.empty_like(z_ref), device=device, dst_type=dtype_x)
    kernel[(1, )](z_tri, x_tri, SIZE=SIZE)
    np.testing.assert_allclose(z_ref, to_numpy(z_tri))


# ----------------
# test indexing
# ----------------


def make_ptr_str(name, shape):
    rank = len(shape)
    offsets = []
    stride = 1
    for i in reversed(range(rank)):
        idx = ', '.join([':' if ii == i else 'None' for ii in range(rank)])
        offsets += [f'tl.arange(0, {shape[i]})[{idx}]*{stride}']
        stride *= shape[i]
    return f"{name} + {' + '.join(offsets)}"


# TODO: handle `%4 = triton_gpu.convert_layout %3 : tensor<32xi32, #blocked0> -> tensor<32xi32, #triton_gpu.slice<{dim = 0, parent = #blocked1}>>``
@pytest.mark.parametrize("expr, dtype_str", [(f'x[{s}]', d)
                                             for s in ['None, :', ':, None', 'None, :, :', ':, :, None']
                                             for d in ['int32', 'uint32', 'uint16']])
@pytest.mark.parametrize("num_ctas", num_ctas_list)
def test_index1d(expr, dtype_str, num_ctas, device):
    rank_x = expr.count(':')
    rank_y = expr.count(',') + 1
    shape_x = [32 for _ in range(rank_x)]
    shape_z = [32 for _ in range(rank_y)]
    shape_z_rank_mismatch = [32 for _ in range(rank_y + 1)]
    shape_z_dim_mismatch = [64 for _ in range(rank_y)]

    # Triton kernel
    @triton.jit
    def kernel(Z, X, SIZE: tl.constexpr):
        m = tl.arange(0, SIZE)
        n = tl.arange(0, SIZE)
        x = tl.load(X_PTR_EXPR)
        z = GENERATE_TEST_HERE
        tl.store(Z_PTR_EXPR, z)

    def generate_kernel(shape_x, shape_z):
        to_replace = {
            'X_PTR_EXPR': make_ptr_str('X', shape_x),
            'Z_PTR_EXPR': make_ptr_str('Z', shape_z),
            'GENERATE_TEST_HERE': expr,
        }
        return patch_kernel(kernel, to_replace)

    kernel_match = generate_kernel(shape_x, shape_z)
    kernel_dim_mismatch = generate_kernel(shape_x, shape_z_dim_mismatch)
    kernel_rank_mismatch = generate_kernel(shape_x, shape_z_rank_mismatch)

    # torch result
    x = numpy_random(shape_x, dtype_str=dtype_str)
    y = np.zeros(shape_z, dtype=getattr(np, dtype_str))
    z_ref = eval(expr) + y
    # triton result
    z_tri = to_triton(np.empty_like(z_ref), device=device)
    x_tri = to_triton(x, device=device)
    kernel_match[(1, )](z_tri, x_tri, num_warps=1, SIZE=shape_x[0])
    # compare
    assert (z_ref == to_numpy(z_tri)).all()

    def catch_compilation_error(kernel):
        try:
            kernel[(1, )](z_tri, x_tri, num_warps=1, SIZE=shape_x[0], num_ctas=num_ctas)
        except triton.CompilationError as e:
            np.testing.assert_(True)
        except BaseException:
            np.testing.assert_(False)

    catch_compilation_error(kernel_dim_mismatch)
    catch_compilation_error(kernel_rank_mismatch)


# ---------------
# test tuples
# ---------------


@triton.jit
def tuples_fn(a, b):
    return a + b, \
        a - b, \
        a * b


@pytest.mark.interpreter
def test_tuples(device):

    @triton.jit
    def with_fn(X, Y, A, B, C):
        x = tl.load(X)
        y = tl.load(Y)
        a, b, c = tuples_fn(x, y)
        tl.store(A, a)
        tl.store(B, b)
        tl.store(C, c)

    @triton.jit
    def without_fn(X, Y, A, B, C):
        x = tl.load(X)
        y = tl.load(Y)
        a, b, c = x + y, x - y, x * y
        tl.store(A, a)
        tl.store(B, b)
        tl.store(C, c)

    x = torch.tensor([1.3], device=device, dtype=torch.float32)
    y = torch.tensor([1.9], device=device, dtype=torch.float32)
    a_tri = torch.tensor([0], device=device, dtype=torch.float32)
    b_tri = torch.tensor([0], device=device, dtype=torch.float32)
    c_tri = torch.tensor([0], device=device, dtype=torch.float32)
    for kernel in [with_fn, without_fn]:
        kernel[(1, )](x, y, a_tri, b_tri, c_tri, num_warps=1)
        a_ref, b_ref, c_ref = x + y, x - y, x * y
        assert a_tri == a_ref
        assert b_tri == b_ref
        assert c_tri == c_ref


@triton.jit(noinline=True)
def noinline_simple_fn(x, y, Z):
    z = x + y
    tl.store(Z, z)


@triton.jit(noinline=True)
def noinline_call_graph_fn1(x):
    return x + 1


@triton.jit(noinline=True)
def noinline_call_graph_fn2(y):
    return y + 2


@triton.jit(noinline=True)
def noinline_call_graph_fn(x, y, Z):
    t0 = noinline_call_graph_fn1(x)
    t1 = noinline_call_graph_fn2(y)
    z = t0 + t1
    tl.store(Z, z)


@triton.jit(noinline=True)
def noinline_shared_fn(x, y, Z):
    offs = tl.arange(0, 16)[:, None] * 16 + tl.arange(0, 16)[None, :]
    z = tl.load(Z + offs)
    z = tl.dot(z, z) + x + y
    tl.store(Z + offs, z)


@triton.jit(noinline=True)
def noinline_dynamic_fn(x, y, Z):
    if x >= 1:
        x = noinline_call_graph_fn1(x)
    else:
        x = noinline_call_graph_fn2(x)
    if y >= 2:
        y = noinline_call_graph_fn2(y)
    else:
        y = noinline_call_graph_fn1(y)
    z = x + y
    tl.store(Z, z)


@triton.jit(noinline=True)
def noinline_call_multi_values_fn(x, y):
    return x + 1, y + 2


@triton.jit(noinline=True)
def noinline_multi_values_fn(x, y, Z):
    x, y = noinline_call_multi_values_fn(x, y)
    z = x + y
    tl.store(Z, z)


@pytest.mark.interpreter
@pytest.mark.parametrize("mode", ["simple", "call_graph", "shared", "dynamic", "multi_values"])
def test_noinline(mode, device):

    @triton.jit
    def kernel(X, Y, Z):
        x = tl.load(X)
        y = tl.load(Y)
        GENERATE_TEST_HERE(x, y, Z)

    func_name = f'noinline_{mode}_fn'
    kernel = patch_kernel(kernel, {'GENERATE_TEST_HERE': func_name})
    x = torch.tensor([1.0], device=device, dtype=torch.float32)
    y = torch.tensor([2.0], device=device, dtype=torch.float32)
    if mode == "shared":
        z = torch.ones((16, 16), device=device, dtype=torch.float32)
    else:
        z = torch.tensor([0.0], device=device, dtype=torch.float32)
    kernel[(1, )](x, y, z, num_warps=1)
    if mode == "simple":
        assert torch.equal(z, x + y)
    elif mode == "call_graph" or mode == "dynamic" or mode == "multi_values":
        assert torch.equal(z, x + 1 + y + 2)
    elif mode == "shared":
        ref = torch.full((16, 16), 16, device=device, dtype=torch.float32)
        assert torch.equal(z, ref + x + y)


# ---------------
# test atomics
# ---------------
@pytest.mark.parametrize(
    "op, dtype_x_str, mode, sem",
    itertools.chain.from_iterable([[
        ('add', 'float16', mode, sem),
        ('add', 'uint32', mode, sem),
        ('add', 'int32', mode, sem),
        ('add', 'float32', mode, sem),
        ('add', 'uint64', mode, sem),
        ('add', 'int64', mode, sem),
        ('add', 'float64', mode, sem),
        ('max', 'uint32', mode, sem),
        ('max', 'int32', mode, sem),
        ('max', 'float32', mode, sem),
        ('max', 'uint64', mode, sem),
        ('max', 'int64', mode, sem),
        ('max', 'float64', mode, sem),
        ('min', 'uint32', mode, sem),
        ('min', 'int32', mode, sem),
        ('min', 'float32', mode, sem),
        ('min', 'uint64', mode, sem),
        ('min', 'int64', mode, sem),
        ('min', 'float64', mode, sem),
    ]
                                   for mode in ['all_neg', 'all_pos', 'min_neg', 'max_pos']
                                   for sem in [None, 'acquire', 'release', 'acq_rel', 'relaxed']]))
def test_atomic_rmw(op, dtype_x_str, mode, sem, device):
    if is_cuda():
        capability = torch.cuda.get_device_capability()
        if capability[0] < 7:
            if dtype_x_str == 'float16':
                pytest.skip("Only test atomic float16 ops on devices with sm >= 70")

    if is_xpu():
        capability = 0
        if dtype_x_str == 'float16' and (mode != "min_neg" or sem != "acquire"):
            pytest.skip("FIXME: Atomic RMW for float16 not yet supported by IGC")

    n_programs = 5

    # triton kernel
    @triton.jit
    def kernel(X, Z):
        pid = tl.program_id(0)
        x = tl.load(X + pid)
        old = GENERATE_TEST_HERE
        tl.static_assert(old.dtype == x.dtype)

    sem_arg = sem if sem is None else f'"{sem}"'
    kernel = patch_kernel(kernel, {'GENERATE_TEST_HERE': f'tl.atomic_{op}(Z, x, sem={sem_arg})'})
    numpy_op = {'add': np.sum, 'max': np.max, 'min': np.min}[op]
    max_neutral = float('-inf') if dtype_x_str in float_dtypes else np.iinfo(getattr(np, dtype_x_str)).min
    min_neutral = float('inf') if dtype_x_str in float_dtypes else np.iinfo(getattr(np, dtype_x_str)).max
    neutral = {'add': 0, 'max': max_neutral, 'min': min_neutral}[op]

    # triton result
    rs = RandomState(17)
    x = np.array([2**i for i in range(n_programs)], dtype=getattr(np, dtype_x_str))
    if mode == 'all_neg':
        x = -np.abs(x)
    if mode == 'all_pos':
        x = np.abs(x)
    if mode == 'min_neg':
        idx = rs.randint(n_programs, size=(1, )).item()
        x[idx] = -np.max(np.abs(x)) - 1
    if mode == 'max_pos':
        idx = rs.randint(n_programs, size=(1, )).item()
        x[idx] = np.max(np.abs(x)) + 1
    x_tri = to_triton(x, device=device)

    z_tri = to_triton(np.array([neutral], dtype=getattr(np, dtype_x_str)), device=device)
    h = kernel[(n_programs, )](x_tri, z_tri)
    # torch result
    z_ref = numpy_op(x).astype(getattr(np, dtype_x_str))
    # compare
    exact = op not in ['add']
    if exact:
        assert z_ref.item() == to_numpy(z_tri).item()
    else:
        np.testing.assert_allclose(z_ref, to_numpy(z_tri), rtol=0.01)
    sem_str = "acq_rel" if sem is None else sem
    if not is_cuda():
        return

    assert f"atom.global.gpu.{sem_str}" in h.asm["ptx"]


@pytest.mark.parametrize("num_ctas", num_ctas_list)
def test_atomic_rmw_predicate(num_ctas, device):

    @triton.jit
    def kernel(X):
        val = tl.program_id(0)
        if val < 64:
            tl.atomic_max(X, val)

    x = torch.zeros((1, ), device=device, dtype=torch.int32)
    kernel[(4096, )](x, num_ctas=num_ctas)
    assert x.item() == 63


@pytest.mark.parametrize("shape, axis, num_ctas", [(shape, axis, num_ctas)
                                                   for shape in [(2, 2), (2, 8), (8, 2), (8, 8), (32, 32), (64, 64)]
                                                   for axis in [0, 1]
                                                   for num_ctas in num_ctas_list])
def test_tensor_atomic_rmw(shape, axis, num_ctas, device):
    shape0, shape1 = shape
    # triton kernel

    @triton.jit
    def kernel(Z, X, AXIS: tl.constexpr, SHAPE0: tl.constexpr, SHAPE1: tl.constexpr):
        off0 = tl.arange(0, SHAPE0)
        off1 = tl.arange(0, SHAPE1)
        x = tl.load(X + off0[:, None] * SHAPE1 + off1[None, :])
        z = tl.sum(x, axis=AXIS)
        if AXIS == 1:
            tl.atomic_add(Z + off0, z)
        else:
            tl.atomic_add(Z + off1, z)

    rs = RandomState(17)
    x = numpy_random((shape0, shape1), dtype_str="float32", rs=rs)
    # reference result
    z_ref = np.sum(x, axis=axis, keepdims=False)
    # triton result
    x_tri = to_triton(x, device=device)
    z_shape = (shape0, ) if axis == 1 else (shape1, )
    z_tri = to_triton(np.zeros(z_shape, dtype="float32"), device=device)
    kernel[(1, )](z_tri, x_tri, axis, shape0, shape1, num_ctas=num_ctas)
    np.testing.assert_allclose(z_ref, to_numpy(z_tri), rtol=1e-4)


@pytest.mark.parametrize("num_ctas", num_ctas_list)
def test_tensor_atomic_rmw_block(num_ctas, device):
    shape = (8, 8)

    @triton.jit
    def kernel(X, SHAPE0: tl.constexpr, SHAPE1: tl.constexpr):
        off0 = tl.arange(0, SHAPE0)
        off1 = tl.arange(0, SHAPE1)
        offs = off0[:, None] * SHAPE1 + off1[None, :]
        val = offs.to(tl.float32)
        x = X + offs
        tl.atomic_min(x, val)

    x = torch.ones((8, 8), device=device, dtype=torch.float32)
    kernel[(2, )](x, shape[0], shape[1], num_ctas=num_ctas)
    assert torch.min(x).item() == 0.0


@pytest.mark.parametrize("sem", [None, 'acquire', 'release', 'acq_rel', 'relaxed'])
@pytest.mark.parametrize("num_ctas", num_ctas_list)
def test_atomic_cas(sem, num_ctas, device):
    # 1. make sure that atomic_cas changes the original value (Lock)
    @triton.jit
    def change_value(Lock):
        tl.atomic_cas(Lock, 0, 1)

    Lock = torch.zeros((1, ), device=device, dtype=torch.int32)
    change_value[(1, )](Lock)

    assert (Lock[0] == 1)

    # 2. only one block enters the critical section
    @triton.jit
    def serialized_add(data, Lock, SEM: tl.constexpr):
        ptrs = data + tl.arange(0, 128)
        while tl.atomic_cas(Lock, 0, 1, SEM) == 1:
            pass

        tl.store(ptrs, tl.load(ptrs) + 1.0)

        # release lock
        tl.atomic_xchg(Lock, 0)

    Lock = torch.zeros((1, ), device=device, dtype=torch.int32)
    data = torch.zeros((128, ), device=device, dtype=torch.float32)
    ref = torch.full((128, ), 64.0)
    h = serialized_add[(64, )](data, Lock, SEM=sem, num_ctas=num_ctas)
    sem_str = "acq_rel" if sem is None else sem
    np.testing.assert_allclose(to_numpy(data), to_numpy(ref))
    if not is_cuda():
        return
    assert f"atom.global.{sem_str}" in h.asm["ptx"]


@pytest.mark.parametrize("sem", [None, 'acquire', 'release', 'acq_rel', 'relaxed'])
@pytest.mark.parametrize("num_ctas", num_ctas_list)
def test_tensor_atomic_cas(sem, num_ctas, device):

    @triton.jit
    def change_value(X, BLOCK_SIZE: tl.constexpr):
        pid = tl.program_id(axis=0)
        block_start = pid * BLOCK_SIZE
        offsets = block_start + tl.arange(0, BLOCK_SIZE)
        t1 = tl.full((BLOCK_SIZE, ), 0, dtype=tl.int64)
        t2 = tl.full((BLOCK_SIZE, ), 2, dtype=tl.int64)
        tl.atomic_cas(X + offsets, t1, t2)

    X = torch.tensor([0, 1, 0, 1, 0, 1, 0, 1], device=device, dtype=torch.int64)
    Y = torch.tensor([2, 1, 2, 1, 2, 1, 2, 1], device=device, dtype=torch.int64)

    change_value[(2, )](X, 4)
    assert (torch.equal(X, Y))


# ---------------
# test cast
# ---------------


@pytest.mark.interpreter
@pytest.mark.parametrize("dtype_x, dtype_z, bitcast, size",
                         [(dtype_x, dtype_z, False, 1024) for dtype_x in dtypes for dtype_z in dtypes] + [
                             ('float32', 'bfloat16', False, 1024),
                             ('bfloat16', 'float32', False, 1024),
                             ('float32', 'int32', True, 1024),
                             ('float32', 'int1', False, 1024),
                             ('int8', 'bfloat16', False, 1024),
                         ] + [(f'uint{x}', f'int{x}', True, 1024)
                              for x in [8, 16, 32, 64]] + [(f'int{x}', f'uint{x}', True, 1024)
                                                           for x in [8, 16, 32, 64]] +
                         (([(dtype_x, dtype_z, False, size)
                            for dtype_x in torch_float8_dtypes
                            for dtype_z in ["float16", "float32", "bfloat16"]
                            for size in [1024, 32]]  #
                           + [(dtype_x, dtype_z, False, size)
                              for dtype_z in torch_float8_dtypes
                              for dtype_x in ["float16", "float32", "bfloat16"]
                              for size in [1024, 32]]) if torch.__version__ >= "2.1" else []))
@pytest.mark.parametrize("num_ctas", num_ctas_list)
def test_cast(dtype_x, dtype_z, bitcast, size, num_ctas, device):
    # bfloat16 on cc < 80 will not be tested
    check_type_supported(dtype_x, device)
    check_type_supported(dtype_z, device)

    if is_hip() and (dtype_z in ("bfloat16", "float8_e4m3fn") or dtype_x == "float8_e4m3fn"):
        pytest.skip(f'test_cast{(dtype_x, dtype_z)} cast to bfloat16 not supported on HIP.')

    torch.manual_seed(0)
    # This is tricky because numpy doesn't have bfloat, and torch doesn't have uints.
    if dtype_x.startswith('bfloat'):
        x_tri = torch.randn(size, dtype=getattr(torch, dtype_x), device=device)
    elif dtype_x.startswith('float8'):
        x_tri = torch.randn(size, dtype=torch.half, device=device).to(dtype=getattr(torch, dtype_x))
    else:
        x = numpy_random(size, dtype_str=dtype_x, low=-10, high=10) * 10
        # Triton clamps negative values to zero, while numpy wraps around
        # intmax, so avoid negatives for now.
        # TODO: figure out which one should actually be happening, and test it
        if dtype_z in uint_dtypes:
            x = np.absolute(x)
        x_tri = to_triton(x, device=device)
    if 'float' in dtype_z and 'float' in dtype_x:
        # make sure we use values that can be represented in both types
        x_tri = x_tri.to(getattr(torch, dtype_z)).to(getattr(torch, dtype_x))
    # triton kernel

    @triton.jit
    def kernel(X, Z, BITCAST: tl.constexpr, SIZE: tl.constexpr):
        x_ptr = X + tl.arange(0, SIZE)
        z_ptr = Z + tl.arange(0, SIZE)
        x = tl.load(x_ptr)
        z = x.to(Z.dtype.element_ty, bitcast=BITCAST)
        tl.store(z_ptr, z)

    dtype_z_np = dtype_z if dtype_z != 'int1' else 'bool_'
    # triton result
    if dtype_z.startswith('bfloat'):
        z_tri = torch.empty((size, ), dtype=getattr(torch, dtype_z), device=device)
    elif dtype_z.startswith('float8'):
        z_tri = torch.empty((size, ), dtype=torch.half, device=device).to(dtype=getattr(torch, dtype_z))
    else:
        z_tri = to_triton(np.empty((size, ), dtype=getattr(np, dtype_z_np)), device=device)
    kernel[(1, )](x_tri, z_tri, BITCAST=bitcast, SIZE=size, num_warps=1, num_ctas=num_ctas)
    # torch result
    if dtype_z.startswith('bfloat') or dtype_x.startswith('bfloat') or dtype_z.startswith(
            'float8') or dtype_x.startswith('float8'):
        assert bitcast is False
        z_ref = x_tri.to(z_tri.dtype)
        torch.testing.assert_close(z_ref, z_tri, rtol=0, atol=0)
    else:
        if bitcast:
            z_ref = x.view(getattr(np, dtype_z_np))
        else:
            z_ref = x.astype(getattr(np, dtype_z_np))
        np.testing.assert_allclose(z_ref, to_numpy(z_tri), rtol=0, atol=0)


@pytest.mark.interpreter
@pytest.mark.parametrize("dtype_str, num_warps",
                         [(dtype_str, num_warps) for dtype_str in int_dtypes + float_dtypes for num_warps in [4, 8]])
def test_cat(dtype_str, num_warps, device):
    check_type_supported(dtype_str, device)

    @triton.jit
    def kernel(X, Y, Z, N: tl.constexpr):
        offs = tl.arange(0, N)
        x = tl.load(X + offs)
        y = tl.load(Y + offs)
        z = tl.cat(x, y, can_reorder=True)
        tl.store(Z + tl.arange(0, 2 * N), z)

    x = torch.arange(0, 128, device=device).to(getattr(torch, dtype_str))
    y = torch.arange(-128, 0, device=device).to(getattr(torch, dtype_str))
    z_ref = torch.cat([x, y], dim=0).sum()
    z = torch.zeros((256, ), dtype=getattr(torch, dtype_str), device=device)
    kernel[(1, )](x, y, z, N=128, num_warps=num_warps)
    assert z.sum() == z_ref
    # check if there's no duplicate value in z
    assert z.unique().size(0) == z.size(0)


@pytest.mark.interpreter
@pytest.mark.parametrize("dtype_str", list(torch_dtypes))
@pytest.mark.parametrize("num_ctas", num_ctas_list)
def test_store_constant(dtype_str, num_ctas, device):
    check_type_supported(dtype_str, device)
    """Tests that boolean True is stored as 1"""

    @triton.jit
    def kernel(output_ptr, n_elements, BLOCK_SIZE: tl.constexpr):
        offsets = tl.program_id(axis=0) * BLOCK_SIZE + tl.arange(0, BLOCK_SIZE)
        mask = offsets < n_elements
        output = GENERATE_TEST_HERE
        tl.store(output_ptr + offsets, output, mask=mask)

    triton_dtype_str = 'uint8' if dtype_str == 'bool' else dtype_str
    kernel = patch_kernel(kernel, {'GENERATE_TEST_HERE': f'tl.zeros([BLOCK_SIZE], dtype=tl.{triton_dtype_str}) + 1'})
    block_size = 128
    ref = torch.ones([block_size], dtype=getattr(torch, dtype_str), device=device)
    output = torch.zeros([block_size], dtype=getattr(torch, dtype_str), device=device)
    kernel[(1, )](output, block_size, BLOCK_SIZE=block_size, num_ctas=num_ctas)

    assert torch.all(output == ref)


def test_load_store_same_ptr(device):

    @triton.jit()
    def kernel(in_out_ptr):
        pid = tl.program_id(axis=0)
        x = tl.load(in_out_ptr + pid)
        out = x * 2
        tl.store(in_out_ptr + pid, out)

    for _ in range(1000):
        x = torch.ones((65536, ), device=device, dtype=torch.float32)
        if is_hip():
            kernel[(65536, )](x, num_warps=16)  # threads per Warp for ROCM is 64
        else:
            kernel[(65536, )](x, num_warps=32)
        assert torch.all(x == 2)


@pytest.mark.interpreter
def test_join(device):

    @triton.jit
    def kernel(X, Y, Z, N: tl.constexpr):
        offs = tl.arange(0, N)
        x = tl.load(X + offs)
        y = tl.load(Y + offs)
        z = tl.join(x, y)
        tl.store(Z + tl.arange(0, N)[:, None] * 2 + tl.arange(0, 2)[None, :], z)

    x = torch.arange(0, 128, device=device).to(torch.int32)
    y = torch.arange(-128, 0, device=device).to(torch.int32)
    z_ref = torch.stack([x, y], dim=-1)
    z = torch.zeros_like(z_ref)
    kernel[(1, )](x, y, z, N=128)

    np.testing.assert_equal(to_numpy(z_ref), to_numpy(z))


@pytest.mark.interpreter
def test_join_scalars(device):

    @triton.jit
    def kernel(X, Y, Z):
        x = tl.load(X)
        y = tl.load(Y)
        z = tl.join(x, y)
        tl.static_assert(z.shape == [2])
        tl.store(Z + tl.arange(0, 2), z)

    x = torch.full([1], 42, device=device).to(torch.int32)
    y = torch.full([1], 100, device=device).to(torch.int32)
    z = torch.zeros([2], device=device)
    kernel[(1, )](x, y, z)

    np.testing.assert_equal([42, 100], to_numpy(z))


@pytest.mark.interpreter
def test_join_with_mma(device):

    @triton.jit
    def kernel(X, Z):
        x = tl.load(X + 16 * tl.arange(0, 32)[:, None] + tl.arange(0, 16)[None, :])  # (32,16)
        x2 = tl.join(x, 2 * x)  # (32,16,2)
        x3 = tl.reshape(x2, (32, 32))
        z = tl.dot(x3, x3)  # (32,32)
        tl.store(Z + 32 * tl.arange(0, 32)[:, None] + tl.arange(0, 32)[None, :], z)

    x = torch.arange(0, 32 * 16, device=device, dtype=torch.float32).reshape((32, 16))
    r = torch.stack([x, 2 * x], dim=-1).reshape((32, 32))
    z_ref = torch.matmul(r, r)
    z = torch.zeros_like(z_ref)
    kernel[(1, )](x, z)

    torch.testing.assert_close(z, z_ref)


@pytest.mark.interpreter
def test_interleave(device):

    @triton.jit
    def kernel(Z, N: tl.constexpr):
        z = tl.interleave(tl.arange(0, N), tl.arange(N, 2 * N))
        tl.store(Z + tl.arange(0, 2 * N), z)

    x = torch.arange(0, 128, device=device).to(torch.int32)
    y = torch.arange(128, 256, device=device).to(torch.int32)
    z_ref = torch.stack([x, y], dim=-1).reshape(256)
    z = torch.zeros_like(z_ref)
    kernel[(1, )](z, N=128)

    np.testing.assert_equal(to_numpy(z_ref), to_numpy(z))


@pytest.mark.interpreter
def test_interleave_scalars(device):

    @triton.jit
    def kernel(X, Y, Z):
        z = tl.interleave(X, Y)
        tl.static_assert(z.shape == [tl.constexpr(2)])
        tl.store(Z + tl.arange(0, 2), z)

    z = torch.zeros(2, device=device)
    kernel[(1, )](10, 20, z)

    np.testing.assert_equal([10, 20], to_numpy(z))


@pytest.mark.interpreter
def test_split(device):

    @triton.jit
    def kernel(X, Z1, Z2, N: tl.constexpr):
        offs = tl.arange(0, N)
        x = tl.load(X + offs)
        x1 = tl.reshape(x, (N // 2, 2))
        z1, z2 = tl.split(x1)
        tl.store(Z1 + tl.arange(0, N // 2), z1)
        tl.store(Z2 + tl.arange(0, N // 2), z2)

    x = torch.arange(0, 256, device=device).to(torch.int32).reshape((128, 2))
    z1_ref, z2_ref = (x[:, 0], x[:, 1])
    z1 = torch.zeros_like(z1_ref)
    z2 = torch.zeros_like(z2_ref)
    kernel[(1, )](x, z1, z2, N=256)

    np.testing.assert_equal(to_numpy(z1_ref), to_numpy(z1))
    np.testing.assert_equal(to_numpy(z2_ref), to_numpy(z2))


@pytest.mark.interpreter
def test_split_to_scalar(device):

    @triton.jit
    def kernel(X, Z1, Z2):
        offs = tl.arange(0, 2)
        x = tl.load(X + offs)
        z1, z2 = tl.split(x)
        tl.static_assert(isinstance(z1, tl.tensor))
        tl.static_assert(isinstance(z2, tl.tensor))
        tl.static_assert(z1.shape == [])
        tl.static_assert(z2.shape == [])
        tl.store(Z1, z1)
        tl.store(Z2, z2)

    N = 2
    x = torch.arange(0, N, device=device).reshape(N // 2, 2)
    z1_ref, z2_ref = (x[:, 0], x[:, 1])
    z1 = torch.zeros_like(z1_ref)
    z2 = torch.zeros_like(z2_ref)
    kernel[(1, )](x, z1, z2)

    np.testing.assert_equal(to_numpy(z1_ref), to_numpy(z1))
    np.testing.assert_equal(to_numpy(z2_ref), to_numpy(z2))


def convert_float_to_float32(fp: torch.tensor, dtype=None):
    if not dtype:
        dtype = getattr(tl, torch_dtype_name(fp.dtype))

    fp = fp.view(getattr(torch, f"int{dtype.primitive_bitwidth}"))
    exp_width = dtype.primitive_bitwidth - dtype.fp_mantissa_width - 1
    exp_bias = dtype.exponent_bias
    sign = ((fp >> (dtype.primitive_bitwidth - 1)) & 0x01).int()
    exp = ((fp >> dtype.fp_mantissa_width) & ((1 << exp_width) - 1)).int()
    frac = (fp & ((1 << dtype.fp_mantissa_width) - 1)).int()

    output = torch.where(
        exp == 0,
        # subnormal
        ((-1.0)**sign) * (2.0**(1 - exp_bias)) * (frac / (2.0**dtype.fp_mantissa_width)),
        # normal
        ((-1.0)**sign) * (2.0**(exp - exp_bias)) * (1.0 + frac / (2.0**dtype.fp_mantissa_width))).float()

    extended_exp = (
        (1 << (tl.float32.primitive_bitwidth - tl.float32.fp_mantissa_width - 1)) - 1) << tl.float32.fp_mantissa_width
    # special cases, exp is 0b11..1
    if dtype in [tl.float8e4nv, tl.float8e4b15]:
        # float8e4m3nv does not have infinities
        output[fp == 0b01111111] = torch.nan
        output[fp == 0b11111111] = torch.nan
    else:
        output = torch.where(exp == (1 << exp_width) - 1,
                             ((sign << (tl.float32.primitive_bitwidth - 1)) | extended_exp
                              | (frac << (tl.float32.fp_mantissa_width - dtype.fp_mantissa_width)))  #
                             .view(torch.float32), output)
    return output


@pytest.mark.interpreter
@pytest.mark.parametrize("in_dtype", [torch.float16, torch.bfloat16])
def test_convert_float16_to_float32(in_dtype, device):
    """Tests that check convert_float_to_float32 function"""
    check_type_supported(in_dtype, device)

    f16_input = torch.tensor(range(-int(2**(16 - 1)), int(2**(16 - 1))), dtype=torch.int16).view(in_dtype)
    f32_output = convert_float_to_float32(f16_input)

    nan = f16_input.isnan()
    assert torch.all(f32_output[nan].isnan())
    inf = f16_input.isinf()
    assert torch.all(f32_output[inf].isinf())
    other = torch.logical_not(torch.logical_or(nan, inf))
    assert torch.all(f16_input[other] == f32_output[other])


def serialize_fp8(np_data, in_dtype):
    return np_data


# inverse of `serialize_fp8`


def deserialize_fp8(np_data, in_dtype):
    return np_data


# ---------------
# test reduce
# ---------------


def get_reduced_dtype(dtype_str, op):
    if op in ('argmin', 'argmax'):
        return 'int32'
    if dtype_str == 'bfloat16':
        return 'float32'
    return dtype_str


@pytest.mark.interpreter
@pytest.mark.parametrize("op, dtype_str, shape", [(op, dtype, shape) for op in [
    'min',
    'max',
    'min-with-indices',
    'max-with-indices',
    'argmin-tie-break-left',
    'argmax-tie-break-left',
    'sum',
] for dtype in dtypes_with_bfloat16 for shape in [32, 64, 128, 512]])
@pytest.mark.parametrize("num_ctas", num_ctas_list)
def test_reduce1d(op, dtype_str, shape, num_ctas, device):
    check_type_supported(dtype_str, device)  # bfloat16 on cc < 80 will not be tested

    # triton kernel
    @triton.jit
    def kernel(X, Z, BLOCK: tl.constexpr):
        x = tl.load(X + tl.arange(0, BLOCK))
        GENERATE_TEST_HERE
        tl.store(Z, z)

    if 'with-indices' in op:
        patch = f'z, _ = tl.{op.split("-")[0]}(x, axis=0, return_indices=True)'
    elif 'arg' in op:
        tie_break_left = 'tie-break-left' in op
        patch = f'z = tl.{op.split("-")[0]}(x, axis=0, tie_break_left={tie_break_left})'
    else:
        patch = f'z = tl.{op}(x, axis=0)'
    kernel = patch_kernel(kernel, {'GENERATE_TEST_HERE': patch})
    # input
    rs = RandomState(17)
    # limit the range of integers so that the sum does not overflow
    x = numpy_random((shape, ), dtype_str=dtype_str, rs=rs)
    numpy_op = {
        'sum': np.sum,
        'max': np.max,
        'min': np.min,
        'max-with-indices': np.max,
        'min-with-indices': np.min,
        'argmin-tie-break-fast': np.argmin,
        'argmin-tie-break-left': np.argmin,
        'argmax-tie-break-fast': np.argmax,
        'argmax-tie-break-left': np.argmax,
    }[op]
    if 'tie-break-left' in op:
        x[3:10] = numpy_op(x)
    x_tri = to_triton(x, device=device)
    # numpy result
    z_dtype_str = 'int32' if op in ('argmin', 'argmax') else dtype_str
    z_tri_dtype_str = z_dtype_str
    if op not in ['argmin', 'argmax'] and dtype_str == 'bfloat16':
        z_dtype_str = 'float32'
        z_ref = numpy_op(x).astype(getattr(np, z_dtype_str))
        # trunc mantissa for a fair comparison of accuracy
        z_ref = (z_ref.view('uint32') & np.uint32(0xffff0000)).view('float32')
        z_tri_dtype_str = 'bfloat16'
    else:
        z_ref = numpy_op(x).astype(getattr(np, z_dtype_str))
    # triton result
    z_tri = to_triton(numpy_random((1, ), dtype_str=z_dtype_str, rs=rs), device=device, dst_type=z_tri_dtype_str)
    kernel[(1, )](x_tri, z_tri, BLOCK=shape, num_ctas=num_ctas)
    z_tri = to_numpy(z_tri)
    # compare
    if op == 'sum':
        np.testing.assert_allclose(z_ref, z_tri, rtol=0.01)
    else:
        if op in ('argmin', 'argmax'):
            # argmin and argmax can have multiple valid indices.
            # so instead we compare the values pointed by indices
            np.testing.assert_equal(x[z_ref], x[z_tri])
        else:
            np.testing.assert_equal(z_ref, z_tri)


# TODO: [Qingyi] Fix argmin / argmax
reduce_configs1 = [(op, dtype, (1, 1024), axis, False)
                   for dtype in dtypes_with_bfloat16
                   for op in ['min', 'max', 'sum', 'argmin', 'argmax']
                   for axis in [1]]

# shape (128, 256) and (32, 1024) are not enabled on sm86 because the required shared memory
# exceeds the limit of 99KB
reduce2d_shapes = [(2, 32), (4, 32), (4, 128)]
# TODO: fix and uncomment
# , (32, 64), (64, 128)]
if is_cuda() and 'V100' in torch.cuda.get_device_name(0):
    reduce2d_shapes += [(128, 256) and (32, 1024)]

reduce_configs2 = [(op, 'float32', shape, axis, False)
                   for op in ['min', 'max', 'sum', 'argmin', 'argmax']
                   for shape in reduce2d_shapes
                   for axis in [0, 1]] + [(op, 'float32', [16, 32], None, False) for op in ['min', 'max', 'sum']]

reduce3d_shapes = [(2, 32, 16), (32, 2, 16), (32, 16, 2)]
reduce_configs3 = [(op, 'float32', shape, axis, False)
                   for op in ['min', 'max', 'sum', 'argmin', 'argmax']
                   for shape in reduce3d_shapes
                   for axis in [0, 1, 2]]
invalid_config = [('sum', 'float32', (32, 32), axis, False) for axis in [2, 3]]
negative_config = [('sum', 'float32', (32, 32), -1, False)]
keep_dims_2d_configs = [(op, 'float32', (32, 32), axis, True)
                        for op in ['min', 'max', 'sum', 'argmin', 'argmax']
                        for axis in [0, 1]] + [(op, 'float32', (32, 32), None, True) for op in ['min', 'max', 'sum']]
keep_dims_3d_configs = [(op, 'float32', (32, 2, 16), axis, True)
                        for op in ['min', 'max', 'sum', 'argmin', 'argmax']
                        for axis in [0, 1, 2]] + [(op, 'float32', (32, 2, 16), None, True)
                                                  for op in ['min', 'max', 'sum']]


@pytest.mark.interpreter
@pytest.mark.parametrize(
    "op, dtype_str, shape, axis, keep_dims", reduce_configs1 + reduce_configs2 + reduce_configs3 + invalid_config +
    negative_config + keep_dims_2d_configs + keep_dims_3d_configs)
@pytest.mark.parametrize("num_ctas", num_ctas_list)
def test_reduce(op, dtype_str, shape, axis, keep_dims, num_ctas, device):
    check_type_supported(dtype_str, device)  # bfloat16 on cc < 80 will not be tested

    @triton.jit
    def kernel(X, Z, BLOCK_M: tl.constexpr, BLOCK_N: tl.constexpr, BLOCK_K: tl.constexpr, IS_3D: tl.constexpr,
               AXIS: tl.constexpr, KEEP_DIMS: tl.constexpr):
        range_m = tl.arange(0, BLOCK_M)
        range_n = tl.arange(0, BLOCK_N)
        range_k = tl.arange(0, BLOCK_K)
        if IS_3D:
            x = tl.load(X + range_m[:, None, None] * BLOCK_N * BLOCK_K + range_n[None, :, None] * BLOCK_K +
                        range_k[None, None, :])
        else:
            x = tl.load(X + range_m[:, None] * BLOCK_N + range_n[None, :])
        z = GENERATE_TEST_HERE

        z_ptr = Z
        if KEEP_DIMS and AXIS is None:
            if IS_3D:
                z_ptr = z_ptr[None, None, None, :]
            else:
                z_ptr = z_ptr[None, None, :]
        if IS_3D:
            if AXIS == 0:
                z_ptr = Z + range_n[:, None] * BLOCK_K + range_k[None, :]
            elif AXIS == 1 or AXIS == -2:
                z_ptr = Z + range_m[:, None] * BLOCK_K + range_k[None, :]
            elif AXIS == 2 or AXIS == -1:
                z_ptr = Z + range_m[:, None] * BLOCK_N + range_n[None, :]
        else:
            if AXIS == 0:
                z_ptr = Z + range_n
            elif AXIS == 1 or AXIS == -1:
                z_ptr = Z + range_m
        if KEEP_DIMS and AXIS is not None:
            z_ptr = tl.expand_dims(z_ptr, axis=AXIS)
        tl.store(z_ptr, z)

    kernel = patch_kernel(kernel, {'GENERATE_TEST_HERE': f'tl.{op}(x, axis=AXIS, keep_dims=KEEP_DIMS)'})
    # input
    rs = RandomState(17)
    # limit the range of integers so that the sum does not overflow
    x = numpy_random(shape, dtype_str=dtype_str, rs=rs)
    x_tri = to_triton(x, device=device)
    numpy_op = {'sum': np.sum, 'max': np.max, 'min': np.min, 'argmin': np.argmin, 'argmax': np.argmax}[op]
    z_dtype_str = get_reduced_dtype(dtype_str, op)
    z_tri_dtype_str = z_dtype_str

    # numpy result
    # Silence numpy error on axis out of bounds, to give triton a chance to fail
    np_axis = axis if axis is not None and axis < len(shape) else None
    if op not in ['argmin', 'argmax'] and dtype_str == 'bfloat16':
        z_dtype_str = 'float32'
        z_tri_dtype_str = 'bfloat16'
        z_ref = numpy_op(x, axis=np_axis, keepdims=keep_dims).astype(getattr(np, z_dtype_str))
        # trunc mantissa for a fair comparison of accuracy
        z_ref = (z_ref.view('uint32') & np.uint32(0xffff0000)).view('float32')
    else:
        z_ref = numpy_op(x, axis=np_axis, keepdims=keep_dims).astype(getattr(np, z_dtype_str))

    # triton result
    z_shape = z_ref.shape
    z_tri = to_triton(numpy_random(z_shape, dtype_str=z_dtype_str, rs=rs), device=device, dst_type=z_tri_dtype_str)
    BLOCK_K = 1 if len(shape) == 2 else shape[2]
    IS_3D = bool(len(shape) == 3)
    if axis is not None and axis >= len(shape):
        with pytest.raises(triton.TritonError):
            kernel[(1, )](x_tri, z_tri, BLOCK_M=shape[0], BLOCK_N=shape[1], BLOCK_K=BLOCK_K, IS_3D=IS_3D, AXIS=axis,
                          KEEP_DIMS=keep_dims, num_ctas=num_ctas)
        return
    else:
        kernel[(1, )](x_tri, z_tri, BLOCK_M=shape[0], BLOCK_N=shape[1], BLOCK_K=BLOCK_K, IS_3D=IS_3D, AXIS=axis,
                      KEEP_DIMS=keep_dims, num_ctas=num_ctas)

    z_tri = to_numpy(z_tri)

    # compare
    if op == 'sum':
        np.testing.assert_allclose(z_ref, z_tri, rtol=0.01)
    else:
        if op in ('argmin', 'argmax'):
            # argmin and argmax can have multiple valid indices.
            # so instead we compare the values pointed by indices
            z_ref_index = z_ref
            z_tri_index = z_tri
            if not keep_dims:
                z_ref_index = np.expand_dims(z_ref, axis=axis)
                z_tri_index = np.expand_dims(z_tri, axis=axis)
            z_ref_value = np.take_along_axis(x, z_ref_index, axis=axis)
            z_tri_value = np.take_along_axis(x, z_tri_index, axis=axis)
            np.testing.assert_equal(z_ref_value, z_tri_value)
        else:
            np.testing.assert_equal(z_ref, z_tri)


scan2d_shapes = [(8, 32), (16, 32), (32, 16), (2, 1024), (1024, 2), (32, 32), (1, 1024)]

scan_configs = [(op, type, shape, axis, reverse, num_warps)
                for num_warps in [4, 16]
                for type in ['int32', 'float32', 'bfloat16']
                for axis in [1, 0]
                for reverse in [True, False]
                for shape in scan2d_shapes
                for op in ['cumsum', 'cumprod', 'get_first_element', 'linear_recurrence', 'cummax', 'roll']]
negative_config = [('cumsum', 'float32', (32, 32), -1, False, 4)]


@triton.jit
# trivial associative but not commutative function
def get_first_element(a, b):
    return a


# Compute x_i = a_i * x_{i-1} + b_i
@triton.jit
def linear_recurrence(a1, b1, a2, b2):
    return a1 * a2, b1 * a2 + b2


@triton.jit
def cummax(v0, i0, v1, i1):
    gt = v0 > v1
    return tl.where(gt, v0, v1), tl.where(gt, i0, i1)


@triton.jit
def roll(a1, b1_last, b1_cur, a2, b2_last, b2_cur):
    return a1 + a2, tl.where(a2 == 1, b1_cur, 0) + b2_last, b2_cur


@pytest.mark.interpreter
@pytest.mark.parametrize("op, dtype_str, shape, axis, reverse, num_warps", scan_configs + negative_config)
def test_scan2d(op, dtype_str, shape, axis, reverse, num_warps, device):
    check_type_supported(dtype_str, device)
    if dtype_str == 'bfloat16':
        if op == 'cummax':
            pytest.xfail("bfloat16 compare not suppoted before sm90")
        if op == 'linear_recurrence':
            pytest.xfail("Skipping linear_recurrence scan on bfloat16 due to accuracy issues")
    numpy_dtype_str = 'float32' if dtype_str == 'bfloat16' else dtype_str

    # triton kernel
    @triton.jit
    def kernel(X, Y, Z, BLOCK_M: tl.constexpr, BLOCK_N: tl.constexpr, AXIS: tl.constexpr):
        range_m = tl.arange(0, BLOCK_M)
        range_n = tl.arange(0, BLOCK_N)
        x = tl.load(X + range_m[:, None] * BLOCK_N + range_n[None, :])
        y = tl.load(Y + range_m[:, None] * BLOCK_N + range_n[None, :])
        GENERATE_TEST_HERE
        tl.store(Z + range_m[:, None] * BLOCK_N + range_n[None, :], z)

    if op == 'cumsum' or op == 'cumprod':
        kernel = patch_kernel(kernel, {'GENERATE_TEST_HERE': f'z = tl.{op}(x, axis={axis}, reverse={reverse})'})
    elif op == 'get_first_element':
        kernel = patch_kernel(
            kernel,
            {'GENERATE_TEST_HERE': f'z = tl.associative_scan(x, axis={axis}, combine_fn={op}, reverse={reverse})'})
    elif op == 'cummax':
        rg = "range_m[:, None]" if axis == 0 else "range_n[None, :]"
        rg = f"tl.broadcast_to({rg}.to(tl.int64), [BLOCK_M, BLOCK_N])"
        kernel = patch_kernel(kernel, {
            'GENERATE_TEST_HERE':
            f'_, z = tl.associative_scan((x, {rg}), axis={axis}, combine_fn={op}, reverse={reverse})'
        })
    elif op == 'roll':
        assert op == 'roll'
        kernel = patch_kernel(
            kernel, {
                'GENERATE_TEST_HERE':
                f'_, z, _ = tl.associative_scan((1 + 0* x, 0 * x, x), axis={axis}, combine_fn={op}, reverse={reverse})'
            })
    else:
        assert op == 'linear_recurrence'
        kernel = patch_kernel(kernel, {
            'GENERATE_TEST_HERE':
            f'_, z = tl.associative_scan((x, y), axis={axis}, combine_fn={op}, reverse={reverse})'
        })
    # input
    rs = RandomState(17)
    if op == 'linear_recurrence' and dtype_str in int_dtypes:
        # If the numbers are too large the op will overflow
        # We sample numbers in -1, 0, 1
        x = rs.randint(-1, 2, shape, dtype=dtype_str)
        y = rs.randint(-1, 2, shape, dtype=dtype_str)
    else:
        x = numpy_random(shape, dtype_str=dtype_str, rs=rs)
        # y is just used in linear_recurrence
        y = numpy_random(shape, dtype_str=dtype_str, rs=rs)
    x_in = x
    if reverse:
        x_in = np.flip(x, axis)
    z = np.empty_like(x)
    x_tri = to_triton(x, device=device, dst_type=dtype_str)
    y_tri = to_triton(y, device=device, dst_type=dtype_str)
    if op == 'cumsum' or op == 'cumprod':
        numpy_op = {'cumsum': np.cumsum, 'cumprod': np.cumprod}[op]
        z_ref = numpy_op(x_in, axis=axis).astype(getattr(np, numpy_dtype_str))
        if reverse:
            z_ref = np.flip(z_ref, axis)

    elif op == 'cummax':
        # NumPy does not have cummax
        z = z.astype(np.int64)
        z_ref = torch.cummax(torch.from_numpy(x_in.copy()), axis=axis).indices.numpy()
        if reverse:
            z_ref = x_in.shape[axis] - np.flip(z_ref, axis) - 1
    elif op == 'roll':
        ROLL = 1
        z_ref = np.roll(x_in.copy(), ROLL, axis=axis)
        if axis == 0:
            z_ref[:ROLL] = 0
        else:
            z_ref[:, :ROLL] = 0

        if reverse:
            z_ref = np.flip(z_ref, axis)
    elif op == 'linear_recurrence':
        # Simplify to the axis=1 case
        x_ref = x.T if axis == 0 else x
        y_ref = y.T if axis == 0 else y
        if reverse:
            x_ref = np.flip(x_ref, 1)
            y_ref = np.flip(y_ref, 1)

        result = []
        for x_refi, y_refi in zip(x_ref, y_ref):
            li = []
            acc = 0
            for xi, yi in zip(x_refi, y_refi):
                acc = xi * acc + yi
                li.append(acc)
            result.append(li)
        z_ref = np.array(result)
        if reverse:
            z_ref = np.flip(z_ref, 1)

        if axis == 0:
            z_ref = z_ref.T
    else:
        assert op == 'get_first_element'
        z_ref = x
        if axis == 0:
            if reverse:
                z_ref[:-1] = x[-1]
            else:
                z_ref[1:] = x[0]
        else:
            if reverse:
                z_ref[:, :-1] = x[:, -1:]
            else:
                z_ref[:, 1:] = x[:, 0:1]

    # triton result
    # we don't cast the `fp32 = bf16 op bf16` result to bfloat16 to alleviate accuracy issues
    z_tri = to_triton(z, device=device)
    kernel[(1, )](x_tri, y_tri, z_tri, BLOCK_M=shape[0], BLOCK_N=shape[1], AXIS=axis, num_warps=num_warps)

    z_tri = to_numpy(z_tri)
    # compare
    if dtype_str not in int_dtypes:
        if op == 'cumprod':
            np.testing.assert_allclose(z_ref, z_tri, rtol=0.01, atol=1e-3)
        else:
            np.testing.assert_allclose(z_ref, z_tri, rtol=0.01)
    else:
        np.testing.assert_equal(z_ref, z_tri)


scan_layouts = [
    BlockedLayout([1, 4], [4, THREADS_PER_WARP // 4], [4, 1], [0, 1], [1, 1], [1, 1], [0, 1]),
    BlockedLayout([1, 4], [8, THREADS_PER_WARP // 8], [4, 1], [0, 1], [1, 1], [1, 1], [0, 1]),
    BlockedLayout([4, 1], [4, THREADS_PER_WARP // 4], [1, 4], [0, 1], [1, 1], [1, 1], [0, 1]),
    BlockedLayout([2, 2], [4, THREADS_PER_WARP // 4], [2, 2], [0, 1], [1, 1], [1, 1], [0, 1]),
    BlockedLayout([2, 2], [8, THREADS_PER_WARP // 8], [2, 2], [0, 1], [1, 1], [1, 1], [0, 1]),
    BlockedLayout([1, 4], [4, THREADS_PER_WARP // 4], [4, 1], [1, 0], [1, 1], [1, 1], [0, 1]),
    BlockedLayout([1, 4], [8, THREADS_PER_WARP // 8], [4, 1], [1, 0], [1, 1], [1, 1], [0, 1]),
    BlockedLayout([4, 1], [4, THREADS_PER_WARP // 4], [1, 4], [1, 0], [1, 1], [1, 1], [0, 1]),
    BlockedLayout([2, 2], [4, THREADS_PER_WARP // 4], [2, 2], [1, 0], [1, 1], [1, 1], [0, 1]),
    BlockedLayout([2, 2], [8, THREADS_PER_WARP // 8], [2, 2], [1, 0], [1, 1], [1, 1], [0, 1]),
    BlockedLayout([1, 2], [1, THREADS_PER_WARP // 1], [1, 4], [1, 0], [1, 1], [1, 1], [0, 1]),
]

# ---------------
# test histogram
# ---------------


@pytest.mark.interpreter
@pytest.mark.parametrize("M, N", [[2048, 2], [1024, 8], [1024, 128], [256, 512], [32, 512], [8, 512], [8, 2]])
def test_histogram(M, N, device):

    @triton.jit
    def histogram_kernel(x_ptr, z_ptr, M: tl.constexpr, N: tl.constexpr):
        offset1 = tl.arange(0, M)
        offset2 = tl.arange(0, N)
        x = tl.load(x_ptr + offset1)
        z = tl.histogram(x, N)
        tl.store(z_ptr + offset2, z)

    torch.manual_seed(17)
    x = torch.randint(0, N, (M, ), device=device, dtype=torch.int32)
    z = torch.empty(N, dtype=torch.int32, device=device)
    # FIXME: use regular histc when supported for xpu.
    if is_xpu():
        z_torch = torch.histc(x.to('cpu').to(torch.float32), bins=N, min=0, max=N - 1).to(torch.int32).to('xpu')
    else:
        # torch.histc does not work when the input type is not float and the device is CPU
        # https://github.com/pytorch/pytorch/issues/74236
        # This is a workload by converting the input to float
        z_torch = torch.histc(x.float(), bins=N, min=0, max=N - 1)
    histogram_kernel[(1, )](x, z, M=M, N=N)
    assert (z_torch == z).all()


@pytest.mark.interpreter
@pytest.mark.parametrize("op", ['sum', 'max', 'min'])
@pytest.mark.parametrize("BLOCK_N", [32, 64, 128])
@pytest.mark.parametrize("N", [512, 1024, 2048])
@pytest.mark.parametrize("num_pid_n", [2, 4])
def test_optimize_thread_locality(op, BLOCK_N, N, num_pid_n, device):

    @triton.jit
    def kernel(X, Y, N, BLOCK_M: tl.constexpr, BLOCK_N: tl.constexpr, NUM_PID_N: tl.constexpr):
        start_m = tl.program_id(0)
        pid_n = tl.program_id(1)
        local = INITIALIZE_PATCH
        off_m = start_m * BLOCK_M + tl.arange(0, BLOCK_M)
        for start_n in range(pid_n, tl.cdiv(N, BLOCK_N), NUM_PID_N):
            off_n = start_n * BLOCK_N + tl.arange(0, BLOCK_N)
            Xs = X + off_m[:, None] * N + off_n[None, :]
            x = tl.load(Xs)
            local = ACCUMULATE_PATCH
        tl.store(Y + off_m * NUM_PID_N + pid_n, local)
        # the following segfaults AMD backend following #3492
        # really unclear why; the llvm-ir and kernel arguments are
        # identical !
        # tl.store(Y + off_m * tl.num_programs(1) + pid_n, local)

    initialize_patch = {
        'sum': 'tl.zeros([BLOCK_M], dtype=tl.float32)',
        'max': 'tl.full([BLOCK_M], float("-inf"), dtype=tl.float32)',
        'min': 'tl.full([BLOCK_M], float("inf"), dtype=tl.float32)',
    }[op]
    reduce_patch = {
        'sum': 'local + tl.sum(x, axis=1)',
        'max': 'tl.maximum(local, tl.max(x, axis=1))',
        'min': 'tl.minimum(local, tl.min(x, axis=1))',
    }[op]
    numpy_op = {
        'sum': np.sum,
        'max': np.max,
        'min': np.min,
    }[op]
    kernel = patch_kernel(kernel, {'ACCUMULATE_PATCH': reduce_patch, 'INITIALIZE_PATCH': initialize_patch})
    torch.manual_seed(0)
    BLOCK_M = 32
    x = torch.randn((BLOCK_M, N), dtype=torch.float32, device=device)
    y = torch.randn((BLOCK_M, num_pid_n), dtype=torch.float32, device=device)
<<<<<<< HEAD
    h = kernel[(1, num_pid_n, 1)](x, y, N, BLOCK_M, BLOCK_N, num_warps=4)
=======
    h = kernel[(1, num_pid_n, 1)](x, y, N, BLOCK_M, BLOCK_N, NUM_PID_N=num_pid_n)
>>>>>>> 88abff68
    if not is_interpreter():
        assert h.asm['ttgir'].count(
            '"tt.reduce"') == 2, "tt.reduce should be called twice, otherwise the optimization didn't work"
    y_ref = numpy_op(x.cpu().numpy(), axis=1, keepdims=True)
    y_tri = numpy_op(y.cpu().numpy(), axis=1, keepdims=True)
    np.testing.assert_allclose(y_tri, y_ref, rtol=0.01, atol=1e-3)


@pytest.mark.parametrize("M, N", [[32, 16], [32, 32], [32, 64], [64, 32]])
@pytest.mark.parametrize("src_layout", scan_layouts)
@pytest.mark.parametrize("axis", [0, 1])
def test_scan_layouts(M, N, src_layout, axis, device):
    ir = f"""
    #blocked = {src_layout}
    module attributes {{"triton_gpu.num-warps" = 4 : i32, "triton_gpu.num-ctas" = 1 : i32, "triton_gpu.threads-per-warp" = {THREADS_PER_WARP} : i32}} {{
    tt.func public @kernel_0d1d(%arg0: !tt.ptr<i32, 1> {{tt.divisibility = 16 : i32}}, %arg1: !tt.ptr<i32, 1> {{tt.divisibility = 16 : i32}}) {{
      %cst = arith.constant dense<{N}> : tensor<{M}x1xi32, #blocked>
      %0 = tt.make_range {{end = {M} : i32, start = 0 : i32}} : tensor<{M}xi32, #triton_gpu.slice<{{dim = 1, parent = #blocked}}>>
      %1 = tt.expand_dims %0 {{axis = 1 : i32}} : tensor<{M}xi32, #triton_gpu.slice<{{dim = 1, parent = #blocked}}>> -> tensor<{M}x1xi32, #blocked>
      %2 = arith.muli %1, %cst : tensor<{M}x1xi32, #blocked>
      %3 = tt.splat %arg0 : !tt.ptr<i32, 1> -> tensor<{M}x1x!tt.ptr<i32, 1>, #blocked>
      %4 = tt.addptr %3, %2 : tensor<{M}x1x!tt.ptr<i32, 1>, #blocked>, tensor<{M}x1xi32, #blocked>
      %5 = tt.make_range {{end = {N} : i32, start = 0 : i32}} : tensor<{N}xi32, #triton_gpu.slice<{{dim = 0, parent = #blocked}}>>
      %6 = tt.expand_dims %5 {{axis = 0 : i32}} : tensor<{N}xi32, #triton_gpu.slice<{{dim = 0, parent = #blocked}}>> -> tensor<1x{N}xi32, #blocked>
      %7 = tt.broadcast %4 : tensor<{M}x1x!tt.ptr<i32, 1>, #blocked> -> tensor<{M}x{N}x!tt.ptr<i32, 1>, #blocked>
      %8 = tt.broadcast %6 : tensor<1x{N}xi32, #blocked> -> tensor<{M}x{N}xi32, #blocked>
      %9 = tt.addptr %7, %8 : tensor<{M}x{N}x!tt.ptr<i32, 1>, #blocked>, tensor<{M}x{N}xi32, #blocked>
      %10 = tt.load %9 {{cache = 1 : i32, evict = 1 : i32, isVolatile = false}} : tensor<{M}x{N}xi32, #blocked>
      %11 = "tt.scan"(%10) <{{axis = {axis} : i32, reverse = false}}> ({{
      ^bb0(%arg2: i32, %arg3: i32):
        %16 = arith.addi %arg2, %arg3 : i32
        tt.scan.return %16 : i32
      }}) : (tensor<{M}x{N}xi32, #blocked>) -> tensor<{M}x{N}xi32, #blocked>
      %12 = tt.splat %arg1 : !tt.ptr<i32, 1> -> tensor<{M}x1x!tt.ptr<i32, 1>, #blocked>
      %13 = tt.addptr %12, %2 : tensor<{M}x1x!tt.ptr<i32, 1>, #blocked>, tensor<{M}x1xi32, #blocked>
      %14 = tt.broadcast %13 : tensor<{M}x1x!tt.ptr<i32, 1>, #blocked> -> tensor<{M}x{N}x!tt.ptr<i32, 1>, #blocked>
      %15 = tt.addptr %14, %8 : tensor<{M}x{N}x!tt.ptr<i32, 1>, #blocked>, tensor<{M}x{N}xi32, #blocked>
      tt.store %15, %11 {{cache = 1 : i32, evict = 1 : i32}} : tensor<{M}x{N}xi32, #blocked>
      tt.return
    }}
    }}
    """

    import tempfile
    with tempfile.NamedTemporaryFile(mode='w', suffix='.ttgir') as f:
        f.write(ir)
        f.flush()
        kernel = triton.compile(f.name, options={'threads_per_warp': THREADS_PER_WARP})
    rs = RandomState(17)
    x = rs.randint(-100, 100, (M, N)).astype('int32')

    z = np.zeros((M, N)).astype('int32')
    x_tri = torch.tensor(x, device=device)
    z_tri = torch.tensor(z, device=device)

    kernel[(1, 1, 1)](x_tri, z_tri)

    z_ref = np.cumsum(x, axis=axis)

    np.testing.assert_equal(z_ref, z_tri.cpu().numpy())


layouts = [
    BlockedLayout([1, 4], [8, THREADS_PER_WARP // 8], [4, 1], [1, 0], [1, 1], [1, 1], [0, 1]),
    BlockedLayout([1, 4], [8, THREADS_PER_WARP // 8], [4, 1], [0, 1], [1, 1], [1, 1], [0, 1]),
    BlockedLayout([1, 4], [8, THREADS_PER_WARP // 8], [2, 2], [1, 0], [1, 1], [1, 1], [0, 1]),
    BlockedLayout([1, 4], [8, THREADS_PER_WARP // 8], [2, 2], [0, 1], [1, 1], [1, 1], [0, 1]),
    BlockedLayout([4, 4], [THREADS_PER_WARP // 16, 16], [4, 1], [1, 0], [1, 1], [1, 1], [0, 1]),
    BlockedLayout([1, 2], [4, THREADS_PER_WARP // 4], [4, 1], [1, 0], [1, 1], [1, 1], [0, 1]),
    DpasLayout(repeatCount=8, systolic_depth=8, execution_size=8, ops_per_chan=1, threads_per_warp=32,
               warps_per_cta=[4, 1]),
    DpasLayout(repeatCount=8, systolic_depth=8, execution_size=16, ops_per_chan=2, threads_per_warp=32,
               warps_per_cta=[2, 2]),
    DpasLayout(repeatCount=8, systolic_depth=8, execution_size=8, ops_per_chan=4, threads_per_warp=32,
               warps_per_cta=[4, 1])
]


@pytest.mark.parametrize("M, N", [[128, 16], [128, 128], [64, 64], [32, 128], [32, 32], [16, 16]])
@pytest.mark.parametrize("src_layout", filter_layouts(layouts))
@pytest.mark.parametrize("axis", [0, 1])
@pytest.mark.parametrize("epilogue_kind", ['reduce1d', 'reduce2d', 'expand_reduce2d'])
@pytest.mark.parametrize("dtype_str", ["int32", "float32", "float16"])
@pytest.mark.parametrize("reduce_op", ["sum", "max"])
def test_reduce_layouts(M, N, src_layout, axis, epilogue_kind, dtype_str, reduce_op, device):
    if is_hip() and isinstance(src_layout, MfmaLayout) and (M < src_layout.instr_shape[0]
                                                            or N < src_layout.instr_shape[1]):
        pytest.skip("Skipping because tensor shape is smaller than MfmaLayout isntr_shape")
    if is_hip() and isinstance(src_layout, MfmaLayout) and ((M, N) == (128, 128)):
        pytest.skip("Skipping test because it runs out of shared memory")
    if reduce_op == "sum" and dtype_str == "float16" and M * N > 1024:
        pytest.xfail("Skipping sum reduction on float16 due to accuracy issues")
    if epilogue_kind == 'expand_reduce2d' and isinstance(src_layout, MmaLayout):
        pytest.skip(
            "Currently MmaLayout combined with slice encoding and reduce op trigger device illegal memory access")
    if type(src_layout) is DpasLayout:
        pytest.skip("FIXME: support DPAS layout")

    ty = {"int32": "i32", "float32": "f32", "float16": "f16"}[dtype_str]
    arith_op = {
        "max": {"int32": "arith.maxsi", "float32": "arith.maximumf", "float16": "arith.maximumf"},  #
        "sum": {"int32": "arith.addi", "float32": "arith.addf", "float16": "arith.addf"}
    }[reduce_op][dtype_str]
    numpy_op = {"max": np.max, "sum": np.sum}[reduce_op]
    rdims_1d = f"{N}" if axis == 0 else f"{M}"
    rdims_2d = f"1x{N}" if axis == 0 else f"{M}x1"
    store_range = "%7" if axis == 0 else "%1"
    blocked = BlockedLayout([1, 1], [32, THREADS_PER_WARP // 32], [4, 1], [0, 1], [1, 1], [1, 1], [0, 1])
    one_d_layout = BlockedLayout([1], [THREADS_PER_WARP], [4], [0], [1], [1], [0])

    expanded_shape = f"1x{N}" if axis == 0 else f"{M}x1"
    other_axis = 1 - axis
    epilogue = {
        "reduce1d":
        f"""
        %14 = tt.splat %arg2 : !tt.ptr<{ty}, 1> -> tensor<{rdims_2d}x!tt.ptr<{ty}, 1>, #blocked>
        %15 = tt.addptr %14, {store_range} : tensor<{rdims_2d}x!tt.ptr<{ty}>, #blocked>, tensor<{rdims_2d}xi32, #blocked>
        %16 = {GPU_DIALECT}.convert_layout %13 : tensor<{rdims_1d}x{ty}, #{GPU_DIALECT}.slice<{{dim = {axis}, parent = #src}}>> -> tensor<{rdims_1d}x{ty}, #{GPU_DIALECT}.slice<{{dim = {axis}, parent = #blocked}}>>
        %17 = tt.expand_dims %16 {{axis = {axis} : i32}} : tensor<{rdims_1d}x{ty}, #{GPU_DIALECT}.slice<{{dim = {axis}, parent = #blocked}}>> -> tensor<{rdims_2d}x{ty}, #blocked>
        tt.store %15, %17 {{cache = 1 : i32, evict = 1 : i32}} : tensor<{rdims_2d}x{ty}, #blocked>
        tt.return
        }}
        }}
    """, "reduce2d":
        f"""
        %14 = "tt.reduce"(%13) ({{
        ^bb0(%arg3: {ty}, %arg4: {ty}):
          %17 = {arith_op} %arg3, %arg4 : {ty}
          tt.reduce.return %17 : {ty}
        }}) {{axis = 0 : i32}} : (tensor<{rdims_1d}x{ty}, #{GPU_DIALECT}.slice<{{dim = {axis}, parent = #src}}>>) -> {ty}
        tt.store %arg2, %14 {{cache = 1 : i32, evict = 1 : i32}} : {ty}
        tt.return
        }}
        }}
    """, "expand_reduce2d":
        f"""
        %14 = tt.expand_dims %13 {{axis = {axis} : i32}} : tensor<{rdims_1d}x{ty}, #{GPU_DIALECT}.slice<{{dim = {axis}, parent = #src}}>> -> tensor<{expanded_shape}x{ty}, #src>
        %15 = "tt.reduce"(%14) ({{
        ^bb0(%arg3: {ty}, %arg4: {ty}):
          %17 = {arith_op} %arg3, %arg4 : {ty}
          tt.reduce.return %17 : {ty}
        }}) {{axis = {other_axis} : i32}} : (tensor<{expanded_shape}x{ty}, #src>) -> (tensor<1x{ty}, #{GPU_DIALECT}.slice<{{dim = {other_axis}, parent = #src}}>>)
        %16 = triton_gpu.convert_layout %15 : tensor<1x{ty}, #{GPU_DIALECT}.slice<{{dim = {other_axis}, parent = #src}}>> -> tensor<1x{ty}, #one_d_layout>
        %17 = tt.splat %arg2 : !tt.ptr<{ty}, 1> -> tensor<1x!tt.ptr<{ty}, 1>, #one_d_layout>
        tt.store %17, %16 {{cache = 1 : i32, evict = 1 : i32}} : tensor<1x{ty}, #one_d_layout>
        tt.return
        }}
        }}
                """
    }[epilogue_kind]

    ir = f"""
    #blocked = {blocked}
    #src = {src_layout}
    #one_d_layout = {one_d_layout}
    module attributes {{"triton_gpu.num-warps" = 4 : i32, "triton_gpu.num-ctas" = 1 : i32, "triton_gpu.threads-per-warp" = {THREADS_PER_WARP} : i32}} {{
    tt.func public @kernel_0d1d2c3d4c(%arg0: !tt.ptr<{ty}, 1> {{tt.divisibility = 16 : i32}}, %arg1: i32 {{tt.divisibility = 16 : i32}}, %arg2: !tt.ptr<{ty}, 1> {{tt.divisibility = 16 : i32}}) {{
        %0 = tt.make_range {{end = {M} : i32, start = 0 : i32}} : tensor<{M}xi32, #{GPU_DIALECT}.slice<{{dim = 1, parent = #blocked}}>>
        %1 = tt.expand_dims %0 {{axis = 1 : i32}} : tensor<{M}xi32, #{GPU_DIALECT}.slice<{{dim = 1, parent = #blocked}}>> -> tensor<{M}x1xi32, #blocked>
        %2 = tt.splat %arg1 : i32 -> tensor<{M}x1xi32, #blocked>
        %3 = arith.muli %1, %2 : tensor<{M}x1xi32, #blocked>
        %4 = tt.splat %arg0 : !tt.ptr<{ty}, 1> -> tensor<{M}x1x!tt.ptr<{ty}, 1>, #blocked>
        %5 = tt.addptr %4, %3 : tensor<{M}x1x!tt.ptr<{ty}, 1>, #blocked>, tensor<{M}x1xi32, #blocked>
        %6 = tt.make_range {{end = {N} : i32, start = 0 : i32}} : tensor<{N}xi32, #{GPU_DIALECT}.slice<{{dim = 0, parent = #blocked}}>>
        %7 = tt.expand_dims %6 {{axis = 0 : i32}} : tensor<{N}xi32, #{GPU_DIALECT}.slice<{{dim = 0, parent = #blocked}}>> -> tensor<1x{N}xi32, #blocked>
        %8 = tt.broadcast %5 : tensor<{M}x1x!tt.ptr<{ty}, 1>, #blocked> -> tensor<{M}x{N}x!tt.ptr<{ty}, 1>, #blocked>
        %9 = tt.broadcast %7 : tensor<1x{N}xi32, #blocked> -> tensor<{M}x{N}xi32, #blocked>
        %10 = tt.addptr %8, %9 : tensor<{M}x{N}x!tt.ptr<{ty}, 1>, #blocked>, tensor<{M}x{N}xi32, #blocked>
        %11 = tt.load %10 {{cache = 1 : i32, evict = 1 : i32, isVolatile = false}} : tensor<{M}x{N}x{ty}, #blocked>
        %12 = {GPU_DIALECT}.convert_layout %11 : tensor<{M}x{N}x{ty}, #blocked> -> tensor<{M}x{N}x{ty}, #src>
        %13 = "tt.reduce"(%12) ({{
        ^bb0(%arg3: {ty}, %arg4: {ty}):
          %17 = {arith_op} %arg3, %arg4 : {ty}
          tt.reduce.return %17 : {ty}
        }}) {{axis = {axis} : i32}} : (tensor<{M}x{N}x{ty}, #src>) -> tensor<{rdims_1d}x{ty}, #{GPU_DIALECT}.slice<{{dim = {axis}, parent = #src}}>>
    """ + epilogue

    import tempfile
    with tempfile.NamedTemporaryFile(mode='w', suffix='.ttgir') as f:
        f.write(ir)
        f.flush()
        kernel = triton.compile(f.name, options={'threads_per_warp': THREADS_PER_WARP})

    rs = RandomState(17)
    x = numpy_random((M, N), dtype_str=dtype_str, rs=rs, low=0, high=10)
    reduce2d = 'reduce2d' in epilogue_kind
    z_shape = (1, 1) if reduce2d else (1, N) if axis == 0 else (M, 1)
    z = np.zeros(z_shape).astype(dtype_str)

    x_tri = torch.tensor(x, device=device)
    z_tri = torch.tensor(z, device=device)

    pgm = kernel[(1, 1, 1)](x_tri, x_tri.stride(0), z_tri)
    z_ref = numpy_op(x) if reduce2d else numpy_op(x, axis=axis, keepdims=True)

    if dtype_str == 'float16':
        np.testing.assert_allclose(z_ref, to_numpy(z_tri), rtol=0.01, atol=1e-2)
    else:
        np.testing.assert_allclose(z_ref, to_numpy(z_tri), rtol=0.01, atol=1e-3)


layouts = [
    BlockedLayout([1, 4], [1, THREADS_PER_WARP], [4, 1], [1, 0], [1, 1], [1, 1], [0, 1]),
    BlockedLayout([1, 4], [1, THREADS_PER_WARP], [2, 2], [1, 0], [1, 1], [1, 1], [0, 1]),
    DpasLayout(repeatCount=8, systolic_depth=8, execution_size=8, ops_per_chan=1, threads_per_warp=32,
               warps_per_cta=[4, 1]),
]


@pytest.mark.parametrize("M", [32, 64, 128, 256])
@pytest.mark.parametrize("src_layout", layouts)
def test_store_op(M, src_layout, device):
    if type(src_layout) is DpasLayout:
        pytest.skip("FIXME: support DPAS layout")

    ir = f"""
    #src = {src_layout}
    module attributes {{"{GPU_DIALECT}.num-warps" = 4 : i32, "{GPU_DIALECT}.num-ctas" = 1 : i32, "{GPU_DIALECT}.threads-per-warp" = {THREADS_PER_WARP} : i32}} {{
        tt.func public @kernel(%arg0: !tt.ptr<f32, 1> {{tt.divisibility = 16 : i32}}, %arg1: !tt.ptr<f32, 1> {{tt.divisibility = 16 : i32}}) {{
            %0 = tt.make_range {{end = {M} : i32, start = 0 : i32}} : tensor<{M}xi32, #{GPU_DIALECT}.slice<{{dim = 1, parent = #src}}>>
            %1 = tt.splat %arg0 : !tt.ptr<f32, 1> -> tensor<{M}x!tt.ptr<f32, 1>, #{GPU_DIALECT}.slice<{{dim = 1, parent = #src}}>>
            %2 = tt.addptr %1, %0 : tensor<{M}x!tt.ptr<f32, 1>, #{GPU_DIALECT}.slice<{{dim = 1, parent = #src}}>>, tensor<{M}xi32, #{GPU_DIALECT}.slice<{{dim = 1, parent = #src}}>>
            %3 = tt.load %2 {{cache = 1 : i32, evict = 1 : i32, isVolatile = false}} : tensor<{M}xf32, #{GPU_DIALECT}.slice<{{dim = 1, parent = #src}}>>
            %4 = tt.expand_dims %3 {{axis = 1 : i32}} : tensor<{M}xf32, #{GPU_DIALECT}.slice<{{dim = 1, parent = #src}}>> -> tensor<{M}x1xf32, #src>
            %5 = tt.make_range {{end = {M} : i32, start = 0 : i32}} : tensor<{M}xi32, #{GPU_DIALECT}.slice<{{dim = 1, parent = #src}}>>
            %6 = tt.expand_dims %5 {{axis = 1 : i32}} : tensor<{M}xi32, #{GPU_DIALECT}.slice<{{dim = 1, parent = #src}}>> -> tensor<{M}x1xi32, #src>
            %7 = tt.splat %arg1 : !tt.ptr<f32, 1> -> tensor<{M}x1x!tt.ptr<f32, 1>, #src>
            %8 = tt.addptr %7, %6 : tensor<{M}x1x!tt.ptr<f32, 1>, #src>, tensor<{M}x1xi32, #src>
            tt.store %8, %4 : tensor<{M}x1xf32, #src>
            tt.return
        }}
    }}
    """

    import tempfile
    with tempfile.NamedTemporaryFile(mode='w', suffix='.ttgir') as f:
        f.write(ir)
        f.flush()
        store_kernel = triton.compile(f.name, options={'threads_per_warp': THREADS_PER_WARP})

    rs = RandomState(17)
    x = rs.randint(0, 4, (M, 1)).astype('float32')
    y = np.zeros((M, 1), dtype='float32')
    x_tri = torch.tensor(x, device=device)
    y_tri = torch.tensor(y, device=device)

    pgm = store_kernel[(1, 1, 1)](x_tri, y_tri)
    y_ref = x
    np.testing.assert_allclose(y_ref, y_tri.cpu().numpy(), rtol=0.01, atol=1e-3)


layouts = [
    # TODO (lixun): Add MfmaLayout
    BlockedLayout([1, 4], [1, THREADS_PER_WARP], [4, 1], [1, 0], [1, 1], [1, 1], [0, 1]),
    BlockedLayout([1, 4], [1, THREADS_PER_WARP], [2, 2], [1, 0], [1, 1], [1, 1], [0, 1]),
    DpasLayout(repeatCount=8, systolic_depth=8, execution_size=8, ops_per_chan=1, threads_per_warp=32,
               warps_per_cta=[4, 1])
]


@pytest.mark.parametrize("M", [64, 128, 256])
@pytest.mark.parametrize("src_layout", filter_layouts(layouts))
@pytest.mark.parametrize("dst_layout", filter_layouts(layouts))
@pytest.mark.parametrize("src_dim", [0, 1])
@pytest.mark.parametrize("dst_dim", [0, 1])
def test_convert1d(M, src_layout, dst_layout, src_dim, dst_dim, device):
    if (src_dim == 1 and type(src_layout) is DpasLayout) or (dst_dim == 1 and type(dst_layout) is DpasLayout):
        pytest.skip("FIXME: support DPAS layout")

    ir = f"""
    #dst = {dst_layout}
    #src = {src_layout}
    module attributes {{"{GPU_DIALECT}.num-warps" = 4 : i32, "triton_gpu.num-ctas" = 1 : i32, "triton_gpu.threads-per-warp" = {THREADS_PER_WARP} : i32}} {{
        tt.func public @kernel(%arg0: !tt.ptr<i32, 1> {{tt.divisibility = 16 : i32}}, %arg1: !tt.ptr<i32, 1> {{tt.divisibility = 16 : i32}}) {{
            %0 = tt.splat %arg0 : !tt.ptr<i32, 1> -> tensor<{M}x!tt.ptr<i32, 1>, #{GPU_DIALECT}.slice<{{dim = {src_dim}, parent = #src}}>>
            %1 = tt.make_range {{end = {M} : i32, start = 0 : i32}} : tensor<{M}xi32, #{GPU_DIALECT}.slice<{{dim = {src_dim}, parent = #src}}>>
            %2 = tt.addptr %0, %1 : tensor<{M}x!tt.ptr<i32, 1>, #{GPU_DIALECT}.slice<{{dim = {src_dim}, parent = #src}}>>, tensor<{M}xi32, #{GPU_DIALECT}.slice<{{dim = {src_dim}, parent = #src}}>>
            %3 = tt.load %2 {{cache = 1 : i32, evict = 1 : i32, isVolatile = false}} : tensor<{M}xi32, #{GPU_DIALECT}.slice<{{dim = {src_dim}, parent = #src}}>>
            %4 = tt.splat %arg1 : !tt.ptr<i32, 1> -> tensor<{M}x!tt.ptr<i32, 1>, #{GPU_DIALECT}.slice<{{dim = {dst_dim}, parent = #dst}}>>
            %5 = tt.make_range {{end = {M} : i32, start = 0 : i32}} : tensor<{M}xi32, #{GPU_DIALECT}.slice<{{dim = {dst_dim}, parent = #dst}}>>
            %6 = tt.addptr %4, %5 : tensor<{M}x!tt.ptr<i32, 1>, #{GPU_DIALECT}.slice<{{dim = {dst_dim}, parent = #dst}}>>, tensor<{M}xi32, #{GPU_DIALECT}.slice<{{dim = {dst_dim}, parent = #dst}}>>
            %7 = {GPU_DIALECT}.convert_layout %3 : tensor<{M}xi32, #{GPU_DIALECT}.slice<{{dim = {src_dim}, parent = #src}}>> -> tensor<{M}xi32, #{GPU_DIALECT}.slice<{{dim = {dst_dim}, parent = #dst}}>>
            tt.store %6, %7 : tensor<{M}xi32, #{GPU_DIALECT}.slice<{{dim = {dst_dim}, parent = #dst}}>>
            tt.return
        }}
    }}
    """
    import tempfile
    with tempfile.NamedTemporaryFile(mode='w', suffix='.ttgir') as f:
        f.write(ir)
        f.flush()
        kernel = triton.compile(f.name, options={'threads_per_warp': THREADS_PER_WARP})

    rs = RandomState(17)
    x = rs.randint(0, 4, (M, )).astype('int32')
    y = np.zeros((M, ), dtype='int32')
    x_tri = torch.tensor(x, device=device)
    y_tri = torch.tensor(y, device=device)
    pgm = kernel[(1, 1, 1)](x_tri, y_tri)
    y_ref = x
    np.testing.assert_allclose(y_ref, y_tri.cpu().numpy(), rtol=0.01, atol=1e-3)


@triton.jit
def _welford_combine(mean_1, m2_1, weight_1, mean_2, m2_2, weight_2):
    delta = mean_2 - mean_1
    new_weight = weight_1 + weight_2
    w2_over_w = weight_2 / new_weight
    return (
        mean_1 + delta * w2_over_w,
        m2_1 + m2_2 + delta * delta * weight_1 * w2_over_w,
        new_weight,
    )


layouts = [
    BlockedLayout([1, 4], [1, THREADS_PER_WARP], [4, 1], [1, 0], [1, 1], [1, 1], [0, 1]),
    BlockedLayout([1, 4], [1, THREADS_PER_WARP], [2, 2], [1, 0], [1, 1], [1, 1], [0, 1]),
    # [HIP] TO DO: some tests are flaky with the layout, so turn off them for now.
    # BlockedLayout([1, 4], [1, THREADS_PER_WARP], [1, 4], [1, 0], [1, 1], [1, 1], [0, 1]),
    BlockedLayout([1, 4], [THREADS_PER_WARP // 32, 32], [1, 4], [1, 0], [1, 1], [1, 1], [0, 1]),
    BlockedLayout([1, 4], [8, THREADS_PER_WARP // 8], [2, 2], [0, 1], [1, 1], [1, 1], [0, 1])
]


@pytest.mark.parametrize("M, N", [[128, 128], [256, 128], [256, 256], [128, 256]])
@pytest.mark.parametrize("src_layout", layouts)
@pytest.mark.parametrize("op", ["sum", "max"])
@pytest.mark.parametrize("first_axis", [0, 1])
def test_chain_reduce(M, N, src_layout, op, device, first_axis):

    op_str = ""
    if op == "sum":
        op_str = """
        %13 = arith.addi %arg2, %arg3 : i32
        tt.reduce.return %13 : i32"""
    elif op == "max":
        op_str = """
        %13 = arith.cmpi "sgt", %arg2, %arg3 : i32
        %14 = arith.select %13, %arg2, %arg3 : i32
        tt.reduce.return %14 : i32"""
    ir = f"""
    #src = {src_layout}
    module attributes {{"{GPU_DIALECT}.num-warps" = 4 : i32, "triton_gpu.num-ctas" = 1 : i32, "triton_gpu.threads-per-warp" = {THREADS_PER_WARP} : i32}} {{
    tt.func public @sum_kernel_0d1d(%arg0: !tt.ptr<i32, 1> {{tt.divisibility = 16 : i32}}, %arg1: !tt.ptr<i32, 1> {{tt.divisibility = 16 : i32}}) {{
        %cst = arith.constant dense<{N}> : tensor<{M}x1xi32, #src>
        %0 = tt.make_range {{end = {M} : i32, start = 0 : i32}} : tensor<{M}xi32, #{GPU_DIALECT}.slice<{{dim = 1, parent = #src}}>>
        %1 = tt.expand_dims %0 {{axis = 1 : i32}} : tensor<{M}xi32, #{GPU_DIALECT}.slice<{{dim = 1, parent = #src}}>> -> tensor<{M}x1xi32, #src>
        %2 = arith.muli %1, %cst : tensor<{M}x1xi32, #src>
        %3 = tt.make_range {{end = {N} : i32, start = 0 : i32}} : tensor<{N}xi32, #{GPU_DIALECT}.slice<{{dim = 0, parent = #src}}>>
        %4 = tt.expand_dims %3 {{axis = 0 : i32}} : tensor<{N}xi32, #{GPU_DIALECT}.slice<{{dim = 0, parent = #src}}>> -> tensor<1x{N}xi32, #src>
        %5 = tt.broadcast %2 : tensor<{M}x1xi32, #src> -> tensor<{M}x{N}xi32, #src>
        %6 = tt.broadcast %4 : tensor<1x{N}xi32, #src> -> tensor<{M}x{N}xi32, #src>
        %7 = arith.addi %5, %6 : tensor<{M}x{N}xi32, #src>
        %8 = tt.splat %arg0 : !tt.ptr<i32, 1> -> tensor<{M}x{N}x!tt.ptr<i32, 1>, #src>
        %9 = tt.addptr %8, %7 : tensor<{M}x{N}x!tt.ptr<i32, 1>, #src>, tensor<{M}x{N}xi32, #src>
        %10 = tt.load %9 {{cache = 1 : i32, evict = 1 : i32, isVolatile = false}} : tensor<{M}x{N}xi32, #src>
        %11 = "tt.reduce"(%10) ({{
        ^bb0(%arg2: i32, %arg3: i32):
        {op_str}
        }}) {{axis = {first_axis} : i32}} : (tensor<{M}x{N}xi32, #src>) -> tensor<{M if first_axis == 1 else N}xi32, #{GPU_DIALECT}.slice<{{dim = {first_axis}, parent = #src}}>>
        %12 = "tt.reduce"(%11) ({{
        ^bb0(%arg2: i32, %arg3: i32):
        {op_str}
        }}) {{axis = 0 : i32}} : (tensor<{M if first_axis == 1 else N}xi32, #{GPU_DIALECT}.slice<{{dim = {first_axis}, parent = #src}}>>) -> i32
        tt.store %arg1, %12 {{cache = 1 : i32, evict = 1 : i32}} : i32
        tt.return
    }}
    }}
    """
    import tempfile
    with tempfile.NamedTemporaryFile(mode='w', suffix='.ttgir') as f:
        f.write(ir)
        f.flush()
        kernel = triton.compile(f.name, options={'threads_per_warp': THREADS_PER_WARP})

    rs = RandomState(17)
    x = rs.randint(0, 4, (M, N)).astype('int32')

    z = np.zeros((1, )).astype('int32')

    x_tri = torch.tensor(x, device=device)
    z_tri = torch.tensor(z, device=device)

    pgm = kernel[(1, 1, 1)](x_tri, z_tri)
    if op == "sum":
        z_ref = np.sum(x)
    elif op == "max":
        z_ref = np.max(x)

    np.testing.assert_allclose(z_ref, z_tri.cpu().numpy(), rtol=0.01, atol=1e-3)


@pytest.mark.interpreter
def test_generic_reduction(device):

    @triton.jit
    def var_mean_kernel(X, out_mean, out_var, BLOCK: tl.constexpr):
        xindex = tl.arange(0, BLOCK)
        x = tl.load(X + xindex)
        mean = x
        m2 = tl.zeros_like(x)
        weight = tl.full(x.shape, 1, x.dtype)
        (mean, m2, weight) = tl.reduce((mean, m2, weight), 0, _welford_combine)
        tl.store(out_mean, mean)
        tl.store(out_var, m2 / weight)

    SIZE = 512
    x = torch.rand(SIZE, device=device)
    out_mean = torch.empty((), device=device)
    out_var = torch.empty((), device=device)

    var_mean_kernel[(1, )](x, out_mean, out_var, BLOCK=SIZE)

    expect_var, expect_mean = torch.var_mean(x, dim=0, correction=0)
    torch.testing.assert_close(out_mean, expect_mean)
    torch.testing.assert_close(out_var, expect_var)


# ---------------
# test permute
# ---------------


@pytest.mark.interpreter
@pytest.mark.parametrize("dtype_str, shape, perm", [(dtype, shape, perm)
                                                    # TODO: bfloat16
                                                    for dtype in ['float8e4b15', 'float16', 'float32']
                                                    for shape in [(64, 64), (128, 128)]
                                                    for perm in [(1, 0)]])
@pytest.mark.parametrize("num_ctas", num_ctas_list)
def test_permute(dtype_str, shape, perm, num_ctas, device):
    check_type_supported(dtype_str, device)  # bfloat16 on cc < 80 will not be tested
    if is_hip() and shape == (128, 128) and dtype_str == 'float32':
        pytest.skip("TODO Out of LDS for float32 with shape 128x128")

    # triton kernel
    @triton.jit
    def kernel(X, stride_xm, stride_xn, Z, stride_zm, stride_zn, BLOCK_M: tl.constexpr, BLOCK_N: tl.constexpr):
        off_m = tl.arange(0, BLOCK_M)
        off_n = tl.arange(0, BLOCK_N)
        Xs = X + off_m[:, None] * stride_xm + off_n[None, :] * stride_xn
        Zs = Z + off_m[:, None] * stride_zm + off_n[None, :] * stride_zn
        tl.store(Zs, tl.load(Xs))

    # input
    x = numpy_random(shape, dtype_str=dtype_str)
    # triton result
    z_tri = to_triton(np.empty_like(x), device=device, dst_type=dtype_str)
    z_tri_contiguous = to_triton(np.empty_like(x), device=device, dst_type=dtype_str)
    x_tri = to_triton(x, device=device, dst_type=dtype_str)
    pgm = kernel[(1, 1)](x_tri, x_tri.stride(0), x_tri.stride(1), z_tri, z_tri.stride(1), z_tri.stride(0),
                         BLOCK_M=shape[0], BLOCK_N=shape[1], num_ctas=num_ctas)
    pgm_contiguous = kernel[(1, 1)](x_tri, x_tri.stride(1),
                                    x_tri.stride(0), z_tri_contiguous, z_tri_contiguous.stride(0),
                                    z_tri_contiguous.stride(1), BLOCK_M=shape[0], BLOCK_N=shape[1], num_ctas=num_ctas)
    # numpy result
    if dtype_str == 'float8e4b15':
        ty = tl.float8e4b15
        z_ref = serialize_fp8(deserialize_fp8(x, ty).T.copy(), ty)
        z_tri = z_tri.base
        z_tri_contiguous = z_tri_contiguous.base
    else:
        z_ref = x.transpose(*perm)
    # compare
    np.testing.assert_allclose(to_numpy(z_tri), z_ref)
    np.testing.assert_allclose(to_numpy(z_tri_contiguous), z_ref)

    if not is_cuda():
        return

    # parse ptx to make sure ld/st are vectorized
    ptx = pgm.asm['ptx']
    assert 'ld.global.v4' in ptx
    assert 'st.global.v4' in ptx
    ptx = pgm_contiguous.asm['ptx']
    assert 'ld.global.v4' in ptx
    assert 'st.global.v4' in ptx


@pytest.mark.interpreter
@pytest.mark.parametrize("dtype_str", ["int32", "int8"])
@pytest.mark.parametrize("shape", [(2, 4), (16, 16)])
@pytest.mark.parametrize("perm", list(itertools.permutations([0, 1])))
def test_trans_2d(dtype_str, shape, perm, device):

    @triton.jit
    def kernel(In, Out, in_shape1: tl.constexpr, in_shape2: tl.constexpr, ou_shape1: tl.constexpr,
               ou_shape2: tl.constexpr, trans1: tl.constexpr, trans2: tl.constexpr):
        in_offs = tl.arange(0, in_shape1)[:, None] * in_shape2 + tl.arange(0, in_shape2)[None, :]
        ou_offs = tl.arange(0, ou_shape1)[:, None] * ou_shape2 + tl.arange(0, ou_shape2)[None, :]
        tl.store(Out + ou_offs, tl.permute(tl.load(In + in_offs), (trans1, trans2)))

    input = torch.arange(math.prod(shape), dtype=getattr(torch, dtype_str), device=device).reshape(shape)
    expected = torch.permute(input, perm)
    # Don't do zeros_like -- that copies the layout, which we don't want.
    actual = torch.zeros(expected.shape, dtype=getattr(torch, dtype_str), device=device)

    kernel[(1, )](input, actual, *shape, *[shape[i] for i in perm], *perm)

    np.testing.assert_equal(to_numpy(expected), to_numpy(actual))


@pytest.mark.interpreter
@pytest.mark.parametrize("dtype_str", ["int32", "int8"])
@pytest.mark.parametrize("shape", [(2, 2, 8, 64), (4, 4, 4, 4)])
@pytest.mark.parametrize("perm", list(itertools.permutations([0, 1, 2, 3])))
def test_trans_4d(dtype_str, shape, perm, device):

    @triton.jit
    def kernel(In, Out,  #
               in_shape1: tl.constexpr, in_shape2: tl.constexpr, in_shape3: tl.constexpr, in_shape4: tl.constexpr,
               ou_shape1: tl.constexpr, ou_shape2: tl.constexpr, ou_shape3: tl.constexpr, ou_shape4: tl.constexpr,
               trans1: tl.constexpr, trans2: tl.constexpr, trans3: tl.constexpr, trans4: tl.constexpr):
        in_ptr = tl.make_block_ptr(
            base=In,
            shape=(in_shape1, in_shape2, in_shape3, in_shape4),
            strides=(in_shape4 * in_shape3 * in_shape2, in_shape4 * in_shape3, in_shape4, 1),
            offsets=(0, 0, 0, 0),
            block_shape=(in_shape1, in_shape2, in_shape3, in_shape4),
            order=(3, 2, 1, 0),
        )
        out_ptr = tl.make_block_ptr(
            base=Out,
            shape=(ou_shape1, ou_shape2, ou_shape3, ou_shape4),
            strides=(ou_shape4 * ou_shape3 * ou_shape2, ou_shape4 * ou_shape3, ou_shape4, 1),
            offsets=(0, 0, 0, 0),
            block_shape=(ou_shape1, ou_shape2, ou_shape3, ou_shape4),
            order=(3, 2, 1, 0),
        )
        tl.store(out_ptr, tl.load(in_ptr).permute((trans1, trans2, trans3, trans4)))

    input = torch.arange(math.prod(shape), dtype=getattr(torch, dtype_str), device=device).reshape(shape)
    expected = torch.permute(input, perm)
    # Don't do zeros_like -- that copies the layout, which we don't want.
    actual = torch.zeros(expected.shape, dtype=getattr(torch, dtype_str), device=device)

    kernel[(1, )](input, actual, *shape, *[shape[i] for i in perm], *perm, num_warps=8)

    np.testing.assert_equal(to_numpy(expected), to_numpy(actual))


# ---------------
# test dot
# ---------------


def convert_fp8_to_fp32(x, device, dtype_str):
    if dtype_str == 'float8e4nv':
        return torch.tensor(x, device=device).view(torch.float8_e4m3fn).to(torch.float32)
    elif dtype_str == 'float8e5':
        return torch.tensor(x, device=device).view(torch.float8_e5m2).to(torch.float32)
    assert "Unsupported float8 dtype"


@pytest.mark.interpreter
@pytest.mark.parametrize(
    "M, N, K, num_warps, col_a, col_b, epilogue, input_precision, in_dtype, out_dtype",
    [(*shape, 4, False, False, epilogue, input_precision, in_dtype, out_dtype)
     for shape in [(64, 64, 64), (32, 32, 32), (16, 16, 16)]
     for epilogue in ['none', 'trans', 'add-matrix', 'add-rows', 'add-cols', 'softmax', 'chain-dot']
     for input_precision in ['tf32', 'tf32x3', 'ieee']
     for in_dtype, out_dtype in [('float16', 'float16'), ('float16', 'float32'), ('float32', 'float32')]
     if not (input_precision != 'ieee' and (in_dtype in ['float16']))] +
    [(*shape_nw, col_a, col_b, 'none', input_precision, in_dtype, out_dtype)
     for shape_nw in [[128, 256, 32, 8], [128, 16, 32, 4], [32, 128, 64, 4], [128, 128, 64, 4], [64, 128, 128, 4],
                      [32, 128, 64, 2], [64, 64, 32, 4], [32, 32, 128, 16], [128, 128, 64, 2], [64, 128, 128, 2]]
     for input_precision in ["tf32"]
     for col_a in [True, False]
     for col_b in [True, False]
     for in_dtype, out_dtype in [('int8', 'int8'), ('float16', 'float16'), ('float16', 'float32'), ('float32',
                                                                                                    'float32')]] +
    [(64, 64, 64, 4, col_a, col_b, 'none', 'ieee', 'float32', 'float32')
     for col_a in [True, False]
     for col_b in [True, False]] + [(64, 64, 64, 4, False, False, 'chain-dot', 'ieee', 'bfloat16', 'float32')] +
    [(128, 128, 64, 4, False, False, 'chain-dot', 'ieee', float8_type, 'float32')
     for float8_type in ["float8e5", "float8e4nv"]])
@pytest.mark.parametrize("num_ctas", num_ctas_list)
def test_dot(M, N, K, num_warps, col_a, col_b, epilogue, input_precision, in_dtype, out_dtype, num_ctas, device):
    if is_hip():
        pytest.skip("Skipping test until we fix bug in amd backend (to use layout order)")

    if is_cuda():
        capability = torch.cuda.get_device_capability()

        if capability[0] < 7:
            pytest.skip("Only test tl.dot() on devices with sm >= 70")
        if capability[0] < 8:
            if capability[1] == 0 and in_dtype == 'int8':
                pytest.skip("Only test int8 on devices with sm >= 75")
            if allow_tf32:
                pytest.skip("Only test tf32 on devices with sm >= 80")
        if capability[0] == 7:
            if (M, N, K, num_warps) in [(128, 256, 32, 8), (64, 128, 128, 4), (64, 128, 128, 2)]:
                pytest.skip("shared memory out of resource")
            if out_dtype == 'float16':
                # TODO: support out_dtype=float16 for tl.dot on V100
                pytest.skip("Only test out_dtype=float16 on devices with sm >=80")
        if capability[0] < 9 and in_dtype == 'float8e4nv':
            pytest.skip("float8e4nv not supported on sm <= 80")
    if is_hip() and (in_dtype == 'float8e4nv' or in_dtype == 'float8e5'):
        pytest.skip("float8e4nv and float8e5 not supported on HIP")
    if is_interpreter() and in_dtype == 'int8':
        pytest.xfail(
            "numpy.dot with int8 inputs will overflow while tl.dot doesn't because MMA instruction's accumulator is 32-bit"
        )
    if is_hip() and (input_precision != "ieee"):
        pytest.skip(f"{input_precision} not supported on HIP")

    if is_interpreter() and in_dtype in ['bfloat16', 'float8e5', 'float8e4nv']:
        pytest.skip("FIXME: triton.runtime.errors.InterpreterError")

    if is_xpu():
        capability = 0

        if (M, N, K, num_warps) in [(128, 256, 32, 8), (64, 128, 128, 4), (64, 128, 128, 2)]:
            pytest.skip("FIXME: shared memory out of resource - reevaluate with DPAS")
        if (M, N, K, num_warps) in [(32, 128, 64, 2)]:
            if out_dtype == 'int8' and ((col_a, col_b) not in [False, True]):
                pytest.skip("FIXME: Incorrect results on XPU")
            if out_dtype == 'float32' and in_dtype == 'float16' and col_b is True:
                pytest.skip("FIXME: Incorrect results on XPU")
        if (M, N, K, num_warps) in [(128, 128, 64, 2)]:
            pytest.skip("FIXME: Fails to run on XPU")
        if (M, N, K, num_warps) in [(128, 128, 64, 4)] and (in_dtype, out_dtype) not in ['float32', 'float32']:
            pytest.skip("FIXME: Fails to run on XPU")
        if ((M, N, K, num_warps, col_a, col_b) in [(32, 128, 64, 2, True, False)]
                and (in_dtype, out_dtype) in [('float16', 'float32')]):
            pytest.skip("FIXME: Fails to run on XPU")
        if ((M, N, K, num_warps, col_a, col_b) == (64, 64, 64, 4, False, False)
                and (input_precision, in_dtype, out_dtype) == ('ieee', 'float16', 'float32')
                and epilogue in ('add-rows', 'add-cols', 'none')):
            pytest.skip("FIXME: issue #797")

    if is_cuda():
        torch.backends.cuda.matmul.allow_tf32 = input_precision == "tf32"

    if num_ctas > 1 and in_dtype == 'int8':
        # FIXME: mma v2 with num_ctas > 1 does not work
        pytest.xfail()

    # triton kernel
    @triton.jit
    def kernel(X, stride_xm, stride_xk, Y, stride_yk, stride_yn, W, stride_wn, stride_wl, Z, stride_zm, stride_zn,
               BLOCK_M: tl.constexpr, BLOCK_N: tl.constexpr, BLOCK_K: tl.constexpr, ADD_MATRIX: tl.constexpr,
               ADD_ROWS: tl.constexpr, ADD_COLS: tl.constexpr, INPUT_PRECISION: tl.constexpr, DO_SOFTMAX: tl.constexpr,
               CHAIN_DOT: tl.constexpr, COL_A: tl.constexpr, COL_B: tl.constexpr, out_dtype: tl.constexpr = tl.float32):
        off_m = tl.arange(0, BLOCK_M)
        off_n = tl.arange(0, BLOCK_N)
        off_l = tl.arange(0, BLOCK_N)
        off_k = tl.arange(0, BLOCK_K)
        Xs = X + off_m[:, None] * stride_xm + off_k[None, :] * stride_xk
        Ys = Y + off_k[:, None] * stride_yk + off_n[None, :] * stride_yn
        Ws = W + off_n[:, None] * stride_wn + off_l[None, :] * stride_wl
        Zs = Z + off_m[:, None] * stride_zm + off_n[None, :] * stride_zn
        x = tl.load(Xs)
        y = tl.load(Ys)
        z = tl.dot(x, y, input_precision=INPUT_PRECISION, out_dtype=out_dtype)
        if ADD_MATRIX:
            z += tl.load(Zs)
        if ADD_ROWS:
            ZRs = Z + off_m * stride_zm
            z += tl.load(ZRs)[:, None]
        if ADD_COLS:
            ZCs = Z + off_n * stride_zn
            z += tl.load(ZCs)[None, :]
        if DO_SOFTMAX:
            max = tl.max(z, 1)
            z = z - max[:, None]
            num = tl.exp(z.to(tl.float32)).to(max.dtype)
            den = tl.sum(num, 1)
            z = num / den[:, None]
        if CHAIN_DOT:
            w = tl.load(Ws)
            z = tl.dot(z.to(w.dtype), w, input_precision=INPUT_PRECISION, out_dtype=out_dtype)
        tl.store(Zs, z)

    # input
    rs = RandomState(17)
    if col_a:
        x = numpy_random((K, M), dtype_str=in_dtype, rs=rs).T
    else:
        x = numpy_random((M, K), dtype_str=in_dtype, rs=rs)
    if col_b:
        y = numpy_random((N, K), dtype_str=in_dtype, rs=rs).T
    else:
        y = numpy_random((K, N), dtype_str=in_dtype, rs=rs)
    w = numpy_random((N, N), dtype_str=in_dtype, rs=rs)
    if 'int' not in in_dtype and 'float8' not in in_dtype:
        x *= .1
        y *= .1
    if in_dtype == 'float32' and input_precision == "tf32":
        x = (x.view('uint32') & np.uint32(0xffffe000)).view('float32')
        y = (y.view('uint32') & np.uint32(0xffffe000)).view('float32')
        w = (w.view('uint32') & np.uint32(0xffffe000)).view('float32')
    x_tri = to_triton(x, device=device, dst_type=in_dtype)
    y_tri = to_triton(y, device=device, dst_type=in_dtype)
    w_tri = to_triton(w, device=device, dst_type=in_dtype)
    # triton result
    if out_dtype == 'int8':
        z = 1 + numpy_random((M, N), dtype_str='int32', rs=rs)
    else:
        z = 1 + numpy_random((M, N), dtype_str=in_dtype, rs=rs) * .1

    z_tri = to_triton(z, device=device)
    if epilogue == 'trans':
        z_tri = torch.as_strided(z_tri, (M, N), [1, M])

    if out_dtype == 'int8':
        out_dtype = tl.int8
    elif out_dtype == 'float16' and epilogue != 'softmax':
        # TODO: for out_dtype == 'float16' and epilogue == 'softmax', it will
        # fail with the following error: 'llvm.fmul' op requires the same type
        # for all operands and results
        out_dtype = tl.float16
    else:
        out_dtype = tl.float32

    pgm = kernel[(1, 1)](x_tri, x_tri.stride(0), x_tri.stride(1), y_tri, y_tri.stride(0), y_tri.stride(1), w_tri,
                         w_tri.stride(0), w_tri.stride(1), z_tri, z_tri.stride(0), z_tri.stride(1), COL_A=col_a,
                         COL_B=col_b, BLOCK_M=M, BLOCK_K=K, BLOCK_N=N, ADD_MATRIX=epilogue == 'add-matrix',
                         ADD_ROWS=epilogue == 'add-rows', ADD_COLS=epilogue == 'add-cols',
                         DO_SOFTMAX=epilogue == 'softmax', CHAIN_DOT=epilogue == 'chain-dot',
                         INPUT_PRECISION=input_precision, num_warps=num_warps, num_ctas=num_ctas, out_dtype=out_dtype)

    if epilogue == 'softmax' and (in_dtype != 'float32' or input_precision == "tf32"):
        if not is_cuda():
            pass
        else:
            ptx = pgm.asm["ptx"]
            start = ptx.find("shfl.sync.bfly")
            end = ptx.find("cvt.rn.f16.f32")
            red_code = ptx[start:end]
            assert len(red_code) > 0

            # skip this check on hopper because there are some functions whose name contain "shared" in ptx.
            # TODO: we should eliminate these unused functions in ptx code.
            if not (capability[0] >= 9):
                assert "shared" not in red_code
            assert "bar.sync" not in red_code
    # torch result
    if in_dtype == 'int8':
        z_ref = np.matmul(x.astype(np.float32), y.astype(np.float32())).astype(np.int32)
    elif 'float8' in in_dtype:
        x = convert_fp8_to_fp32(x, device, in_dtype)
        y = convert_fp8_to_fp32(y, device, in_dtype)
        z_ref = to_numpy(torch.matmul(x, y))
    else:
        z_ref = np.matmul(x, y)

    if epilogue == 'add-matrix':
        z_ref += z
    if epilogue == 'add-rows':
        z_ref += z[:, 0][:, None]
    if epilogue == 'add-cols':
        z_ref += z[0, :][None, :]
    if epilogue == 'softmax':
        num = np.exp(z_ref - np.max(z_ref, axis=-1, keepdims=True))
        denom = np.sum(num, axis=-1, keepdims=True)
        z_ref = num / denom
    if epilogue == 'chain-dot':
        if 'float8' in in_dtype:
            w = to_numpy(convert_fp8_to_fp32(w, device, in_dtype))
        z_ref = np.matmul(z_ref, w)
    # compare
    if in_dtype == 'float32':
        # XXX: Somehow there's a larger difference when we use float32
        np.testing.assert_allclose(z_ref, to_numpy(z_tri), rtol=0.01, atol=1e-3)
    elif out_dtype == tl.float16 or in_dtype == 'bfloat16':
        np.testing.assert_allclose(z_ref, to_numpy(z_tri), rtol=0.01, atol=1e-2)
    else:
        # added atol, to loose precision for float16xfloat16->float32 case
        np.testing.assert_allclose(z_ref, to_numpy(z_tri), rtol=0.01, atol=1e-3)
    if not is_cuda():
        return
    # make sure ld/st are vectorized
    ptx = pgm.asm['ptx']
    if (K > 16 or N > 16 or M > 16) and (M * N // (num_warps * 32) >= 4):
        # XXX: skip small sizes because they are not vectorized
        assert 'ld.global.v4' in ptx
        if 'float8' in in_dtype:
            assert 'st.global.v2' in ptx
        else:
            assert 'st.global.v4' in ptx
    if in_dtype == 'float32' and input_precision != "ieee":
        assert re.search(r'[mma|wgmma.mma_async].sync.aligned.m\d+n\d+k8(?:.row.col)?.f32.tf32.tf32', ptx)
    elif in_dtype == 'float16' and out_dtype == tl.float32:
        if capability[0] == 7 and capability[1] == 5:  # Turing
            assert re.search(r'mma.sync.aligned.m\d+n\d+k8(?:.row.col)?.f32.f16.f16', ptx)
        else:
            assert re.search(r'[mma|wgmma.mma_async].sync.aligned.m\d+n\d+k16(?:.row.col)?.f32.f16.f16', ptx)
    elif in_dtype == 'float16' and out_dtype == tl.float16:
        if capability[0] == 7 and capability[1] == 5:  # Turing
            assert re.search(r'mma.sync.aligned.m\d+n\d+k8(?:.row.col)?.f16.f16.f16', ptx)
        else:
            assert re.search(r'[mma|wgmma.mma_async].sync.aligned.m\d+n\d+k16(?:.row.col)?.f16.f16.f16', ptx)
    elif in_dtype == 'int8':
        if capability[0] == 7 and capability[1] == 5:  # Turing
            assert 'mma.sync.aligned.m8n8k16.row.col.satfinite.s32.s8.s8.s32' in ptx
        else:
            assert 'wgmma.mma_async.sync.aligned' in ptx or\
                'mma.sync.aligned.m16n8k32.row.col.satfinite.s32.s8.s8.s32' in ptx
    elif in_dtype == "float8e5" and out_dtype == tl.float32:
        if capability[0] == 9:
            assert 'wgmma.mma_async.sync.aligned.m64n128k32.f32.e5m2.e5m2' in ptx
    elif in_dtype == "float8e4nv" and out_dtype == tl.float32:
        if capability[0] == 9:
            assert 'wgmma.mma_async.sync.aligned.m64n128k32.f32.e4m3.e4m3' in ptx


@pytest.mark.interpreter
@pytest.mark.parametrize("B", [1, 2, 4, 8])
@pytest.mark.parametrize("num_warps", [1, 2, 4, 8, 16])
@pytest.mark.parametrize("M, N, K", [(64, 64, 64), (32, 32, 32)])
@pytest.mark.parametrize("in_dtype_str, out_dtype_str", [('int8', 'int8'), ('float16', 'float16'),
                                                         ('float16', 'float32'), ('float32', 'float32')])
def test_dot3d(B, num_warps, M, N, K, in_dtype_str, out_dtype_str, device):
    if is_xpu():
        pytest.skip("FIXME: Incorrect result on XPU")
    if is_hip():
        pytest.skip('TODO test_dot3d not supported on HIP.')
    if in_dtype_str == 'int8' and is_interpreter():
        pytest.skip('numpy.dot with int8 inputs will overflow')

    @triton.jit
    def kernel(
        q_ptr,
        k_ptr,
        o_ptr,
        stride_qb,
        stride_qm,
        stride_qk,
        stride_kb,
        stride_kk,
        stride_kn,
        stride_ob,
        stride_om,
        stride_on,
        BLOCK_B: tl.constexpr,
        BLOCK_M: tl.constexpr,
        BLOCK_N: tl.constexpr,
        BLOCK_K: tl.constexpr,
        INPUT_PRECISION: tl.constexpr,
        out_dtype: tl.constexpr = tl.float32,
    ):
        startm = tl.program_id(0) * BLOCK_M
        startn = tl.program_id(1) * BLOCK_N
        offs_b = tl.arange(0, BLOCK_B)
        offs_m = startm + tl.arange(0, BLOCK_M)
        offs_n = startn + tl.arange(0, BLOCK_N)
        offs_k = tl.arange(0, BLOCK_K)
        q_ptrs = q_ptr + offs_b[:, None, None] * stride_qb + offs_m[None, :, None] * stride_qm + offs_k[
            None, None, :] * stride_qk
        k_ptrs = k_ptr + offs_b[:, None, None] * stride_kb + offs_k[None, :, None] * stride_kk + offs_n[
            None, None, :] * stride_kn
        q = tl.load(q_ptrs)
        k = tl.load(k_ptrs)
        qk = tl.dot(q, k, input_precision=INPUT_PRECISION, out_dtype=out_dtype)
        o_ptrs = o_ptr + offs_b[:, None, None] * stride_ob + offs_m[None, :, None] * stride_om + offs_n[
            None, None, :] * stride_on
        tl.store(o_ptrs, qk)

    if out_dtype_str == 'int8':
        out_dtype = tl.int8
    elif out_dtype_str == 'float16':
        out_dtype = tl.float16
    else:
        out_dtype = tl.float32

    rs = RandomState(17)
    x = numpy_random((B, M, K), dtype_str=in_dtype_str, rs=rs)
    y = numpy_random((B, K, N), dtype_str=in_dtype_str, rs=rs)
    if in_dtype_str == 'int8':
        out = numpy_random((B, M, N), dtype_str='int32', rs=rs)
    else:
        out = numpy_random((B, M, N), dtype_str=out_dtype_str, rs=rs)

    x_tri = to_triton(x, device=device)
    y_tri = to_triton(y, device=device)
    out_tri = to_triton(out, device=device)

    BLOCK_B = B
    BLOCK_M, BLOCK_N = 32, 32
    BLOCK_K = K

    grid = (
        triton.cdiv(M, BLOCK_M),
        triton.cdiv(N, BLOCK_N),
    )
    kernel[grid](
        x_tri,
        y_tri,
        out_tri,
        x_tri.stride(0),
        x_tri.stride(1),
        x_tri.stride(2),
        y_tri.stride(0),
        y_tri.stride(1),
        y_tri.stride(2),
        out_tri.stride(0),
        out_tri.stride(1),
        out_tri.stride(2),
        BLOCK_B=BLOCK_B,
        BLOCK_M=BLOCK_M,
        BLOCK_N=BLOCK_N,
        BLOCK_K=BLOCK_K,
        INPUT_PRECISION="tf32" if in_dtype_str == 'float32' else "ieee",
        out_dtype=out_dtype,
        num_warps=num_warps,
    )

    if in_dtype_str == 'int8':
        out_ref = np.matmul(x.astype(np.float32), y.astype(np.float32)).astype(np.int32)
    else:
        out_ref = np.matmul(x, y)
    np.testing.assert_allclose(out_ref, to_numpy(out_tri), rtol=0.01, atol=1e-2)


def test_max_num_imprecise_acc(device):

    if not hasattr(torch, 'float8_e5m2'):
        pytest.skip(f"torch {torch.__version__} does not support float8_e5m2")

    if is_cuda():
        capability = torch.cuda.get_device_capability()
        if capability != (9, 0):
            return

    @triton.jit
    def kernel(X, Y, Z, BLOCK_M: tl.constexpr, BLOCK_N: tl.constexpr, BLOCK_K: tl.constexpr,
               MAX_NUM_IMPRECISE_ACC: tl.constexpr):
        off_m = tl.arange(0, BLOCK_M)
        off_n = tl.arange(0, BLOCK_N)
        off_k = tl.arange(0, BLOCK_K)
        x = tl.load(X + off_m[:, None] * BLOCK_K + off_k[None, :])
        y = tl.load(Y + off_k[:, None] * BLOCK_N + off_n[None, :])
        z = tl.load(Z + off_m[:, None] * BLOCK_N + off_n[None, :])
        z = tl.dot(x, y, acc=z, max_num_imprecise_acc=MAX_NUM_IMPRECISE_ACC)
        tl.store(Z + off_m[:, None] * BLOCK_N + off_n[None, :], z)

    if torch.xpu.is_available():
        # FIXME: revisit problem size once tl.dot is lowered to DPAS.
        warnings.warn("FIXME: test case modified, reduced problem size")
        M, N, K, num_warps, MAX_NUM_IMPRECISE_ACC = 64, 64, 64, 4, 64
    else:
        M, N, K, num_warps, MAX_NUM_IMPRECISE_ACC = 128, 128, 128, 4, 64

    x = torch.zeros((M, K), dtype=torch.float8_e5m2, device=device)
    y = torch.zeros((K, N), dtype=torch.float8_e5m2, device=device)
    z = torch.zeros((M, N), dtype=torch.float32, device=device)
    h = kernel[(1, 1)](x, y, z, M, N, K, MAX_NUM_IMPRECISE_ACC, num_warps=num_warps)
    if not is_cuda():
        return
    assert h.asm["ptx"].count("add.f32") == (M * N) // (32 * num_warps) * (K / MAX_NUM_IMPRECISE_ACC)


@pytest.mark.parametrize('in_dtype', ['float32'])
def test_dot_mulbroadcasted(in_dtype, device):
    if is_cuda():
        capability = torch.cuda.get_device_capability()
        if capability[0] < 8:
            pytest.skip("Requires sm >= 80 to run")

    @triton.jit
    def kernel(Z, X, Y, M: tl.constexpr, N: tl.constexpr, K: tl.constexpr, BM: tl.constexpr, BN: tl.constexpr,
               BK: tl.constexpr):
        pidn = tl.program_id(1)
        pidm = tl.program_id(0)
        offm = tl.arange(0, BM)[:, None]
        offn = tl.arange(0, BN)[None, :]
        offak = tl.arange(0, BK)[None, :]
        offbk = tl.arange(0, BK)[:, None]
        acc = tl.full((BM, BN), 0.0, tl.float32)
        for ridx5 in range(0, K // BK):
            x = tl.load(X + ((pidm * K * BM) + (offm * K) + (ridx5 * BK) + offak))
            y = tl.load(Y + ((pidn * BN) + (offbk * N) + (ridx5 * N * BK) + offn))
            x = tl.expand_dims(x, axis=2)
            y = tl.expand_dims(y, axis=0)
            t = tl.sum(x * y, axis=1)
            acc = t + acc
        tl.store(Z + ((pidm * BM * N) + (pidn * BN) + (offm * N) + offn), acc)

    M, N, K = 256, 192, 160
    BM, BN, BK = 128, 32, 32
    rs = RandomState(17)
    x = numpy_random((M, K), dtype_str=in_dtype, rs=rs)
    y = numpy_random((K, N), dtype_str=in_dtype, rs=rs)
    x = x * 0.1
    y = y * 0.1
    z = numpy_random((M, N), dtype_str=in_dtype, rs=rs)
    x_tri = to_triton(x, device=device)
    y_tri = to_triton(y, device=device)
    z_tri = to_triton(z, device=device)
    grid = M // BM, N // BN
    h = kernel[grid](z_tri, x_tri, y_tri, M, N, K, BM, BN, BK)
    z_ref = np.matmul(x, y)
    np.testing.assert_allclose(z_ref, to_numpy(z_tri), atol=0.01)

    if not is_cuda():
        return
    assert "tt.dot" in h.asm['ttir']
    # When using MMAv3, we will not pipeline the load op for Y, as the loaded
    # value is in rowmajor. But MMAv3 requires its second operand is in colmajor
    # because transpose is not supported for MMAv3 with float32 input.
    if capability[0] >= 9:
        assert re.search(r"triton_gpu.async_wait %.* {num = 1 : i32}", h.asm["ttgir"]) is not None
    else:
        assert re.search(r"triton_gpu.async_wait %.* {num = 2 : i32}", h.asm["ttgir"]) is not None


@pytest.mark.interpreter
@pytest.mark.parametrize("dtype_str", int_dtypes + uint_dtypes + float_dtypes + ['bfloat16'])
@pytest.mark.parametrize("shape", [(), (1, ), (128, )])
def test_full(dtype_str, shape, device):
    if dtype_str in uint_dtypes and not hasattr(torch, dtype_str):
        # PyTorch only has unsigned 8, but not 16, 32, or 64
        dtype = getattr(torch, dtype_str[1:])  # uintx -> intx
    else:
        dtype = getattr(torch, dtype_str)
    check_type_supported(dtype, device)  # bfloat16 on cc < 80 will not be tested

    @triton.jit
    def kernel_static(out):
        a = GENERATE_TEST_HERE
        tl.static_assert(a.shape == SHAPE)
        out_ptr = out + tl.arange(0, 128)[:]
        tl.store(out_ptr, a)

    @triton.jit
    def kernel_dynamic(out, val, dtype: tl.constexpr):
        a = tl.full(SHAPE, val, dtype)
        tl.static_assert(a.shape == SHAPE)
        out_ptr = out + tl.arange(0, 128)[:]
        tl.store(out_ptr, a)

    kernel_static_patched = patch_kernel(kernel_static, {
        'GENERATE_TEST_HERE': f"tl.full({shape}, 2, tl.{dtype_str})",
        'SHAPE': str(list(shape)),
    })
    out_static = torch.zeros((128), dtype=dtype, device=device)
    kernel_static_patched[(1, )](out_static)
    assert torch.all(out_static == 2)

    kernel_dynamic_patched = patch_kernel(kernel_dynamic, {'SHAPE': str(list(shape))})
    out_dynamic = torch.zeros((128), dtype=dtype, device=device)
    kernel_dynamic_patched[(1, )](out_dynamic, 2, getattr(triton.language, dtype_str))
    assert torch.all(out_dynamic == 2)


@pytest.mark.parametrize("literal, dtype_str", [(1e+50, "f64"), (1e+10, "f32"), (1.0, "f32"), ('float("inf")', "f32"),
                                                ('float("-inf")', "f32"), ('float("nan")', "f32"),
                                                ('float("-nan")', "f32"), (0., "f32"), (5, "i32"), (2**40, "i64")])
def test_constexpr(literal, dtype_str, device):

    @triton.jit
    def kernel(out_ptr):
        val = GENERATE_TEST_HERE
        tl.store(out_ptr.to(tl.pointer_type(val.dtype)), val)

    kernel_patched = patch_kernel(kernel, {'GENERATE_TEST_HERE': f"{literal}"})
    out = torch.zeros((1, ), dtype=torch.float32, device=device)
    h = kernel_patched[(1, )](out)
    assert re.search(r"arith.constant .* : " + dtype_str, h.asm["ttir"]) is not None


@triton.jit
def pass_const(a, b, choose_b):
    if choose_b:
        return b
    else:
        return a


@pytest.mark.parametrize("choose_const", [True, False])
@pytest.mark.parametrize("constexpr", [True, False])
@pytest.mark.parametrize("mode", ["direct", "call", "ternary", "if"])
def test_const(device, choose_const, constexpr, mode):

    @triton.jit(do_not_specialize=["choose_const"])
    def kernel(in_ptr: tl.const, out, c_out: tl.const, choose_const, n_elems: tl.int32, BLOCK_SIZE: tl.constexpr):
        offsets = tl.arange(0, BLOCK_SIZE)
        mask = offsets < n_elems
        val = tl.load(in_ptr + offsets, mask=mask)
        LOSE_TAIL
        tl.store(final_out + offsets, val, mask=mask)

    @triton.jit
    def kernel_constexpr(in_ptr: tl.const, out, c_out: tl.const, choose_const: tl.constexpr, n_elems: tl.int32,
                         BLOCK_SIZE: tl.constexpr):
        offsets = tl.arange(0, BLOCK_SIZE)
        mask = offsets < n_elems
        val = tl.load(in_ptr + offsets, mask=mask)
        LOSE_TAIL
        tl.store(final_out + offsets, val, mask=mask)

    if mode == "direct":
        if choose_const:
            LOSE_TAIL = "final_out = c_out"
        else:
            LOSE_TAIL = "final_out = out"
    elif mode == "call":
        LOSE_TAIL = "final_out = pass_const(out, c_out, choose_const)"
    elif mode == "ternary":
        LOSE_TAIL = "final_out = c_out if choose_const else out"
    elif mode == "if":
        LOSE_TAIL = """
    if choose_const:
        final_out = c_out
    else:
        final_out = out
"""

    SIZE = 128
    input = torch.randn((SIZE, ), dtype=torch.float32, device=device)
    output = torch.zeros((SIZE, ), dtype=torch.float32, device=device)
    patched_kernel = patch_kernel(kernel_constexpr if constexpr else kernel, {'LOSE_TAIL': LOSE_TAIL, 'CONSTEXPR': ''})

    expect_fail = (not constexpr and mode != "direct") or choose_const
    if expect_fail:
        with pytest.raises(triton.CompilationError) as exc_info:
            patched_kernel[(1, )](input, output, output, choose_const, SIZE, SIZE)
    else:
        patched_kernel[(1, )](input, output, output, choose_const, SIZE, SIZE)
        assert torch.all(input == output)


@pytest.mark.interpreter
@pytest.mark.parametrize("dtype_str", ['float32', 'float16'])
def test_dot_without_load(dtype_str, device):

    if is_interpreter() and dtype_str == "float16":
        pytest.skip("FIXME: RuntimeError: \"addmm_impl_cpu_\" not implemented for 'Half'")

    @triton.jit
    def _kernel(out):
        a = GENERATE_TEST_HERE
        b = GENERATE_TEST_HERE
        c = tl.dot(a, b)
        out_ptr = out + tl.arange(0, 32)[:, None] * 32 + tl.arange(0, 32)[None, :]
        tl.store(out_ptr, c)

    kernel = patch_kernel(_kernel, {'GENERATE_TEST_HERE': f"tl.full((32, 32), 1.0, tl.{dtype_str})"})
    a = torch.ones((32, 32), dtype=getattr(torch, dtype_str), device=device)
    b = torch.ones((32, 32), dtype=getattr(torch, dtype_str), device=device)
    out_ref = torch.matmul(a, b)
    out = torch.zeros((32, 32), dtype=getattr(torch, dtype_str), device=device)
    kernel[(1, )](out)
    assert torch.all(out == out_ref)


# ---------------
# test arange
# ---------------


@pytest.mark.interpreter
@pytest.mark.parametrize("start", [0, 1, 7, 16])
@pytest.mark.parametrize("num_ctas", num_ctas_list)
def test_arange(start, num_ctas, device):
    BLOCK = 128
    z_tri = torch.empty(BLOCK, dtype=torch.int32, device=device)

    @triton.jit
    def _kernel(z, BLOCK: tl.constexpr, START: tl.constexpr, END: tl.constexpr):
        off = tl.arange(0, BLOCK)
        val = tl.arange(START, END)
        tl.store(z + off, val)

    _kernel[(1, )](z_tri, START=start, END=start + BLOCK, BLOCK=BLOCK, num_ctas=num_ctas)
    z_ref = torch.arange(start, BLOCK + start, dtype=torch.int32, device=device)
    np.testing.assert_allclose(to_numpy(z_tri), to_numpy(z_ref))


# ---------------
# test load
# ---------------


@pytest.mark.interpreter
@pytest.mark.parametrize("dtype_str, size, size_diff, other", [(dtype_str, size, size_diff, other)
                                                               for dtype_str in torch_dtypes
                                                               for size in [128, 512]
                                                               for size_diff in [0, 1, 2, 3, 4]
                                                               for other in [0, 1]])
@pytest.mark.parametrize("num_ctas", num_ctas_list)
def test_masked_load(dtype_str, size, size_diff, other, num_ctas, device):
    dtype = getattr(torch, dtype_str)
    check_type_supported(dtype, device)  # bfloat16 on cc < 80 will not be tested

    input_size = size - size_diff
    output_size = size
    if dtype_str == 'bool':
        input = torch.randint(0, 2, (input_size, ), dtype=dtype, device=device)
    elif dtype_str in int_dtypes or dtype_str in uint_dtypes:
        input = torch.randint(0, 127, (input_size, ), dtype=dtype, device=device)
    else:
        input = torch.rand(input_size, dtype=dtype, device=device)
    output = torch.zeros((output_size, ), dtype=dtype, device=device)

    @triton.jit
    def _kernel(in_ptr, out_ptr, in_size: tl.constexpr, out_size: tl.constexpr):
        in_offsets = tl.arange(0, out_size)
        # Load inputs.
        x = GENERATE_TEST_HERE
        # Store output
        output_offsets = tl.arange(0, out_size)
        tl.store(out_ptr + output_offsets, x)

    mask_str = f"mask=in_offsets < in_size, other={other}" if size_diff > 0 else "None"
    kernel = patch_kernel(_kernel, {'GENERATE_TEST_HERE': f"tl.load(in_ptr + in_offsets, {mask_str})"})
    kernel[(1, )](input, output, input_size, output_size, num_ctas=num_ctas)

    reference_out = torch.cat((input, torch.full((size_diff, ), other, dtype=dtype, device=device)))
    torch.testing.assert_close(output, reference_out)


# Testing masked loads with an intermate copy to shared memory run.


# FIXME: Shape too small for ldmatrix when num_ctas=4
@pytest.mark.interpreter
@pytest.mark.parametrize("dtype", [torch.bfloat16, torch.float16, torch.float32])
def test_masked_load_shared_memory(dtype, device):

    check_type_supported(dtype, device)  # bfloat16 on cc < 80 will not be tested

    if is_interpreter() and dtype == torch.float16:
        pytest.skip("FIXME: RuntimeError: \"addmm_impl_cpu_\" not implemented for 'Half'")

    M = 32
    N = 32
    K = 16

    in1 = torch.rand((M, K), dtype=dtype, device=device)
    in2 = torch.rand((K, N), dtype=dtype, device=device)
    out = torch.zeros((M, N), dtype=dtype, device=device)

    @triton.jit
    def _kernel(in1_ptr, in2_ptr, output_ptr, in_stride, in2_stride, out_stride, in_numel, in2_numel, out_numel,
                M: tl.constexpr, N: tl.constexpr, K: tl.constexpr):

        M_offsets = tl.arange(0, M)
        N_offsets = tl.arange(0, N)
        K_offsets = tl.arange(0, K)

        in_offsets = M_offsets[:, None] * in_stride + K_offsets[None, :]
        in2_offsets = K_offsets[:, None] * in2_stride + N_offsets[None, :]

        # Load inputs.
        x = tl.load(in1_ptr + in_offsets, mask=in_offsets < M * K)
        w = tl.load(in2_ptr + in2_offsets, mask=in2_offsets < K * N)

        # Without a dot product the memory doesn't get promoted to shared.
        o = tl.dot(x, w, out_dtype=tl.float32)

        # Store output
        output_offsets = M_offsets[:, None] * out_stride + N_offsets[None, :]
        tl.store(output_ptr + output_offsets, o, mask=output_offsets < M * N)

    pgm = _kernel[(1, )](in1, in2, out, in1.stride()[0], in2.stride()[0], out.stride()[0], in1.numel(), in2.numel(),
                         out.numel(), M=M, N=N, K=K)

    reference_out = torch.matmul(in1, in2)
    torch.testing.assert_close(out, reference_out, atol=1e-2, rtol=0)


@pytest.mark.interpreter
@pytest.mark.parametrize("cache", ["", ".ca", ".cg"])
def test_load_cache_modifier(cache, device):
    src = torch.empty(128, device=device)
    dst = torch.empty(128, device=device)

    @triton.jit
    def _kernel(dst, src, CACHE: tl.constexpr):
        offsets = tl.arange(0, 128)
        x = tl.load(src + offsets, cache_modifier=CACHE)
        tl.store(dst + offsets, x)

    pgm = _kernel[(1, )](dst, src, CACHE=cache)
    if not is_cuda():
        return

    ptx = pgm.asm['ptx']
    if cache == '':
        assert 'ld.global.ca' not in ptx
        assert 'ld.global.cg' not in ptx
    if cache == '.cg':
        assert 'ld.global.cg' in ptx
        assert 'ld.global.ca' not in ptx
    if cache == '.ca':
        assert 'ld.global.ca' in ptx
        assert 'ld.global.cg' not in ptx


@pytest.mark.interpreter
@pytest.mark.parametrize("N", [16, 10, 11, 1024])
@pytest.mark.parametrize("num_ctas", num_ctas_list)
def test_vectorization(N, num_ctas, device):
    block_size = 1024 * num_ctas
    src = torch.empty(block_size, device=device)
    dst = torch.empty(block_size, device=device)

    @triton.jit
    def _kernel(dst, src, N, BLOCK_SIZE: tl.constexpr):
        offsets = tl.program_id(0) * BLOCK_SIZE + tl.arange(0, BLOCK_SIZE)
        x = tl.load(src + offsets, mask=offsets < N)
        tl.store(dst + offsets, x, mask=offsets < N)

    pgm = _kernel[(1, )](dst, src, N=N, BLOCK_SIZE=block_size)

    if not is_cuda():
        return

    ptx = pgm.asm["ptx"]
    if N % 16 == 0:
        assert "ld.global.v4.b32" in ptx
    else:
        assert "ld.global.b32" in ptx
    # np.testing.assert_allclose(dst, src[:N])


@pytest.mark.parametrize("has_hints", [False, True])
def test_vectorization_hints(has_hints, device):
    src = torch.empty(1024, device=device)
    dst = torch.empty(1024, device=device)
    off = torch.zeros(1, device=device, dtype=torch.int32)

    @triton.jit
    def _kernel(dst, src, off, N, BLOCK_SIZE: tl.constexpr, HINT: tl.constexpr):
        offsets = tl.program_id(0) * BLOCK_SIZE + tl.arange(0, BLOCK_SIZE)
        offsets = offsets + tl.load(off)
        if HINT:
            tl.max_contiguous(tl.multiple_of(offsets, 1024), 1024)
        x = tl.load(src + offsets, mask=offsets < N)
        tl.store(dst + offsets, x, mask=offsets < N)

    pgm = _kernel[(1, )](dst, src, off, N=1024, BLOCK_SIZE=src.shape[0], HINT=has_hints)
    if not is_cuda():
        return

    ptx = pgm.asm["ptx"]
    if has_hints:
        assert "ld.global.v4.b32" in ptx
    else:
        assert "ld.global.v4.b32" not in ptx


# ---------------
# test store
# ---------------


@pytest.mark.interpreter
@pytest.mark.parametrize("cache", ["", ".wb", ".cg", ".cs", ".wt"])
def test_store_cache_modifier(cache, device):
    src = torch.empty(128, device=device)
    dst = torch.empty(128, device=device)

    @triton.jit
    def _kernel(dst, src, CACHE: tl.constexpr):
        offsets = tl.arange(0, 128)
        x = tl.load(src + offsets)
        tl.store(dst + offsets, x, cache_modifier=CACHE)

    if not is_cuda():
        return
    pgm = _kernel[(1, )](dst, src, CACHE=cache)
    ptx = pgm.asm['ptx']
    if cache == '':
        assert 'st.global.wb' not in ptx
        assert 'st.global.cg' not in ptx
        assert 'st.global.cs' not in ptx
        assert 'st.global.wt' not in ptx
    if cache == '.wb':
        assert 'st.global.wb' in ptx
        assert 'st.global.cg' not in ptx
        assert 'st.global.cs' not in ptx
        assert 'st.global.wt' not in ptx
    if cache == '.cg':
        assert 'st.global.wb' not in ptx
        assert 'st.global.cg' in ptx
        assert 'st.global.cs' not in ptx
        assert 'st.global.wt' not in ptx
    if cache == '.cs':
        assert 'st.global.wb' not in ptx
        assert 'st.global.cg' not in ptx
        assert 'st.global.cs' in ptx
        assert 'st.global.wt' not in ptx
    if cache == '.wt':
        assert 'st.global.wb' not in ptx
        assert 'st.global.cg' not in ptx
        assert 'st.global.cs' not in ptx
        assert 'st.global.wt' in ptx


# ---------------
# test default
# ---------------
# TODO: can't be local to test_default


@triton.jit
def _impl(value=10):
    return value


@pytest.mark.interpreter
def test_default(device):
    value = 5
    ret0 = torch.zeros(1, dtype=torch.int32, device=device)
    ret1 = torch.zeros(1, dtype=torch.int32, device=device)

    @triton.jit
    def _kernel(ret0, ret1, value=3):
        tl.store(ret0, _impl())
        tl.store(ret1, _impl(value))

    _kernel[(1, )](ret0, ret1, value)
    assert ret0.item() == 10
    assert ret1.item() == value

    _kernel[(1, )](ret0, ret1)
    assert ret0.item() == 10
    assert ret1.item() == 3


# ---------------
# test noop
# ----------------


@pytest.mark.interpreter
def test_noop(device):

    @triton.jit
    def kernel(x):
        pass

    x = to_triton(numpy_random((1, ), dtype_str='int32'), device=device)
    kernel[(1, )](x)


@pytest.mark.parametrize("device", ['xpu', 'cpu', 'cpu_pinned'])
def test_pointer_arguments(device):
    if is_xpu() and device in ['cpu_pinned']:
        pytest.xfail("RuntimeError: Pinned memory requires CUDA.")

    @triton.jit
    def kernel(x):
        pass

    pin_memory = 'pinned' in device
    x = torch.empty(1024, device=device.split('_')[0], pin_memory=pin_memory)
    if device == "cpu":
        with pytest.raises(ValueError):
            kernel[(1, )](x)
    else:
        kernel[(1, )](x)


@pytest.mark.parametrize("value, value_type", [(-1, 'i32'), (0, 'i32'), (-2**31, 'i32'), (2**31 - 1, 'i32'),
                                               (2**31, 'i64'), (2**32 - 1, 'i64'), (2**32, 'i64'), (2**63 - 1, 'i64'),
                                               (-2**63, 'i64'), (2**63, 'u64'), (2**64 - 1, 'u64')])
def test_value_specialization(value: int, value_type: str, device) -> None:

    def repr(specialization):
        spec_type = specialization.signature["VALUE"]
        return f"kernel_{spec_type}"

    @triton.jit(repr=repr)
    def kernel(VALUE, X):
        pass

    x = torch.tensor([3.14159], device=device)
    h = kernel[(1, )](value, x)
    assert value_type in h.name


# --------------------
# value specialization
# --------------------


@pytest.mark.parametrize("value, overflow", [(2**64 - 1, False), (2**64, True), (-2**63, False), (-2**63 - 1, True)])
def test_value_specialization_overflow(value: int, overflow: bool, device) -> None:

    @triton.jit
    def kernel(VALUE, X):
        pass

    x = torch.tensor([3.14159], device=device)

    if overflow:
        with pytest.raises(OverflowError):
            kernel[(1, )](value, x)
    else:
        kernel[(1, )](value, x)


# ----------------
# test constexpr
# ----------------


@pytest.mark.interpreter
@pytest.mark.parametrize("op", ['+', '-', '*', '/', '%', '<', '>', '<<', '>>', '&', '^', '|'])
@pytest.mark.parametrize("is_lhs_constexpr", [False, True])
@pytest.mark.parametrize("is_rhs_constexpr", [True, False])
def test_bin_op_constexpr(op, is_lhs_constexpr, is_rhs_constexpr, device):

    @triton.jit
    def kernel(Z, X, Y):
        x = tl.load(X)
        y = tl.load(Y)
        z = GENERATE_TEST_HERE
        tl.store(Z, z)

    if op in ['<<', '>>', '&', '^', '|']:  # int op
        x_str = "3" if is_lhs_constexpr else "x"
        y_str = "4" if is_rhs_constexpr else "y"
        x = numpy_random((1, ), dtype_str="int32")

        # NOTE: bitshifting beyond bitwidth can lead to undefined behavior
        if op in ['<<', '>>']:
            y = numpy_random((1, ), dtype_str="int32", low=0, high=_bitwidth("int32"))
        else:
            y = numpy_random((1, ), dtype_str="int32")
    else:
        x_str = "3.14" if is_lhs_constexpr else "x"
        y_str = "4.13" if is_rhs_constexpr else "y"
        x = numpy_random((1, ), dtype_str="float32")
        y = numpy_random((1, ), dtype_str="float32")
    kernel = patch_kernel(kernel, {'GENERATE_TEST_HERE': f"{x_str} {op} {y_str}"})
    z = np.array(eval(f"{x_str} {op} {y_str}"))
    x_tri = to_triton(x, device=device)
    y_tri = to_triton(y, device=device)
    z_tri = to_triton(np.empty((1, ), dtype=z.dtype), device=device)
    kernel[(1, )](z_tri, x_tri, y_tri)
    np.testing.assert_allclose(z, to_numpy(z_tri), rtol=1e-3)


@pytest.mark.interpreter
def test_constexpr_shape(device):

    @triton.jit
    def kernel(X):
        off = tl.arange(0, 128 + 128)
        tl.store(X + off, off)

    x_tri = to_triton(np.empty((256, ), dtype=np.int32), device=device)
    kernel[(1, )](x_tri)
    np.testing.assert_equal(to_numpy(x_tri), np.arange(0, 256))


@pytest.mark.interpreter
def test_constexpr_scalar_shape(device):

    @triton.jit
    def kernel(X, s):
        off = tl.arange(0, 256)
        val = off % (256 // s)
        tl.store(X + off, val)

    x_tri = to_triton(np.empty((256, ), dtype=np.int32), device=device)
    kernel[(1, )](x_tri, 32)
    np.testing.assert_equal(to_numpy(x_tri), np.arange(0, 256) % 8)


reshape_list = [((64, ), (8, 8)), ((2, 32), (16, 4)), ((512, ), (2, 2, 2, 2, 2, 2, 2, 2, 2)), ((64, 32), (16, 8, 16))]


@pytest.mark.interpreter
@pytest.mark.parametrize("formats", reshape_list)
def test_reshape(formats, device):
    in_format, out_format = formats

    @triton.jit
    def kernel(Z, X, out_tuple: tl.constexpr):
        x = tl.load(X_PTR_EXPR)
        z = tl.reshape(x, out_tuple)
        tl.store(Z_PTR_EXPR, z)

    def generate_kernel(shape_x, shape_z):
        to_replace = {
            'X_PTR_EXPR': make_ptr_str('X', shape_x),
            'Z_PTR_EXPR': make_ptr_str('Z', shape_z),
        }
        return patch_kernel(kernel, to_replace)

    x = numpy_random(in_format, dtype_str="int32")
    z = x.reshape(out_format)
    x_tri = to_triton(x, device=device)
    patched_kernel = generate_kernel(in_format, out_format)
    z_tri = to_triton(np.empty(out_format, dtype=np.int32), device=device)
    patched_kernel[(1, )](z_tri, x_tri, out_format)
    np.testing.assert_equal(z, to_numpy(z_tri))


def test_reshape_err(device):

    @triton.jit
    def kernel():
        x = tl.arange(0, 8 * 8)
        y = tl.reshape(x, (8 * 4, ))

    with pytest.raises(triton.CompilationError) as exc_info:
        kernel[(1, )]()

    assert "reshape" in str(exc_info.value)


def test_trans_reshape(device):

    @triton.jit
    def kernel(in_base_ptr, out_base_ptr, IN_SHAPE0: tl.constexpr, IN_SHAPE1: tl.constexpr):

        in_block_ptr = tl.make_block_ptr(
            base=in_base_ptr,
            shape=(IN_SHAPE0, IN_SHAPE1),
            strides=(IN_SHAPE1, 1),
            offsets=(0, 0),
            block_shape=(IN_SHAPE0, IN_SHAPE1),
            order=(1, 0),
        )
        x = tl.load(in_block_ptr)
        x = tl.reshape(x, (32, 4, 4, 2))
        x = tl.permute(x, (1, 2, 3, 0))
        x = tl.reshape(x, (IN_SHAPE0 * IN_SHAPE1, ))
        tl.store(out_base_ptr + tl.arange(0, IN_SHAPE0 * IN_SHAPE1), x)

    shape = (32, 32)
    input = torch.arange(math.prod(shape), dtype=torch.int32, device=device).reshape(shape)
    expected = torch.permute(input, (1, 0))
    # Don't do zeros_like -- that copies the layout, which we don't want.
    actual = torch.zeros(expected.shape, dtype=torch.int32, device=device)

    k = kernel[(1, )](input, actual, shape[0], shape[1])
    assert k.asm['ttgir'].count(
        'triton_gpu.convert_layout') == 1, "Expected exactly one convert_layout op in the TTGIR after optimization"

    np.testing.assert_equal(to_numpy(expected), to_numpy(actual))


# -------------
# test call
# -------------


@triton.jit
def val_multiplier(val, i):
    return val * i


@triton.jit(noinline=True)
def val_multiplier_noinline(val, i):
    return val * i


@triton.jit
def vecmul_kernel(ptr, n_elements, rep, type: tl.constexpr):
    pid = tl.program_id(axis=0)
    offsets = pid * 128 + tl.arange(0, 128)
    mask = offsets < n_elements
    vec = tl.load(ptr + offsets, mask=mask)
    for i in range(1, rep):
        if type == "inline":
            vec = val_multiplier(vec, i)
        else:
            vec = val_multiplier_noinline(vec, i)
    tl.store(ptr + offsets, vec, mask=mask)


@pytest.mark.interpreter
@pytest.mark.parametrize("type", ["inline", "noinline"])
@pytest.mark.parametrize("num_ctas", num_ctas_list)
def test_call(type, num_ctas, device):

    @triton.jit
    def kernel(ptr, n_elements, num1, num2, type: tl.constexpr):
        vecmul_kernel(ptr, n_elements, num1, type)
        vecmul_kernel(ptr, n_elements, num2, type)

    size = 1024
    rand_val = numpy_random((size, ), dtype_str="float32")
    rand_val_tri = to_triton(rand_val, device=device)
    err_msg = ""
    try:
        kernel[(size // 128, )](rand_val_tri, size, 3, 5, type, num_ctas=num_ctas)
    except Exception as e:
        err_msg = str(e)

    if type == "noinline" and not is_interpreter():
        assert err_msg != ""
    else:
        ans = rand_val * 1 * 2 * 1 * 2 * 3 * 4
        np.testing.assert_equal(to_numpy(rand_val_tri), ans)


# -------------
# test if
# -------------


@pytest.mark.interpreter
@pytest.mark.parametrize("if_type", [
    "if", "if_and_dynamic", "if_exp_static", "if_exp_dynamic", "if_exp_dynamic_constexpr", "if_exp_dynamic_void",
    "if_and_static"
])
def test_if(if_type, device):

    @triton.jit
    def kernel(Cond, XTrue, XFalse, Ret, IfType: tl.constexpr, BoolVar: tl.constexpr, StaticVaue: tl.constexpr):
        pid = tl.program_id(0)
        cond = tl.load(Cond)
        if IfType == "if":
            if pid % 2 == 0:  # eq
                tl.store(Ret, tl.load(XTrue))
            elif 1 == pid % 2:  # req
                tl.store(Ret, tl.load(XFalse))
        elif IfType == "if_exp_dynamic":
            val = tl.load(XTrue) if pid % 2 == 0 else tl.load(XFalse)
            tl.store(Ret, val)
        elif IfType == "if_exp_dynamic_constexpr":
            val = 3.14 if pid % 2 == 0 else tl.load(XFalse)
            tl.store(Ret, val)
        elif IfType == "if_exp_dynamic_void":
            tl.store(Ret, tl.load(XTrue)) if pid % 2 == 0 else tl.store(Ret, tl.load(XFalse))
        elif IfType == "if_exp_static":
            tl.store(Ret, tl.load(XTrue)) if BoolVar else tl.store(Ret, tl.load(XFalse))
        elif IfType == "if_and_dynamic":
            if BoolVar and (1 != pid % 2 and pid % 2 != 1):  # rne and ne
                tl.store(Ret, tl.load(XTrue))
            else:
                tl.store(Ret, tl.load(XFalse))
        elif IfType == "if_and_static":
            if StaticVaue != 0 and StaticVaue != 0:
                tl.store(Ret, tl.load(XTrue))
            else:
                tl.store(Ret, tl.load(XFalse))

    cond = torch.ones(1, dtype=torch.int32, device=device)
    x_true = torch.tensor([3.14], dtype=torch.float32, device=device)
    x_false = torch.tensor([1.51], dtype=torch.float32, device=device)
    ret = torch.zeros(1, dtype=torch.float32, device=device)

    kernel[(1, )](cond, x_true, x_false, ret, if_type, True, 1)
    assert torch.equal(ret, x_true)


def test_num_warps_pow2(device):
    dst = torch.empty(128, device=device)

    @triton.jit
    def _kernel(dst):
        pass

    with pytest.raises(AssertionError, match='must be a power of 2'):
        _kernel[(1, )](dst=dst, num_warps=3)
    _kernel[(1, )](dst=dst, num_warps=1)
    _kernel[(1, )](dst=dst, num_warps=2)
    _kernel[(1, )](dst=dst, num_warps=4)


# -----------------------
# test inline asm
# -----------------------


@pytest.mark.parametrize("num_ctas", num_ctas_list)
def test_inline_asm(num_ctas, device):
    check_cuda_only(device)

    if is_hip():
        pytest.skip("test_inline_asm is not supported in HIP")

    @triton.jit
    def kernel(X, Y, Z, n: tl.constexpr, BLOCK: tl.constexpr):
        x = tl.load(X + tl.arange(0, BLOCK))
        y = tl.load(Y + tl.arange(0, BLOCK))
        s = tl.full([BLOCK], n, tl.int32)
        z = tl.inline_asm_elementwise("shf.l.wrap.b32 $0, $1, $2, $3;", "=r,r, r, r", [x, y, s], dtype=tl.int32,
                                      is_pure=True, pack=1)
        tl.store(Z + tl.arange(0, BLOCK), z)

    shape = (128, )
    rs = RandomState(17)
    x = numpy_random(shape, dtype_str='uint32', rs=rs)
    y = numpy_random(shape, dtype_str='uint32', rs=rs)
    x_tri = to_triton(x, device=device)
    y_tri = to_triton(y, device=device)
    n = 17
    z_tri = to_triton(numpy_random(shape, dtype_str='uint32', rs=rs), device=device)
    kernel[(1, )](x_tri, y_tri, z_tri, n, BLOCK=shape[0], num_ctas=num_ctas)
    y_ref = (y << n) | (x >> (32 - n))
    # compare
    np.testing.assert_equal(y_ref, to_numpy(z_tri))


@pytest.mark.parametrize("num_ctas", num_ctas_list)
def test_inline_asm_packed(num_ctas, device):
    check_cuda_only(device)

    if is_hip():
        pytest.skip("test_inline_asm is not supported in HIP")

    @triton.jit
    def kernel(X, Y, BLOCK: tl.constexpr):
        x = tl.load(X + tl.arange(0, BLOCK))
        # shift 4x8bits values together.
        y = tl.inline_asm_elementwise(
            "and.b32 $0, $1, 0x1F1F1F1F; \
                                       shl.b32 $0, $0, 3;", "=r,r", [
                x,
            ], dtype=tl.int8, is_pure=True, pack=4)
        tl.store(Y + tl.arange(0, BLOCK), y)

    shape = (512, )
    rs = RandomState(17)
    x = numpy_random(shape, dtype_str='uint8', rs=rs)
    x_tri = to_triton(x, device=device)
    y_tri = to_triton(numpy_random(shape, dtype_str='uint8', rs=rs), device=device)
    kernel[(1, )](x_tri, y_tri, BLOCK=shape[0], num_ctas=num_ctas)
    y_ref = x << 3
    # compare
    np.testing.assert_equal(y_ref, to_numpy(y_tri))


@pytest.mark.parametrize('num_ctas', num_ctas_list)
def test_inline_asm_with_pointers(num_ctas, device):
    check_cuda_only(device)

    if is_hip():
        pytest.skip('test_inline_asm is not supported in HIP')

    @triton.jit
    def kernel(X, Y, BLOCK: tl.constexpr):
        x_ptrs = X + tl.arange(0, BLOCK)
        y_ptrs = Y + tl.arange(0, BLOCK)
        tl.inline_asm_elementwise(
            "ld.global.b8 $0, [$1]; \
                                   shl.b32 $0, $0, 3; \
                                   st.global.b8 [$2], $0;", "=r,l,l", [x_ptrs, y_ptrs], dtype=tl.int8, is_pure=False,
            pack=1)

    shape = (512, )
    rs = RandomState(17)
    x = numpy_random(shape, dtype_str='uint8', rs=rs)
    x_tri = to_triton(x, device=device)
    y_tri = to_triton(numpy_random(shape, dtype_str='uint8', rs=rs), device=device)
    kernel[(1, )](x_tri, y_tri, BLOCK=shape[0], num_ctas=num_ctas)
    y_ref = x << 3
    # compare
    np.testing.assert_equal(y_ref, to_numpy(y_tri))


def test_inline_asm_multiple_outputs(device):
    check_cuda_only(device)
    if is_hip():
        pytest.skip('This test uses PTX inline assembly, so is not compatible with AMD')

    @triton.jit
    def kernel(A, B, C, D, BLOCK: tl.constexpr):
        a = tl.load(A + tl.arange(0, BLOCK))
        b = tl.load(B + tl.arange(0, BLOCK))

        # C = A - B
        # D = B - A
        (c, d) = tl.inline_asm_elementwise(
            asm="""
            sub.u32 $0, $2, $3;  // C = A - B
            sub.u32 $1, $3, $2;  // D = B - A
            """,
            constraints=(
                # 2 output registers: $0=C and $1=D.
                "=r,=r,"
                # 2 input registers: $2=A and $3=B.
                "r,r"),
            args=[a, b],
            dtype=(tl.uint32, tl.uint32),
            is_pure=True,
            pack=1,
        )
        tl.store(C + tl.arange(0, BLOCK), c)
        tl.store(D + tl.arange(0, BLOCK), d)

    shape = (512, )
    rs = RandomState(17)
    A = numpy_random(shape, dtype_str='uint32', rs=rs)
    B = numpy_random(shape, dtype_str='uint32', rs=rs)
    A_tri = to_triton(A, device=device)
    B_tri = to_triton(B, device=device)
    C_tri = to_triton(numpy_random(shape, dtype_str='uint32', rs=rs), device=device)
    D_tri = to_triton(numpy_random(shape, dtype_str='uint32', rs=rs), device=device)
    kernel[(1, )](A_tri, B_tri, C_tri, D_tri, BLOCK=shape[0])

    C_ref = A - B
    D_ref = B - A

    np.testing.assert_equal(C_ref, to_numpy(C_tri))
    np.testing.assert_equal(D_ref, to_numpy(D_tri))


def test_inline_asm_packed_multiple_outputs(device):
    check_cuda_only(device)
    if is_hip():
        pytest.skip('This test uses PTX inline assembly, so is not compatible with AMD')

    @triton.jit
    def kernel(A, B, C, D, BLOCK: tl.constexpr):
        a = tl.load(A + tl.arange(0, BLOCK))
        b = tl.load(B + tl.arange(0, BLOCK))

        # For each (a,b) in zip(a,b), perform the following:
        # - Let ai be `a` converted to int32.
        # - Let af be `a` converted to float.
        # - Let m be the max of ai and b.
        # - Return ai and mi.
        # Do the above 4 elements at a time.
        (c, d) = tl.inline_asm_elementwise(
            asm="""
            {
                // Unpack `a` into `ai`.
                .reg .b8 tmp<4>;
                mov.b32 {tmp0, tmp1, tmp2, tmp3}, $8;
                cvt.u32.u8 $0, tmp0;
                cvt.u32.u8 $1, tmp1;
                cvt.u32.u8 $2, tmp2;
                cvt.u32.u8 $3, tmp3;
            }
            // Convert `ai` to float.
            cvt.rn.f32.s32 $4, $0;
            cvt.rn.f32.s32 $5, $1;
            cvt.rn.f32.s32 $6, $2;
            cvt.rn.f32.s32 $7, $3;
            // Take max of `ai` and `b`.
            max.f32 $4, $4, $9;
            max.f32 $5, $5, $10;
            max.f32 $6, $6, $11;
            max.f32 $7, $7, $12;
            """,
            constraints=(
                # 8 output registers, namely
                #   $0=ai0, $1=ai1, $2=ai2, $3=ai3,
                #   $4=m0,  $5=m1,  $6=m2,  $7=m3.
                "=r,=r,=r,=r,=r,=r,=r,=r,"
                # 5 input registers, namely
                #   $8=ai,
                #   $9=b0, $10=b1, $11=b2, $12=b3.
                # The four elements from `a` are all packed into one register.
                "r,r,r,r,r"),
            args=[a, b],
            dtype=(tl.int32, tl.float32),
            is_pure=True,
            pack=4,
        )
        tl.store(C + tl.arange(0, BLOCK), c)
        tl.store(D + tl.arange(0, BLOCK), d)

    shape = (512, )
    rs = RandomState(17)
    A = numpy_random(shape, dtype_str='uint8', rs=rs)
    B = numpy_random(shape, dtype_str='float32', rs=rs)
    A_tri = to_triton(A, device=device)
    B_tri = to_triton(B, device=device)
    C_tri = to_triton(numpy_random(shape, dtype_str='int32', rs=rs), device=device)
    D_tri = to_triton(numpy_random(shape, dtype_str='float32', rs=rs), device=device)
    kernel[(1, )](A_tri, B_tri, C_tri, D_tri, BLOCK=shape[0])

    C_ref = A.astype(np.int32)
    D_ref = np.maximum(A.astype(np.float32), B)

    np.testing.assert_equal(C_ref, to_numpy(C_tri))
    np.testing.assert_equal(D_ref, to_numpy(D_tri))


# -----------------------
# test control flow
# -----------------------


@pytest.mark.parametrize("lo, hi, iv", [(2**30, 2**30 + 20, 1), (2**35, 2**35 + 20, 2), (2**35, 2**35 + 20, 3),
                                        (15, -16, -1), (15, -16, -2), (15, -16, -3), (-18, -22, -1), (22, 18, -1)])
def test_for_iv(lo, hi, iv, device):

    @triton.jit
    def kernel(Out, lo, hi, iv: tl.constexpr):
        acc = 0
        acc = acc.to(tl.int64)
        for i in range(lo, hi, iv):
            acc += i
        tl.store(Out, acc)

    out = to_triton(np.zeros((1, ), dtype=np.int64), device=device)
    kernel[(1, )](out, lo, hi, iv)
    assert out[0] == sum(range(lo, hi, iv))


@pytest.mark.interpreter
def test_if_else(device):

    @triton.jit
    def kernel(Cond, TrueVal, FalseVal, Out):
        if tl.load(Cond):
            val = tl.load(TrueVal)
        else:
            val = tl.load(FalseVal)
        tl.store(Out, val)

    out = to_triton(np.zeros((1, ), dtype=np.int32), device=device)
    true_val = to_triton(np.full((1, ), 1, dtype=np.int32), device=device)
    false_val = to_triton(np.full((1, ), 2, dtype=np.int32), device=device)
    cond = to_triton(np.zeros((1, ), dtype=np.int32), device=device)
    # True
    cond[0] = True
    kernel[(1, )](cond, true_val, false_val, out)
    assert to_numpy(out)[0] == true_val[0]
    # False
    cond[0] = False
    kernel[(1, )](cond, true_val, false_val, out)
    assert to_numpy(out)[0] == false_val[0]


@pytest.mark.interpreter
@pytest.mark.parametrize("mode", ["dynamic", "static"])
def test_if_return(mode, device):

    @triton.jit
    def kernel(ExitEarly, Out, cond: tl.constexpr, mode: tl.constexpr):
        if mode == "dynamic":
            if tl.load(ExitEarly):
                tl.store(Out, 0)
                return
        else:
            if cond:
                tl.store(Out, 0)
                return
        tl.store(Out, 1)

    out = to_triton(np.zeros((1, ), dtype=np.int32), device=device)
    exit_early = to_triton(np.zeros((1, ), dtype=np.int32), device=device)
    # exit early path taken
    exit_early[0] = 1
    kernel[(1, )](exit_early, out, True, mode)
    assert to_numpy(out)[0] == 0
    # exit early path not taken
    exit_early[0] = 0
    kernel[(1, )](exit_early, out, False, mode)
    assert to_numpy(out)[0] == 1


@triton.jit
def add_fn(x):
    return x + 1


@triton.jit(noinline=True)
def add_fn_noinline(x):
    return x + 1


@triton.jit
def add_fn_return(x, pid):
    if pid == 0:
        return x + 1
    else:
        return x + 2


@triton.jit
def add_fn_expr(Out, x):
    tl.store(Out, x)


@triton.jit
def add_fn_static_cond(x, cond: tl.constexpr):
    if cond == "":
        return x
    else:
        return x + 1


@pytest.mark.interpreter
@pytest.mark.parametrize(
    "call_type",
    ["attribute", "attribute_jit", "jit", "jit_if", "jit_expr", "jit_static_cond", "jit_noinline", "jit_extern"])
def test_if_call(call_type, device):

    @triton.jit
    def kernel(Out, call_type: tl.constexpr):
        pid = tl.program_id(0)
        o = tl.load(Out)
        if call_type == "attribute":
            # call attribute
            if pid == 0:
                a = o
                a = a.to(tl.int32).to(tl.int32) + 1
                o = a
        elif call_type == "attribute_jit":
            # call attribute and jit function
            if pid == 0:
                a = o
                a = tl.load(Out + add_fn(a) - 1).to(tl.int32) + 1
                o = a
        elif call_type == "jit":
            if pid == 0:
                # regular function call
                a = o
                a = add_fn(a)
                o = a
        elif call_type == "jit_if":
            # function without end_if block
            if pid == 0:
                a = o
                a = add_fn_return(a, pid)
                o = a
        elif call_type == "jit_if_exp":
            # ifexp expression
            if pid == 0:
                a = o
                a = add_fn(a) if pid == 0 else add_fn_return(a, pid)
                o = a
        elif call_type == "jit_expr":
            # call without return
            if pid == 0:
                a = o + 1
                add_fn_expr(Out, a)
                o = a
        elif call_type == "jit_static_cond":
            if pid == 0:
                a = o + 1
                add_fn_static_cond(o, call_type)
                o = a
        elif call_type == "jit_noinline":
            if pid == 0:
                a = o + 1
                add_fn_noinline(a)
                o = a
        elif call_type == "jit_extern":
            if pid == 0:
                a = o + 1
                tl.cdiv(a, a)
                o = a

        tl.store(Out, o)

    out = to_triton(np.zeros((1, ), dtype=np.int32), device=device)
    kernel[(1, )](out, call_type)
    assert to_numpy(out)[0] == 1


@pytest.mark.interpreter
@pytest.mark.parametrize("_cond1", [True, False])
@pytest.mark.parametrize("_cond2", [True, False])
@pytest.mark.parametrize("_cond3", [True, False])
def test_nested_if_else_return(_cond1, _cond2, _cond3, device):

    @triton.jit
    def kernel(Cond1, Cond2, Cond3, Val1, Val2, Val3, Out):
        val = 0
        if tl.load(Cond1):
            if tl.load(Cond2):
                val = tl.load(Val1)
            else:
                return
        else:
            if tl.load(Cond3):
                val = tl.load(Val2)
            else:
                val = tl.load(Val3)
        tl.store(Out, val)

    out = to_triton(np.full((1, ), -1, dtype=np.int32), device=device)
    cond1 = to_triton(np.full((1, ), _cond1, dtype=np.int32), device=device)
    cond2 = to_triton(np.full((1, ), _cond2, dtype=np.int32), device=device)
    cond3 = to_triton(np.full((1, ), _cond3, dtype=np.int32), device=device)
    val1 = to_triton(np.full((1, ), 1, dtype=np.int32), device=device)
    val2 = to_triton(np.full((1, ), 2, dtype=np.int32), device=device)
    val3 = to_triton(np.full((1, ), 3, dtype=np.int32), device=device)
    kernel[(1, )](cond1, cond2, cond3, val1, val2, val3, out)
    targets = {
        (True, True, True): val1[0],
        (True, True, False): val1[0],
        (True, False, True): out[0],
        (True, False, False): out[0],
        (False, True, True): val2[0],
        (False, True, False): val3[0],
        (False, False, True): val2[0],
        (False, False, False): val3[0],
    }
    assert out[0] == targets[(_cond1, _cond2, _cond3)]


@pytest.mark.interpreter
def test_while(device):

    @triton.jit
    def kernel(InitI, Bound, CutOff, OutI, OutInitI, OutJ):
        init_i = tl.load(InitI)
        curr_i = init_i
        j = 0
        # Check that init_i is not updated by the loop
        while j < tl.load(Bound):
            curr_i = curr_i + (j == tl.load(CutOff))
            j += 1
            tl.store(OutInitI, init_i)
        tl.store(OutI, curr_i)
        tl.store(OutJ, j)

    out_i = to_triton(np.zeros((1, ), dtype=np.int32), device=device)
    out_j = to_triton(np.zeros((1, ), dtype=np.int32), device=device)
    init_i = to_triton(np.full((1, ), 1, dtype=np.int32), device=device)
    out_init_i = to_triton(np.full((1, ), 0, dtype=np.int32), device=device)
    bound = to_triton(np.full((1, ), 10, dtype=np.int32), device=device)
    cut_off = to_triton(np.full((1, ), 5, dtype=np.int32), device=device)
    kernel[(1, )](init_i, bound, cut_off, out_i, out_init_i, out_j)
    assert out_init_i[0] == init_i[0]
    assert out_i[0] == init_i[0] + 1
    assert out_j[0] == bound[0]


@pytest.mark.interpreter
def test_nested_while(device):

    @triton.jit
    def nested_while(data, countPtr):
        for i in range(10):
            count = tl.load(countPtr)
            while count > 0:
                tl.store(data, tl.load(data) + 1.0)
                count = count - 2

    counter = torch.tensor([8], dtype=torch.int32, device=device)
    data = torch.zeros((1, ), device=device, dtype=torch.float32)
    nested_while[(1, )](data, counter)
    assert data[0] == 40


# -----------------------
# test extra
# -----------------------


def test_num_threads(device):
    if is_hip():
        pytest.skip("test_num_threads is not supported in HIP")

    @triton.jit
    def kernel(Out):
        num_threads: tl.constexpr = tl.extra.intel.num_threads()
        offs = tl.arange(0, num_threads)
        tl.store(Out + offs, 1)

    num_threads = 256
    out = to_triton(np.zeros((num_threads, ), dtype=np.int32), device=device)
    kernel[(1, )](out, num_warps=num_threads // 32)
    assert torch.sum(out) == 256


def test_globaltimer(device):
    if is_hip():
        pytest.skip("test_globaltimer is not supported in HIP")
    check_cuda_only(device)

    @triton.jit
    def kernel(Out1, Out2):
        start = tl.extra.intel.globaltimer()
        off = tl.arange(0, 128)
        for i in range(10000):
            tl.store(Out1 + off, tl.load(Out1 + off) + 1)
        end = tl.extra.intel.globaltimer()
        tl.store(Out2, end - start)

    out1 = to_triton(np.zeros((128, ), dtype=np.int64), device=device)
    out2 = to_triton(np.zeros((1, ), dtype=np.int64), device=device)
    h = kernel[(1, )](out1, out2)
    assert out2[0] > 0
    assert h.asm["ptx"].count("%globaltimer") == 2


def test_smid(device):
    if is_hip():
        pytest.skip("test_smid is not supported in HIP")
    check_cuda_only(device)

    @triton.jit
    def kernel(Out):
        tl.store(Out + tl.program_id(0), tl.extra.intel.smid())

    out = to_triton(np.zeros((1024, ), dtype=np.int32), device=device)
    h = kernel[(out.shape[0], )](out)
    assert out.sort()[0].unique().shape[0] > 0
    assert h.asm["ptx"].count("%smid") == 1


# -----------------------
# test layout conversions
# -----------------------
# TODO: backend should be tested separately

layouts = [
    BlockedLayout([1, 16], [8, THREADS_PER_WARP // 8], [4, 1], [1, 0], [1, 1], [1, 1], [0, 1]),
    BlockedLayout([1, 8], [2, THREADS_PER_WARP // 2], [4, 1], [1, 0], [1, 1], [1, 1], [0, 1]),
    BlockedLayout([1, 4], [4, THREADS_PER_WARP // 4], [2, 2], [1, 0], [1, 1], [1, 1], [0, 1]),
    BlockedLayout([1, 1], [1, THREADS_PER_WARP], [2, 2], [1, 0], [1, 1], [1, 1], [0, 1]),
    BlockedLayout([8, 1], [16, THREADS_PER_WARP // 16], [1, 4], [0, 1], [1, 1], [1, 1], [0, 1]),
    BlockedLayout([4, 1], [8, THREADS_PER_WARP // 8], [2, 2], [0, 1], [1, 1], [1, 1], [0, 1]),
    BlockedLayout([1, 1], [THREADS_PER_WARP, 1], [2, 2], [0, 1], [1, 1], [1, 1], [0, 1]),
    BlockedLayout([4, 4], [1, THREADS_PER_WARP], [4, 1], [1, 0], [1, 1], [1, 1], [0, 1])
]

intermediate_layouts = [
    None,
    SharedLayout(1, 1, 1, [1, 0], [1, 1], [1, 1], [0, 1]),
    SharedLayout(4, 2, 4, [1, 0], [1, 1], [1, 1], [0, 1]),
    SharedLayout(2, 2, 4, [1, 0], [1, 1], [1, 1], [0, 1]),
]


def compute_rep_shape(layout):
    if type(layout) is BlockedLayout:
        warp_shape = np.multiply(layout.sz_per_thread, layout.threads_per_warp)
        rep_shape = np.multiply(warp_shape, layout.warps_per_cta)
        return rep_shape
    else:
        assert "TODO: support compute_rep_shape for layout " + str(type(layout))


# This function gives a lower bound approximation of scratch buffer shape for convert_layout operation
def compute_scratch_buffer_shape(src_layout, dst_layout, shape):
    src_rep_shape = compute_rep_shape(src_layout)
    dst_rep_shape = compute_rep_shape(dst_layout)
    full_scratch_shape = np.maximum(src_rep_shape, dst_rep_shape)
    return np.minimum(full_scratch_shape, shape)


@pytest.mark.parametrize("M, N", [[64, 1], [64, 64], [128, 128], [1, 64]])
@pytest.mark.parametrize("dtype", ['float16'])
@pytest.mark.parametrize("src_layout", layouts)
@pytest.mark.parametrize("interm_layout", intermediate_layouts)
@pytest.mark.parametrize("dst_layout", layouts)
def test_convert2d(M, N, src_layout, interm_layout, dst_layout, dtype, device):
    if (M == 1 or N == 1) and interm_layout:
        pytest.xfail("Out of bound access when maxPhase > 1")
    if str(src_layout) == str(dst_layout):
        pytest.xfail("Do not convert same layout")
    if is_hip():
        scratch_shape = compute_scratch_buffer_shape(src_layout, dst_layout, (M, N))
        lds_size = 65536
        # consider int32 dtype in scratch buffer size,
        # because it is the largest dtype used in convert_layout in this test
        int32_size = 4
        # skip even if scratch buffer equal to lds_size, because real scratch buffer is typically larger due to padding
        if scratch_shape[0] * scratch_shape[1] * int32_size >= lds_size:
            pytest.skip("Scratch buffer is too large")

    layouts = f"""
    #src = {src_layout}
    #dst = {dst_layout}
    """ if interm_layout is None else f"""
    #src = {src_layout}
    #interm = {interm_layout}
    #dst = {dst_layout}
    """

    conversion = f"""
    %12 = triton_gpu.convert_layout %9 : tensor<{M}x{N}xi32, #src> -> tensor<{M}x{N}xi32, #dst>
    %13 = triton_gpu.convert_layout %11 : tensor<{M}x{N}xf16, #src> -> tensor<{M}x{N}xf16, #dst>
    """ if interm_layout is None else f"""
    %15 = triton_gpu.local_alloc %9 : (tensor<{M}x{N}xi32, #src>) -> !tt.memdesc<{M}x{N}xi32, #interm>
    %16 = triton_gpu.local_load %15 : !tt.memdesc<{M}x{N}xi32, #interm> -> tensor<{M}x{N}xi32, #src>
    %17 = triton_gpu.local_alloc %11 : (tensor<{M}x{N}xf16, #src>) -> !tt.memdesc<{M}x{N}xf16, #interm>
    %18 = triton_gpu.local_load %17 : !tt.memdesc<{M}x{N}xf16, #interm> -> tensor<{M}x{N}xf16, #src>

    %12 = triton_gpu.convert_layout %16 : tensor<{M}x{N}xi32, #src> -> tensor<{M}x{N}xi32, #dst>
    %13 = triton_gpu.convert_layout %18 : tensor<{M}x{N}xf16, #src> -> tensor<{M}x{N}xf16, #dst>
    """

    ir = layouts + f"""
    module attributes {{"triton_gpu.num-warps" = 4 : i32, "triton_gpu.num-ctas" = 1 : i32, "triton_gpu.threads-per-warp" = {THREADS_PER_WARP} : i32}} {{
  tt.func public @kernel_0d1d(%arg0: !tt.ptr<f16, 1> {{tt.divisibility = 16 : i32}}, %arg1: !tt.ptr<f16, 1> {{tt.divisibility = 16 : i32}}) {{
    %cst = arith.constant dense<{N}> : tensor<{M}x1xi32, #src>
    %0 = tt.make_range {{end = {M} : i32, start = 0 : i32}} : tensor<{M}xi32, #triton_gpu.slice<{{dim = 1, parent = #src}}>>
    %1 = tt.make_range {{end = {N} : i32, start = 0 : i32}} : tensor<{N}xi32, #triton_gpu.slice<{{dim = 0, parent = #src}}>>
    %2 = tt.splat %arg0 : !tt.ptr<f16, 1> -> tensor<{M}x{N}x!tt.ptr<f16, 1>, #src>
    %4 = tt.expand_dims %0 {{axis = 1 : i32}} : tensor<{M}xi32, #triton_gpu.slice<{{dim = 1, parent = #src}}>> -> tensor<{M}x1xi32, #src>
    %5 = arith.muli %4, %cst : tensor<{M}x1xi32, #src>
    %6 = tt.expand_dims %1 {{axis = 0 : i32}} : tensor<{N}xi32, #triton_gpu.slice<{{dim = 0, parent = #src}}>> -> tensor<1x{N}xi32, #src>
    %7 = tt.broadcast %6 : tensor<1x{N}xi32, #src> -> tensor<{M}x{N}xi32, #src>
    %8 = tt.broadcast %5 : tensor<{M}x1xi32, #src> -> tensor<{M}x{N}xi32, #src>
    %9 = arith.addi %8, %7 : tensor<{M}x{N}xi32, #src>
    %10 = tt.addptr %2, %9 : tensor<{M}x{N}x!tt.ptr<f16, 1>, #src>, tensor<{M}x{N}xi32, #src>
    %11 = tt.load %10 {{cache = 1 : i32, evict = 1 : i32, isVolatile = false}} : tensor<{M}x{N}xf16, #src>
    %3 = tt.splat %arg1 : !tt.ptr<f16, 1> -> tensor<{M}x{N}x!tt.ptr<f16, 1>, #dst>
    """ + conversion + f"""
    %14 = tt.addptr %3, %12 : tensor<{M}x{N}x!tt.ptr<f16, 1>, #dst>, tensor<{M}x{N}xi32, #dst>
    tt.store %14, %13 : tensor<{M}x{N}xf16, #dst>
    tt.return
  }}
}}
"""

    x = to_triton(numpy_random((M, N), dtype_str=dtype), device=device)
    z = torch.empty_like(x, device=device)

    # write the IR to a temporary file using mkstemp
    import tempfile
    with tempfile.NamedTemporaryFile(mode='w', suffix='.ttgir') as f:
        f.write(ir)
        f.flush()
        kernel = triton.compile(f.name, options={'threads_per_warp': THREADS_PER_WARP})
    kernel[(1, 1, 1)](x.data_ptr(), z.data_ptr())

    assert torch.equal(z, x)


mma_pairs = [
    [
        MmaLayout((2, 0), [1, 4], [1, 1], [1, 1], [0, 1], [16, 8]),
        MmaLayout((2, 0), [4, 1], [1, 1], [1, 1], [0, 1], [16, 8]),
    ],
    [
        MmaLayout((2, 0), [2, 8], [1, 1], [1, 1], [0, 1], [16, 8]),
        MmaLayout((2, 0), [8, 2], [1, 1], [1, 1], [0, 1], [16, 8]),
    ],
    [
        MmaLayout((2, 1), [1, 4], [1, 1], [1, 1], [0, 1], [16, 8]),
        MmaLayout((2, 1), [4, 1], [1, 1], [1, 1], [0, 1], [16, 8]),
    ],
    [
        MmaLayout((2, 1), [2, 8], [1, 1], [1, 1], [0, 1], [16, 8]),
        MmaLayout((2, 1), [8, 2], [1, 1], [1, 1], [0, 1], [16, 8]),
    ],
    # Mma -> mma support is TODO on Hopper (and Volta)
    # [
    #     MmaLayout((3, 0), [1, 4], [1, 1], [1, 1], [0, 1], [16, 8, 16]),
    #     MmaLayout((3, 0), [4, 1], [1, 1], [1, 1], [0, 1], [16, 8, 16]),
    # ],
    # [
    #     MmaLayout((3, 0), [2, 8], [1, 1], [1, 1], [0, 1], [16, 8, 16]),
    #     MmaLayout((3, 0), [8, 2], [1, 1], [1, 1], [0, 1], [16, 8, 16]),
    # ],
    # [
    #     MmaLayout((3, 1), [1, 4], [1, 1], [1, 1], [0, 1], [16, 8, 16]),
    #     MmaLayout((3, 1), [4, 1], [1, 1], [1, 1], [0, 1], [16, 8, 16]),
    # ],
    # [
    #     MmaLayout((3, 1), [2, 8], [1, 1], [1, 1], [0, 1], [16, 8, 16]),
    #     MmaLayout((3, 1), [8, 2], [1, 1], [1, 1], [0, 1], [16, 8, 16]),
    # ],
]


@pytest.mark.parametrize("M, N", [[64, 1], [1, 64], [64, 64], [128, 128], [256, 256]])
@pytest.mark.parametrize("dtype", ['float16'])
@pytest.mark.parametrize("mma_pair", mma_pairs)
def test_convertmma2mma(M, N, mma_pair, dtype, device):
    if is_hip() or is_xpu():
        pytest.xfail("test_mma2mma is not supported in HIP/XPU")

    src_layout, _ = mma_pair
    num_warps = np.cumprod(src_layout.warps_per_cta)[-1]

    def do_test(src_layout, dst_layout):
        layouts = f"""
        #src = {src_layout}
        #dst = {dst_layout}
        """

        conversion = f"""
        %12 = triton_gpu.convert_layout %9 : tensor<{M}x{N}xi32, #src> -> tensor<{M}x{N}xi32, #dst>
        %13 = triton_gpu.convert_layout %11 : tensor<{M}x{N}xf16, #src> -> tensor<{M}x{N}xf16, #dst>
        """

        ir = layouts + f"""
        module attributes {{"triton_gpu.num-warps" = {num_warps} : i32, "triton_gpu.num-ctas" = 1 : i32, "triton_gpu.threads-per-warp" = 32 : i32}} {{
        tt.func public @kernel_0d1d(%arg0: !tt.ptr<f16, 1> {{tt.divisibility = 16 : i32}}, %arg1: !tt.ptr<f16, 1> {{tt.divisibility = 16 : i32}}) {{
        %cst = arith.constant dense<{N}> : tensor<{M}x1xi32, #src>
        %0 = tt.make_range {{end = {M} : i32, start = 0 : i32}} : tensor<{M}xi32, #triton_gpu.slice<{{dim = 1, parent = #src}}>>
        %1 = tt.make_range {{end = {N} : i32, start = 0 : i32}} : tensor<{N}xi32, #triton_gpu.slice<{{dim = 0, parent = #src}}>>
        %2 = tt.splat %arg0 : !tt.ptr<f16, 1> -> tensor<{M}x{N}x!tt.ptr<f16, 1>, #src>
        %4 = tt.expand_dims %0 {{axis = 1 : i32}} : tensor<{M}xi32, #triton_gpu.slice<{{dim = 1, parent = #src}}>> -> tensor<{M}x1xi32, #src>
        %5 = arith.muli %4, %cst : tensor<{M}x1xi32, #src>
        %6 = tt.expand_dims %1 {{axis = 0 : i32}} : tensor<{N}xi32, #triton_gpu.slice<{{dim = 0, parent = #src}}>> -> tensor<1x{N}xi32, #src>
        %7 = tt.broadcast %6 : tensor<1x{N}xi32, #src> -> tensor<{M}x{N}xi32, #src>
        %8 = tt.broadcast %5 : tensor<{M}x1xi32, #src> -> tensor<{M}x{N}xi32, #src>
        %9 = arith.addi %8, %7 : tensor<{M}x{N}xi32, #src>
        %10 = tt.addptr %2, %9 : tensor<{M}x{N}x!tt.ptr<f16, 1>, #src>, tensor<{M}x{N}xi32, #src>
        %11 = tt.load %10 {{cache = 1 : i32, evict = 1 : i32, isVolatile = false}} : tensor<{M}x{N}xf16, #src>
        %3 = tt.splat %arg1 : !tt.ptr<f16, 1> -> tensor<{M}x{N}x!tt.ptr<f16, 1>, #dst>
        """ + conversion + f"""
        %14 = tt.addptr %3, %12 : tensor<{M}x{N}x!tt.ptr<f16, 1>, #dst>, tensor<{M}x{N}xi32, #dst>
        tt.store %14, %13 : tensor<{M}x{N}xf16, #dst>
        tt.return
        }}
        }}
        """

        x = to_triton(numpy_random((M, N), dtype_str=dtype), device=device)
        z = torch.empty_like(x)

        # write the IR to a temporary file using mkstemp
        import tempfile
        with tempfile.NamedTemporaryFile(mode='w', suffix='.ttgir') as f:
            f.write(ir)
            f.flush()
            kernel = triton.compile(f.name)
        kernel[(1, 1, 1)](x.data_ptr(), z.data_ptr())

        assert torch.equal(z, x)

    do_test(mma_pair[0], mma_pair[1])
    do_test(mma_pair[1], mma_pair[0])


@pytest.mark.interpreter
def test_load_scalar_with_mask(device):

    @triton.jit
    def kernel(Input, Index, Out, N: int):
        index = tl.load(Index)
        scalar = tl.load(Input + index, mask=index < N, other=0)
        tl.store(Out, scalar, mask=index < N)

    Index = torch.tensor([0], dtype=torch.int32, device=device)
    Input = torch.tensor([0], dtype=torch.int32, device=device)
    Out = torch.empty_like(Index, device=device)
    kernel[(1, )](Input, Index, Out, Index.numel())
    assert Out.data[0] == 0


# This test is used to test our own PTX codegen for float16 and int16 conversions
# maybe delete it later after ptxas has been fixed
@pytest.mark.parametrize("dtype_str", ['float16', 'int16'])
def test_ptx_cast(dtype_str, device):

    @triton.jit
    def kernel(in_ptr0, out_ptr2, xnumel, rnumel, dtype: tl.constexpr, XBLOCK: tl.constexpr, RBLOCK: tl.constexpr):
        xoffset = tl.program_id(0) * XBLOCK
        xindex = xoffset + tl.arange(0, XBLOCK)[:, None]
        xmask = xindex < xnumel
        rbase = tl.arange(0, RBLOCK)[None, :]
        x0 = xindex
        _tmp4 = (tl.zeros([XBLOCK, RBLOCK], dtype) - 10000).to(dtype)
        for roffset in range(0, rnumel, RBLOCK):
            rindex = roffset + rbase
            rmask = rindex < rnumel
            r1 = rindex
            tmp0 = tl.load(in_ptr0 + (r1 + (197 * x0)), rmask & xmask).to(dtype)
            tmp1 = 2
            tmp2 = tmp0 * tmp1
            tmp3 = tmp2.to(dtype)
            tmp5 = _tmp4 < tmp3
            _tmp4 = tl.where(rmask & xmask & tmp5, tmp3, _tmp4)
            tl.store(out_ptr2 + (r1 + (197 * x0) + tl.zeros([XBLOCK, RBLOCK], tl.int32)), _tmp4, rmask & xmask)

    torch.manual_seed(123)
    if dtype_str == 'int16':
        torch_dtype = torch.int16
        triton_dtype = tl.int32
    else:
        torch_dtype = torch.float16
        triton_dtype = tl.float32

    s0 = 4
    buf11 = -torch.ones((6 * s0, 197, 197), device=device, dtype=torch_dtype)
    buf14 = -torch.ones((s0, 6, 197, 197), device=device, dtype=torch_dtype)
    kernel[(4728, )](buf11, buf14, 1182 * s0, 197, triton_dtype, 1, 256, num_warps=2)
    assert buf14.to(torch.float32).mean() == -2.0


# -----------------------
# test fp8 -> fp32 dot
# -----------------------


def f8_to_f16(x, dtype):

    @triton.jit
    def kernel(Y, X, N, BLOCK_SIZE: tl.constexpr):
        pid = tl.program_id(0)
        offs = pid * BLOCK_SIZE + tl.arange(0, BLOCK_SIZE)
        mask = offs < N
        x = tl.load(X + offs, mask=mask)
        tl.store(Y + offs, x, mask=mask)

    ret = torch.empty(x.shape, dtype=torch.float16, device=x.device)
    grid = lambda META: (triton.cdiv(x.numel(), META['BLOCK_SIZE']), )
    dtype = getattr(tl, dtype)
    kernel[grid](ret, triton.reinterpret(x, dtype), ret.numel(), BLOCK_SIZE=1024)
    return ret


@triton.jit
def matmul_kernel(  #
        a_ptr, b_ptr, c_ptr,  #
        M, N, K,  #
        stride_am, stride_ak,  #
        stride_bk, stride_bn,  #
        stride_cm, stride_cn,  #
        BLOCK_SIZE_M: tl.constexpr, BLOCK_SIZE_N: tl.constexpr, BLOCK_SIZE_K: tl.constexpr,  #
        low_precision_acc: tl.constexpr,  #
        num_pipeline_stages: tl.constexpr = 3  #
):
    pid = tl.program_id(axis=0)
    num_pid_m = tl.cdiv(M, BLOCK_SIZE_M)
    pid_m = pid % num_pid_m
    pid_n = pid // num_pid_m
    offs_am = (pid_m * BLOCK_SIZE_M + tl.arange(0, BLOCK_SIZE_M)) % M
    offs_bn = (pid_n * BLOCK_SIZE_N + tl.arange(0, BLOCK_SIZE_N)) % N
    offs_k = tl.arange(0, BLOCK_SIZE_K)
    a_ptrs = a_ptr + (offs_am[:, None] * stride_am + offs_k[None, :] * stride_ak)
    b_ptrs = b_ptr + (offs_k[:, None] * stride_bk + offs_bn[None, :] * stride_bn)
    accumulator = tl.zeros((BLOCK_SIZE_M, BLOCK_SIZE_N), dtype=tl.float32)
    for k in tl.range(0, tl.cdiv(K, BLOCK_SIZE_K), num_stages=num_pipeline_stages):
        a = tl.load(a_ptrs)
        b = tl.load(b_ptrs)
        accumulator = tl.dot(a, b, acc=accumulator, max_num_imprecise_acc=low_precision_acc)
        a_ptrs += BLOCK_SIZE_K * stride_ak
        b_ptrs += BLOCK_SIZE_K * stride_bk
    offs_cm = pid_m * BLOCK_SIZE_M + tl.arange(0, BLOCK_SIZE_M)
    offs_cn = pid_n * BLOCK_SIZE_N + tl.arange(0, BLOCK_SIZE_N)
    c_ptrs = c_ptr + stride_cm * offs_cm[:, None] + stride_cn * offs_cn[None, :]
    tl.store(c_ptrs, accumulator)


@pytest.mark.parametrize("in_type_str", ['float8e5', 'float8e4nv', 'float8e4b15'])
@pytest.mark.parametrize("low_precision_acc", [0, 32, 64, 128])
def test_fp8_dot_acc(in_type_str, low_precision_acc, device):
    if is_hip():
        pytest.skip('test_fp8_dot_acc for HIP currently broken in upstream.')
    if device in ['cuda']:
        cc = torch.cuda.get_device_capability()
        if cc[0] >= 9 and in_type_str == "float8e4b15":
            pytest.skip("Dot op does not support fp8e4b15 on CUDA arch >= 90")
    check_type_supported(in_type_str, device)
    if is_xpu() and in_type_str == "float8e4b15":
        pytest.skip("FIXME: Fails to compile on XPU")

    if is_xpu():
        # FIXME: revisit problem size once tl.dot is lowered to DPAS.
        warnings.warn("FIXME: test case modified, reduced problem size")
        M, N, K = 64, 128, 128
        BLOCK_M, BLOCK_N, BLOCK_K = 64, 128, 64
    else:
        M, N, K = 128, 256, 256
        BLOCK_M, BLOCK_N, BLOCK_K = 128, 256, 128

    A = numpy_random((M, K), dtype_str=in_type_str)
    B = numpy_random((K, N), dtype_str=in_type_str)
    Bt = B.T
    C = torch.empty((M, N), dtype=torch.float32, device=device)
    num_warps = 8
    a = to_triton(A, device=device, dst_type=in_type_str)
    b = to_triton(B, device=device, dst_type=in_type_str)
    grid = (triton.cdiv(M, BLOCK_M), 1)
    matmul_kernel[grid](a, b, C, M, N, K, a.stride(0), a.stride(1), b.stride(0), b.stride(1), C.stride(0), C.stride(1),
                        BLOCK_M, BLOCK_N, BLOCK_K, low_precision_acc, num_warps=num_warps)
    torch_a = torch.from_numpy(A)
    th_a = f8_to_f16(torch_a.xpu(), in_type_str)
    torch_b = torch.from_numpy(B)
    th_b = f8_to_f16(torch_b.xpu(), in_type_str)
    ref_out = torch.matmul(th_a, th_b).to(torch.float32)
    if in_type_str == 'float8e4nv':
        torch.testing.assert_close(ref_out, C, rtol=0.01, atol=0.01)
    elif low_precision_acc > 32:
        torch.testing.assert_close(ref_out, C, rtol=1e-3, atol=1e-3)
    else:
        torch.testing.assert_close(ref_out, C)


# -----------------------
# test enable_fp_fusion
# -----------------------


@pytest.mark.parametrize("enable_fp_fusion", [False, True])
def test_enable_fp_fusion(enable_fp_fusion, device):
    if is_hip():
        pytest.skip(
            'test_enable_fp_fusion for HIP currently broken in https://github.com/openai/triton. Use https://github.com/ROCmSoftwarePlatform/triton'
        )

    # Sequential multiply add can be fused by backend
    @triton.jit
    def mul_add(data):
        ptrs = data + tl.arange(0, 128)
        tl.store(ptrs, tl.load(ptrs) * 1.5 + 1.0)

    data = torch.randn((128, ), device=device, dtype=torch.float32)
    h = mul_add[(1, )](data, enable_fp_fusion=enable_fp_fusion)

    if not is_cuda():
        return
    found_fma = re.search(r'(mad|fma)\.r[nzmp]\.(ftz\.)?f32', h.asm["ptx"]) is not None
    assert found_fma == enable_fp_fusion


# -----------------------
# test propagate_nan
# -----------------------


@pytest.mark.parametrize("dtype", ['float16', 'float32'])
@pytest.mark.parametrize("propagate_nan", ['NONE', 'ALL'])
@pytest.mark.parametrize("func", ['minimum', 'maximum', 'clamp'])
def test_propagate_nan(dtype, propagate_nan, func, device):

    @triton.jit
    def kernel(A, B, C, propagate_nan: tl.constexpr, func: tl.constexpr):
        if func == 'clamp':
            tl.store(
                C,
                getattr(tl, func)(tl.load(A), -tl.load(B), tl.load(B),
                                  propagate_nan=getattr(tl.PropagateNan, propagate_nan)))
        else:
            tl.store(C,
                     getattr(tl, func)(tl.load(A), tl.load(B), propagate_nan=getattr(tl.PropagateNan, propagate_nan)))

    for mode in ['A', 'B', 'both']:
        if func == 'clamp' and mode == 'B':
            # clamp does not guarantee propagation from 'min' and 'max' args
            continue
        A = torch.randn((1, ), device=device, dtype=getattr(torch, dtype))
        if mode == 'A' or mode == 'both': A[0] = torch.nan
        B = torch.randn((1, ), device=device, dtype=getattr(torch, dtype))
        if mode == 'B' or mode == 'both': B[0] = torch.nan
        C = torch.zeros_like(A, device=device, dtype=getattr(torch, dtype))
        kernel[(1, )](A, B, C, propagate_nan, func)

        if mode == 'both' or propagate_nan == 'ALL':
            assert torch.isnan(C[0])
        else:
            assert not torch.isnan(C[0])


# -----------------------
# test clamp
# -----------------------


@pytest.mark.interpreter
@pytest.mark.parametrize("dtype", ['float16', 'float32'])
def test_clamp(dtype, device):

    @triton.jit
    def kernel(x_ptr, min_ptr, max_ptr, out_ptr, ref_ptr, N, BLOCK_SIZE: tl.constexpr):

        off = tl.arange(0, BLOCK_SIZE)
        mask = off < N
        x = tl.load(x_ptr + off, mask=mask)
        min = tl.load(min_ptr + off, mask=mask)
        max = tl.load(max_ptr + off, mask=mask)
        out = out_ptr + off
        ref = ref_ptr + off

        tl.store(out, tl.clamp(x, min, max), mask=mask)
        ref_val = tl.minimum(tl.maximum(x, min), max)
        tl.store(ref, ref_val, mask=mask)

    size = 128

    x = torch.randn((size, ), device=device, dtype=getattr(torch, dtype))
    a = torch.randn((size, ), device=device, dtype=getattr(torch, dtype))
    b = torch.randn((size, ), device=device, dtype=getattr(torch, dtype))
    min = torch.min(a, b)
    max = torch.max(a, b)
    out = torch.zeros_like(x, device=device, dtype=getattr(torch, dtype))
    ref = torch.zeros_like(x, device=device, dtype=getattr(torch, dtype))

    kernel[(size, )](x, min, max, out, ref, x.numel(), BLOCK_SIZE=size)

    torch.testing.assert_close(out, ref)


# Test for symmetric clamp(x, -limit, limit), as it may go through optimized
# codegen in the backends
@pytest.mark.interpreter
@pytest.mark.parametrize("dtype", ['float16', 'float32'])
def test_clamp_symmetric(dtype, device):

    @triton.jit
    def kernel(x_ptr, limit_ptr, out_ptr, ref_ptr, N, BLOCK_SIZE: tl.constexpr):

        off = tl.arange(0, BLOCK_SIZE)
        mask = off < N
        x = tl.load(x_ptr + off, mask=mask)
        limit = tl.load(limit_ptr + off, mask=mask)
        out = out_ptr + off
        ref = ref_ptr + off

        tl.store(out, tl.clamp(x, -limit, limit), mask=mask)
        ref_val = tl.minimum(tl.maximum(x, -limit), limit)
        tl.store(ref, ref_val, mask=mask)

    size = 128

    x = torch.randn((size, ), device=device, dtype=getattr(torch, dtype))
    limit = torch.randn((size, ), device=device, dtype=getattr(torch, dtype)).abs()
    out = torch.zeros_like(x, device=device, dtype=getattr(torch, dtype))
    ref = torch.zeros_like(x, device=device, dtype=getattr(torch, dtype))

    kernel[(size, )](x, limit, out, ref, x.numel(), BLOCK_SIZE=size)

    torch.testing.assert_close(out, ref)


# -----------------------
# test iterators
# -----------------------


@pytest.mark.interpreter
def test_static_range(device):

    @triton.jit
    def loop_kernel(Z, N: tl.constexpr, step: tl.constexpr):
        acc = 0
        for i in tl.static_range(0, N, step=step):
            acc += i
        tl.store(Z, acc)

    N = 100
    step = 7
    Out = torch.empty(1, dtype=torch.int32, device=device)
    loop_kernel[(1, )](Out, N, step)
    Acc = torch.tensor([0], dtype=torch.int32, device=device)
    for i in range(0, N, step):
        Acc += i
    assert (Out == Acc).all(), (Out, Acc)


@pytest.mark.interpreter
def test_tl_range(device):
    if is_hip():
        pytest.skip("test_tl_range is not supported in HIP")
    if is_interpreter():
        pytest.skip("FIXME: RuntimeError: \"addmm_impl_cpu_\" not implemented for 'Half'")
    M, N, K = 64, 64, 512
    BLOCK_M, BLOCK_N, BLOCK_K = M, N, 64
    a = torch.randn((M, K), device=device, dtype=torch.float16)
    b = torch.randn((K, N), device=device, dtype=torch.float16)
    c = torch.empty((M, N), dtype=torch.float32, device=device)
    pgm = matmul_kernel[
        1,
    ](a, b, c, M, N, K, a.stride(0), a.stride(1), b.stride(0), b.stride(1), c.stride(0), c.stride(1), BLOCK_M, BLOCK_N,
      BLOCK_K, 0, num_pipeline_stages=5)
    ref_out = torch.matmul(a, b).to(torch.float32)
    if is_interpreter():
        # GPU invokes tensor core for float16 matmul, which is not supported in interpreter.
        # Thus we use a higher tolerance
        torch.testing.assert_close(ref_out, c, rtol=1e-2, atol=1e-1)
    else:
        torch.testing.assert_close(ref_out, c, rtol=1e-3, atol=1e-3)
    if device in ['cuda']:
        capability = torch.cuda.get_device_capability()
        if capability[0] >= 8:
            ptx = pgm.asm['ptx']
            # check that the loop got pipelined with the right number of stages.
            assert 'cp.async.wait_group 0x6' in ptx<|MERGE_RESOLUTION|>--- conflicted
+++ resolved
@@ -2378,11 +2378,7 @@
     BLOCK_M = 32
     x = torch.randn((BLOCK_M, N), dtype=torch.float32, device=device)
     y = torch.randn((BLOCK_M, num_pid_n), dtype=torch.float32, device=device)
-<<<<<<< HEAD
-    h = kernel[(1, num_pid_n, 1)](x, y, N, BLOCK_M, BLOCK_N, num_warps=4)
-=======
-    h = kernel[(1, num_pid_n, 1)](x, y, N, BLOCK_M, BLOCK_N, NUM_PID_N=num_pid_n)
->>>>>>> 88abff68
+    h = kernel[(1, num_pid_n, 1)](x, y, N, BLOCK_M, BLOCK_N, NUM_PID_N=num_pid_n, num_warps=4)
     if not is_interpreter():
         assert h.asm['ttgir'].count(
             '"tt.reduce"') == 2, "tt.reduce should be called twice, otherwise the optimization didn't work"
