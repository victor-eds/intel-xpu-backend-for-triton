# flake8: noqa: F821,F841
import itertools
import re
import warnings
from typing import Optional, Union
import math
import textwrap

import numpy as np
import pytest
import torch
import intel_extension_for_pytorch  # type: ignore # noqa: F401
import os
import inspect
from numpy.random import RandomState

import triton
import triton.language as tl
from triton.runtime.jit import JITFunction, TensorWrapper, reinterpret


def is_interpreter():
    return os.environ.get('TRITON_INTERPRET', '0') == '1'


def is_cuda():
    return not is_interpreter() and triton.runtime.driver.active.get_current_target()[0] == "cuda"


def is_hip():
    return not is_interpreter() and triton.runtime.driver.active.get_current_target()[0] == "hip"


def is_xpu():
    return not is_interpreter() and triton.runtime.driver.active.get_current_target()[0] == "xpu"


int_dtypes = ['int8', 'int16', 'int32', 'int64']
uint_dtypes = ['uint8', 'uint16', 'uint32', 'uint64']
float_dtypes = ['float16', 'float32', 'float64']
dtypes = int_dtypes + uint_dtypes + float_dtypes
dtypes_with_bfloat16 = dtypes + ['bfloat16']
torch_float8_dtypes = ['float8_e4m3fn', 'float8_e5m2']
torch_dtypes = ['bool'] + int_dtypes + ['uint8'] + float_dtypes + ['bfloat16']

# TODO: enable multiple cta cluster testing.
# num_ctas_list = [1, 4] if torch.cuda.get_device_capability()[0] == 9 else [1]
num_ctas_list = [1]

GPU_DIALECT = "triton_gpu"
if is_interpreter():
    THREADS_PER_WARP = 1
elif is_hip():
    THREADS_PER_WARP = triton.runtime.driver.active.get_current_target()[2]
else:
    THREADS_PER_WARP = 32


def _bitwidth(dtype: str) -> int:
    # ex.: "int64" -> 64
    return int(re.search(r'(\d+)$', dtype).group(1))


def numpy_random(shape, dtype_str, rs: Optional[RandomState] = None, low=None, high=None):
    """
    Override `rs` if you're calling this function twice and don't want the same
    result for both calls.
    """
    if isinstance(shape, int):
        shape = (shape, )
    if rs is None:
        rs = RandomState(seed=17)
    if dtype_str in int_dtypes + uint_dtypes:
        iinfo = np.iinfo(getattr(np, dtype_str))
        low = iinfo.min if low is None else max(low, iinfo.min)
        high = iinfo.max if high is None else min(high, iinfo.max)
        dtype = getattr(np, dtype_str)
        x = rs.randint(low, high, shape, dtype=dtype)
        x[x == 0] = 1  # Workaround. Never return zero so tests of division don't error out.
        return x
    elif dtype_str and 'float8' in dtype_str:
        x = rs.randint(20, 40, shape, dtype=np.int8)
        return x
    elif dtype_str in float_dtypes:
        return rs.normal(0, 1, shape).astype(dtype_str)
    elif dtype_str == 'bfloat16':
        return (rs.normal(0, 1, shape).astype('float32').view('uint32') & np.uint32(0xffff0000)).view('float32')
    elif dtype_str in ['bool', 'int1', 'bool_']:
        return rs.normal(0, 1, shape) > 0.0
    else:
        raise RuntimeError(f'Unknown dtype {dtype_str}')


def to_triton(x: np.ndarray, device, dst_type=None) -> Union[TensorWrapper, torch.Tensor]:
    '''
    Note: We need dst_type because the type of x can be different from dst_type.
          For example: x is of type `float32`, dst_type is `bfloat16`.
          If dst_type is None, we infer dst_type from x.
    '''
    t = x.dtype.name
    if t in uint_dtypes:
        signed_type_name = t.lstrip('u')  # e.g. "uint16" -> "int16"
        x_signed = x.astype(getattr(np, signed_type_name))
        return reinterpret(torch.tensor(x_signed, device=device), getattr(tl, t))
    else:
        if dst_type and 'float8' in dst_type:
            return reinterpret(torch.tensor(x, device=device), getattr(tl, dst_type))
        if t == 'float32' and dst_type == 'bfloat16':
            return torch.tensor(x, device=device).bfloat16()
        return torch.tensor(x, device=device)


def torch_dtype_name(dtype) -> str:
    if isinstance(dtype, triton.language.dtype):
        return dtype.name
    elif isinstance(dtype, torch.dtype):
        # 'torch.int64' -> 'int64'
        m = re.match(r'^torch\.(\w+)$', str(dtype))
        return m.group(1)
    else:
        raise TypeError(f'not a triton or torch dtype: {type(dtype)}')


def to_numpy(x):
    if isinstance(x, TensorWrapper):
        return x.base.cpu().numpy().astype(getattr(np, torch_dtype_name(x.dtype)))
    elif isinstance(x, torch.Tensor):
        if x.dtype is torch.bfloat16:
            return x.cpu().float().numpy()
        return x.cpu().numpy()
    else:
        raise ValueError(f"Not a triton-compatible tensor: {x}")


def patch_kernel(template, to_replace):
    if is_interpreter():
        local_namespace = {}
        src = textwrap.dedent(inspect.getsource(template.fn))
        for k, v in to_replace.items():
            src = src.replace(k, v)
        exec(src, globals(), local_namespace)
        return local_namespace[template.fn.__name__]
    else:
        kernel = triton.JITFunction(template.fn)
        for key, value in to_replace.items():
            kernel.src = kernel.src.replace(key, value)
        return kernel


def check_cuda_only(device):
    if device not in ['cuda']:
        pytest.xfail("Only for cuda")


def check_type_supported(dtype, device):
    '''
    skip test if dtype is not supported on the current device
    '''
    if device in ['cuda']:
        cc = torch.cuda.get_device_capability()
        if cc[0] < 8 and (dtype is tl.bfloat16 or dtype == "bfloat16" or dtype is torch.bfloat16):
            pytest.skip("bfloat16 is only supported on NVGPU with cc >= 80")
        if cc[0] < 9 and dtype in {tl.float8e4nv, "float8e4nv", "float8_e4m3fn"}:
            pytest.skip("float8e4nv is only supported on NVGPU with cc >= 90")
    if is_interpreter():
        if dtype in [
                tl.float8e4nv, "float8e4nv", tl.bfloat16, "bfloat16", tl.float8e5, "float8e5", tl.float8e4b15,
                "float8e4b15", tl.float8e4b15x4, "float8e4b15x4", torch.bfloat16, torch.float8_e4m3fn, torch.float8_e5m2
        ]:
            pytest.xfail("bfloat16 and float8 are not supported in the interpreter")


class MmaLayout:

    def __init__(self, version, warps_per_cta, ctas_per_cga, cta_split_num, cta_order, instr_shape):
        self.version = version
        self.warps_per_cta = warps_per_cta
        self.ctas_per_cga = ctas_per_cga
        self.cta_split_num = cta_split_num
        self.cta_order = cta_order
        self.instr_shape = instr_shape

    def __str__(self):
        return f"#{GPU_DIALECT}.nvidia_mma<{{versionMajor={self.version[0]}, versionMinor={self.version[1]}, warpsPerCTA={self.warps_per_cta}, CTAsPerCGA={self.ctas_per_cga}, CTASplitNum={self.cta_split_num}, CTAOrder={self.cta_order}, instrShape={self.instr_shape}}}>"


class DpasLayout:

    def __init__(self, repeatCount, systolic_depth, execution_size, ops_per_chan, threads_per_warp, warps_per_cta):
        self.repeatCount = repeatCount
        self.systolic_depth = str(systolic_depth)
        self.execution_size = str(execution_size)
        self.ops_per_chan = str(ops_per_chan)
        self.threads_per_warp = str(threads_per_warp)
        self.warps_per_cta = str(warps_per_cta)

    def __str__(self):
        return f"#triton_intel_gpu.dpas<{{repeatCount={self.repeatCount}, systolicDepth={self.systolic_depth}, executionSize = {self.execution_size}, opsPerChan = {self.ops_per_chan}, threadsPerWarp = {self.threads_per_warp}, warpsPerCTA={self.warps_per_cta}}}>"


class BlockedLayout:

    def __init__(self, size_per_thread, threads_per_warp, warps_per_cta, order, ctas_per_cga, cta_split_num, cta_order):
        self.sz_per_thread = size_per_thread
        self.threads_per_warp = threads_per_warp
        self.warps_per_cta = warps_per_cta
        self.order = order
        self.ctas_per_cga = ctas_per_cga
        self.cta_split_num = cta_split_num
        self.cta_order = cta_order

    def __str__(self):
        return f"#{GPU_DIALECT}.blocked<{{sizePerThread={self.sz_per_thread}, threadsPerWarp={self.threads_per_warp}, warpsPerCTA={self.warps_per_cta}, order={self.order}, CTAsPerCGA={self.ctas_per_cga}, CTASplitNum={self.cta_split_num}, CTAOrder={self.cta_order}}}>"


class SharedLayout:

    def __init__(self, vec, per_phase, max_phase, order, ctas_per_cga, cta_split_num, cta_order):
        self.vec = vec
        self.per_phase = per_phase
        self.max_phase = max_phase
        self.order = order
        self.ctas_per_cga = ctas_per_cga
        self.cta_split_num = cta_split_num
        self.cta_order = cta_order

    def __str__(self):
        return f"#{GPU_DIALECT}.shared<{{vec={self.vec}, perPhase={self.per_phase}, maxPhase={self.max_phase}, order={self.order}, CTAsPerCGA={self.ctas_per_cga}, CTASplitNum={self.cta_split_num}, CTAOrder={self.cta_order}}}>"


@pytest.mark.interpreter
@pytest.mark.parametrize("dtype_x", list(dtypes) + ["bfloat16"])
def test_empty_kernel(dtype_x, device):
    SIZE = 128

    @triton.jit
    def kernel(X, SIZE: tl.constexpr):
        pass

    check_type_supported(dtype_x, device)
    x = to_triton(numpy_random(SIZE, dtype_str=dtype_x), device=device, dst_type=dtype_x)
    kernel[(1, )](x, SIZE=SIZE, num_warps=4)


# generic test functions
def _test_unary(dtype_x, expr, numpy_expr=None, device='cuda', num_ctas=1):
    check_type_supported(dtype_x, device)  # early return if dtype_x is not supported
    SIZE = 128
    # define the kernel / launch-grid

    @triton.jit
    def kernel(Z, X, SIZE: tl.constexpr):
        off = tl.arange(0, SIZE)
        x = tl.load(X + off)
        z = GENERATE_TEST_HERE
        tl.store(Z + off, z)

    kernel = patch_kernel(kernel, {'GENERATE_TEST_HERE': expr})
    # inputs
    x = numpy_random(SIZE, dtype_str=dtype_x)
    if 'log' in expr:
        x = np.abs(x) + 0.01
    # reference result
    z_ref = eval(expr if numpy_expr is None else numpy_expr)
    # triton result
    x_tri = to_triton(x, device=device, dst_type=dtype_x)
    z_tri = to_triton(np.empty_like(x), device=device, dst_type=dtype_x)
    kernel[(1, )](z_tri, x_tri, SIZE=SIZE, num_warps=4, num_ctas=num_ctas)
    # compare
    np.testing.assert_allclose(z_ref, to_numpy(z_tri), rtol=0.01)


def _binary_op_dtype_override(a: str, b: str) -> Optional[np.dtype]:
    """
    Given two dtype strings, returns the numpy dtype Triton thinks binary
    operations on the two types should return. Returns None if the return value
    matches numpy. This is generally needed because Triton and pytorch return
    narrower floating point types than numpy in mixed operations, and because
    Triton follows C/C++ semantics around mixed signed/unsigned operations, and
    numpy/pytorch do not.
    """
    overrides = {
        ('float16', 'int16'): np.float16,
        ('float16', 'int32'): np.float16,
        ('float16', 'int64'): np.float16,
        ('float16', 'uint16'): np.float16,
        ('float16', 'uint32'): np.float16,
        ('float16', 'uint64'): np.float16,
        ('int8', 'uint8'): np.uint8,
        ('int8', 'uint16'): np.uint16,
        ('int8', 'uint32'): np.uint32,
        ('int8', 'uint64'): np.uint64,
        ('int16', 'uint16'): np.uint16,
        ('int16', 'uint32'): np.uint32,
        ('int16', 'uint64'): np.uint64,
        ('int32', 'uint32'): np.uint32,
        ('int32', 'uint64'): np.uint64,
        ('int64', 'uint64'): np.uint64,
    }
    key = (a, b) if a < b else (b, a)
    return overrides.get(key)


def _test_binary(dtype_x, dtype_y, expr, numpy_expr=None, mode_x='real', mode_y='real', device='cuda', num_ctas=1,
                 y_low=None, y_high=None):
    check_type_supported(dtype_x, device)  # early return if dtype_x is not supported
    check_type_supported(dtype_y, device)
    SIZE = 128
    # define the kernel / launch-grid

    @triton.jit
    def kernel(Z, X, Y, SIZE: tl.constexpr):
        off = tl.arange(0, SIZE)
        x = tl.load(X + off)
        y = tl.load(Y + off)
        z = GENERATE_TEST_HERE
        tl.store(Z + off, z)

    kernel = patch_kernel(kernel, {'GENERATE_TEST_HERE': expr})
    # inputs
    rs = RandomState(17)
    x = numpy_random(SIZE, dtype_str=dtype_x, rs=rs)
    y = numpy_random(SIZE, dtype_str=dtype_y, rs=rs, low=y_low, high=y_high)
    if mode_x == 'nan':
        x[:] = float('nan')
    if mode_y == 'nan':
        y[:] = float('nan')
    # reference result
    z_ref = eval(expr if numpy_expr is None else numpy_expr)
    dtype_z = _binary_op_dtype_override(dtype_x, dtype_y)
    if dtype_z is not None:
        z_ref = z_ref.astype(dtype_z)
    # triton result
    x_tri = to_triton(x, device=device, dst_type=dtype_x)
    y_tri = to_triton(y, device=device, dst_type=dtype_y)
    z_tri = to_triton(np.empty(SIZE, dtype=z_ref.dtype), device=device)
    kernel[(1, )](z_tri, x_tri, y_tri, SIZE=SIZE, num_warps=4, num_ctas=num_ctas)
    np.testing.assert_allclose(z_ref, to_numpy(z_tri), err_msg=expr, atol=1e-3, rtol=0.01)


def _mod_operation_ill_conditioned(dtype_x, dtype_y) -> bool:
    # The result of x % y is ill-conditioned if x % y is much smaller than x.
    # pytorch/CUDA has slightly different (probably better) rounding on
    # remainders than stock LLVM. We currently don't expect to match it
    # bit-for-bit.
    if not is_interpreter() and (dtype_x, dtype_y) == ('int16', 'float16'):
        return True
    return (dtype_x, dtype_y) in [
        ('int32', 'bfloat16'),
        ('int32', 'float16'),
        ('int32', 'float32'),
        ('int64', 'bfloat16'),
        ('int64', 'float16'),
        ('int64', 'float32'),
        ('int64', 'float64'),
        ('uint16', 'bfloat16'),
        ('uint16', 'float16'),
        ('uint16', 'float32'),
        ('uint32', 'bfloat16'),
        ('uint32', 'float16'),
        ('uint32', 'float32'),
        ('uint64', 'bfloat16'),
        ('uint64', 'float16'),
        ('uint64', 'float32'),
        ('uint64', 'float64'),
    ]


# ---------------
# test binary ops
# ---------------


@pytest.mark.interpreter
@pytest.mark.parametrize("dtype_x, dtype_y, op", [  #
    (dtype_x, dtype_y, op)
    for op in ['+', '-', '*', '/', '%']
    for dtype_x in dtypes_with_bfloat16
    for dtype_y in dtypes_with_bfloat16
])
@pytest.mark.parametrize("num_ctas", num_ctas_list)
def test_bin_op(dtype_x, dtype_y, op, num_ctas, device):
    expr = f' x {op} y'
    if op == '%' and dtype_x in int_dtypes + uint_dtypes and dtype_y in int_dtypes + uint_dtypes:
        # LLVM has 'numpy.fmod', not 'numpy.remainder', semantics on integer remainders.
        numpy_expr = 'np.fmod(x, y)'
    elif op in ('/', '%') and dtype_x in ('int16', 'float16', 'bfloat16') and dtype_y in ('int16', 'float16',
                                                                                          'bfloat16'):
        # Triton promotes 16-bit floating-point / and % to 32-bit because there
        # are no native div or FRem operations on float16. Since we have to
        # convert anyway, we may as well take the accuracy bump.
        numpy_expr = f'x.astype(np.float32) {op} y.astype(np.float32)'
    elif (dtype_x in uint_dtypes and dtype_y in int_dtypes and _bitwidth(dtype_x) >= _bitwidth(dtype_y)):
        numpy_expr = f'x.astype(np.{dtype_x}) {op} y.astype(np.{dtype_x})'
    elif (dtype_y in uint_dtypes and dtype_x in int_dtypes and _bitwidth(dtype_y) >= _bitwidth(dtype_x)):
        numpy_expr = f'x.astype(np.{dtype_y}) {op} y.astype(np.{dtype_y})'
    else:
        numpy_expr = None
    if op == '%' and _mod_operation_ill_conditioned(dtype_x, dtype_y):
        error_msg = '' if is_interpreter() else 'Not equal to tolerance'
        with pytest.raises(AssertionError, match=error_msg):
            _test_binary(dtype_x, dtype_y, expr, numpy_expr, device=device, num_ctas=num_ctas)
    elif (op in ('%', '/') and ((dtype_x in int_dtypes and dtype_y in uint_dtypes) or
                                (dtype_x in uint_dtypes and dtype_y in int_dtypes))):
        error_class = ValueError if is_interpreter() else triton.CompilationError
        with pytest.raises(error_class, match='Cannot use .* because they have different signedness'):
            _test_binary(dtype_x, dtype_y, expr, numpy_expr, device=device, num_ctas=num_ctas)
    else:
        _test_binary(dtype_x, dtype_y, expr, numpy_expr, device=device, num_ctas=num_ctas)


@pytest.mark.interpreter
@pytest.mark.parametrize("dtype, order", [(dtype, order) for dtype in dtypes_with_bfloat16 for order in [0, 1]])
def test_addptr(dtype, order, device):
    check_type_supported(dtype, device)

    @triton.jit
    def kernel(x, y, ORDER: tl.constexpr, SIZE: tl.constexpr):
        offs = tl.arange(0, SIZE)
        if ORDER == 0:
            tl.store(y + offs, tl.load(x + offs))
        else:
            tl.store(offs + y, tl.load(offs + x))

    SIZE = 1024
    rs = RandomState(17)
    x = numpy_random(SIZE, dtype_str=dtype, rs=rs)
    y = numpy_random(SIZE, dtype_str=dtype, rs=rs)
    x_tri = to_triton(x, dst_type=dtype, device=device)
    y_tri = to_triton(y, dst_type=dtype, device=device)
    y = x
    kernel[
        1,
    ](x_tri, y_tri, order, SIZE)
    np.testing.assert_allclose(y, to_numpy(y_tri))


@pytest.mark.interpreter
@pytest.mark.parametrize("dtype_x, dtype_y", [  #
    (dtype_x, dtype_y) for dtype_x in int_dtypes for dtype_y in int_dtypes
] + [(dtype_x, dtype_y) for dtype_x in uint_dtypes for dtype_y in uint_dtypes])
@pytest.mark.parametrize("num_ctas", num_ctas_list)
def test_floordiv(dtype_x, dtype_y, num_ctas, device):
    # Triton has IEEE, not numpy/torch, semantics for %, and those carry
    # through to //, so we have to use a nonstandard expression to get a
    # reference result for //.
    expr = 'x // y'
    numpy_expr = '((x - np.fmod(x, y)) / y)'
    _test_binary(dtype_x, dtype_y, expr, numpy_expr, device=device, num_ctas=num_ctas)


def test_unsigned_name_mangling(device):
    # Test that uint32 and int32 are mangled differently by the compiler
    SIZE = 128
    # define the kernel / launch-grid

    @triton.jit
    def kernel(O1, O2, X, Y, SIZE: tl.constexpr):
        off = tl.arange(0, SIZE)
        x = tl.load(X + off)
        y = tl.load(Y + off)
        out1 = tl.abs(x)  # uint32 -> nop
        out2 = tl.abs(-y)  # int32 -> should have an effect
        tl.store(O1 + off, out1)
        tl.store(O2 + off, out2)

    dtype_x = 'uint32'
    dtype_y = 'int32'
    # inputs
    rs = RandomState(17)
    x = numpy_random(SIZE, dtype_str=dtype_x, rs=rs)
    y = numpy_random(SIZE, dtype_str=dtype_y, rs=rs)
    # reference result
    expect = (np.abs(x), np.abs(-y))
    # triton result
    x_tri = to_triton(x, device=device, dst_type=dtype_x)
    y_tri = to_triton(y, device=device, dst_type=dtype_y)
    actual = tuple(to_triton(np.empty_like(e), device=device) for e in expect)
    kernel[(1, )](actual[0], actual[1], x_tri, y_tri, SIZE=SIZE, num_warps=4)

    # Bitwise op, so expect exact equality
    assert (expect[0] == to_numpy(actual[0])).all()
    assert (expect[1] == to_numpy(actual[1])).all()


# test bitwise ops
# ---------------
@pytest.mark.interpreter
@pytest.mark.parametrize("dtype_x, dtype_y, op", [  #
    (dtype_x, dtype_y, op)
    for op in ['&', '|', '^']
    for dtype_x in dtypes + dtypes_with_bfloat16
    for dtype_y in dtypes + dtypes_with_bfloat16
])
@pytest.mark.parametrize("num_ctas", num_ctas_list)
def test_bitwise_op(dtype_x, dtype_y, op, num_ctas, device):
    expr = f'x {op} y'
    if (dtype_x in uint_dtypes and dtype_y in int_dtypes and _bitwidth(dtype_x) >= _bitwidth(dtype_y)):
        numpy_expr = f'x.astype(np.{dtype_x}) {op} y.astype(np.{dtype_x})'
    elif (dtype_y in uint_dtypes and dtype_x in int_dtypes and _bitwidth(dtype_y) >= _bitwidth(dtype_x)):
        numpy_expr = f'x.astype(np.{dtype_y}) {op} y.astype(np.{dtype_y})'
    else:
        numpy_expr = None
    if 'float' in dtype_x + dtype_y:
        # The CompilationError must have been caused by a C++ exception with this text.
        error_class = tl.semantic.IncompatibleTypeErrorImpl if is_interpreter() else triton.CompilationError
        with pytest.raises(error_class, match='invalid operands of type'):
            _test_binary(dtype_x, dtype_y, expr, numpy_expr='np.array([])', device=device, num_ctas=num_ctas)
    else:
        _test_binary(dtype_x, dtype_y, expr, numpy_expr, device=device, num_ctas=num_ctas)


@pytest.mark.interpreter
@pytest.mark.parametrize("dtype_x, dtype_y, op", [  #
    (dtype_x, dtype_y, op)
    for op in ['<<', '>>']
    for dtype_x in int_dtypes + uint_dtypes
    for dtype_y in int_dtypes + uint_dtypes
])
@pytest.mark.parametrize("num_ctas", num_ctas_list)
def test_shift_op(dtype_x, dtype_y, op, num_ctas, device):
    expr = f'x {op} y'
    bw = max(_bitwidth(dtype_x), _bitwidth(dtype_y))
    if dtype_x.startswith('int'):
        dtype_z = f'int{bw}'
    else:
        dtype_z = f'uint{bw}'
    numpy_expr = f'x.astype(np.{dtype_z}) {op} y.astype(np.{dtype_z})'
    _test_binary(dtype_x, dtype_y, expr, numpy_expr, device=device, num_ctas=num_ctas, y_low=0, y_high=bw)


# ---------------
# test compare ops
# ---------------
ops = ['==', '!=', '>', '<', '>=', '<=']


@pytest.mark.interpreter
@pytest.mark.parametrize(
    "dtype_x, dtype_y, op, mode_x, mode_y",
    # real
    [(dtype_x, dtype_y, op, 'real', 'real') for op in ops for dtype_x in dtypes for dtype_y in dtypes]
    # NaNs
    + [('float32', 'float32', op, mode_x, mode_y)
       for op in ops
       for mode_x, mode_y in [('nan', 'real'), ('real', 'nan'), ('nan', 'nan')]])
@pytest.mark.parametrize("num_ctas", num_ctas_list)
def test_compare_op(dtype_x, dtype_y, op, mode_x, mode_y, num_ctas, device):
    expr = f'x {op} y'
    if (dtype_x in uint_dtypes and dtype_y in int_dtypes and _bitwidth(dtype_x) >= _bitwidth(dtype_y)):
        numpy_expr = f'x.astype(np.{dtype_x}) {op} y.astype(np.{dtype_x})'
    elif (dtype_y in uint_dtypes and dtype_x in int_dtypes and _bitwidth(dtype_y) >= _bitwidth(dtype_x)):
        numpy_expr = f'x.astype(np.{dtype_y}) {op} y.astype(np.{dtype_y})'
    else:
        numpy_expr = None
    _test_binary(dtype_x, dtype_y, expr, numpy_expr, mode_x=mode_x, mode_y=mode_y, device=device, num_ctas=num_ctas)


# ---------------
# test broadcast
# ---------------
@pytest.mark.interpreter
@pytest.mark.parametrize("dtype", dtypes_with_bfloat16)
def test_broadcast(dtype, device):
    check_type_supported(dtype, device)

    @triton.jit
    def broadcast_kernel(x_ptr, y_ptr, y_broadcasted_ptr, M: tl.constexpr, N: tl.constexpr):
        offset1 = tl.arange(0, M)
        offset2 = tl.arange(0, N)
        x = tl.load(x_ptr + N * offset1[:, None] + offset2[None, :])
        y = tl.load(y_ptr + offset2)
        _, y_broadcasted = tl.broadcast(x, y)
        tl.store(y_broadcasted_ptr + N * offset1[:, None] + offset2[None, :], y_broadcasted)

    M = 32
    N = 64
    rs = RandomState(17)
    x = numpy_random((M, N), dtype_str=dtype, rs=rs)
    y = numpy_random(N, dtype_str=dtype, rs=rs)
    _, y_broadcasted_np = np.broadcast_arrays(x, y)

    x_tri = to_triton(x, device=device, dst_type=dtype)
    y_tri = to_triton(y, device=device, dst_type=dtype)
    y_broadcasted_tri = to_triton(np.empty((M, N), dtype=y_broadcasted_np.dtype), device=device, dst_type=dtype)

    broadcast_kernel[(1, )](x_tri, y_tri, y_broadcasted_tri, M=M, N=N)
    assert (y_broadcasted_np == to_numpy(y_broadcasted_tri)).all()


# ----------
# test slice
# ----------


@pytest.mark.interpreter
def test_slice(device):

    @triton.jit
    def slice_kernel(XBLOCK: tl.constexpr):
        data = tl.arange(0, XBLOCK)
        tl.static_assert(data.shape == [XBLOCK])

        t = data[None, :]
        tl.static_assert(t.shape == [1, XBLOCK])

        t = data[None, :, None]
        tl.static_assert(t.shape == [1, XBLOCK, 1])

        scalar = tl.full([], 1, tl.int32)
        tl.static_assert(scalar.shape == [])

        t = scalar[None]
        tl.static_assert(t.shape == [1])

        t = scalar[None, None]
        tl.static_assert(t.shape == [1, 1])

    slice_kernel[(1, )](XBLOCK=32)


# ------------------
# test invalid slice
# ------------------


@pytest.mark.interpreter
def test_invalid_slice(device):
    dst = torch.empty(128, device=device)

    @triton.jit
    def _kernel(dst):
        dst[10:]

    error_class = ValueError if is_interpreter() else triton.CompilationError
    with pytest.raises(error_class, match='unsupported tensor index'):
        _kernel[(1, )](dst=dst)


# ----------------
# test expand_dims
# ----------------
@pytest.mark.interpreter
def test_expand_dims(device):

    @triton.jit
    def expand_dims_kernel(dummy, N: tl.constexpr):
        offset1 = tl.arange(0, N)

        t = tl.expand_dims(offset1, 0)
        tl.static_assert(t.shape == [1, N])

        t = tl.expand_dims(offset1, 1)
        tl.static_assert(t.shape == [N, 1])

        t = tl.expand_dims(offset1, -1)
        tl.static_assert(t.shape == [N, 1])

        t = tl.expand_dims(offset1, -2)
        tl.static_assert(t.shape == [1, N])

        t = tl.expand_dims(offset1, (0, -1))
        tl.static_assert(t.shape == [1, N, 1])

        t = tl.expand_dims(offset1, (0, 1, 3))
        tl.static_assert(t.shape == [1, 1, N, 1])

        t = tl.expand_dims(offset1, (-4, 2, -1))
        tl.static_assert(t.shape == [1, N, 1, 1])

        t = tl.expand_dims(offset1, (3, 1, 2))
        tl.static_assert(t.shape == [N, 1, 1, 1])

        scalar = tl.sum(offset1)
        tl.static_assert(scalar.shape == [])
        t = tl.expand_dims(scalar, 0)
        tl.static_assert(t.shape == [1])

        t = tl.expand_dims(scalar, -1)
        tl.static_assert(t.shape == [1])

        # N is a scalar that's not even a tl.tensor -- this should work too.
        t = tl.expand_dims(N, -1)
        tl.static_assert(t.shape == [1])

    N = 32
    dummy_tensor = torch.empty((), device=device)
    expand_dims_kernel[(1, )](dummy_tensor, N)


@pytest.mark.interpreter
def test_expand_dims_error_cases(device):

    @triton.jit
    def dim_out_of_range1(dummy, N: tl.constexpr):
        offset1 = tl.arange(0, N)

        t = tl.expand_dims(offset1, -2)
        t = tl.expand_dims(offset1, -3)

    @triton.jit
    def dim_out_of_range2(dummy, N: tl.constexpr):
        offset1 = tl.arange(0, N)

        t = tl.expand_dims(offset1, 1)
        t = tl.expand_dims(offset1, 2)

    @triton.jit
    def dim_out_of_range3(dummy, N: tl.constexpr):
        offset1 = tl.arange(0, 1)
        scalar = tl.sum(offset1)

        t = tl.expand_dims(scalar, 1)

    @triton.jit
    def duplicate_dim1(dummy, N: tl.constexpr):
        offset1 = tl.arange(0, N)

        t = tl.expand_dims(offset1, (0, 0))

    @triton.jit
    def duplicate_dim2(dummy, N: tl.constexpr):
        offset1 = tl.arange(0, N)

        t = tl.expand_dims(offset1, (0, -3))

    N = 32
    dummy_tensor = torch.empty((), device=device)
    error_class = ValueError if is_interpreter() else triton.CompilationError

    def get_error_message(e):
        if is_interpreter():
            return str(e.value)
        else:
            return str(e.value.__cause__)

    with pytest.raises(error_class) as exc_info:
        dim_out_of_range1[(1, )](dummy_tensor, N)
    assert "invalid axis -3" in get_error_message(exc_info)

    with pytest.raises(error_class) as exc_info:
        dim_out_of_range2[(1, )](dummy_tensor, N)
    assert "invalid axis 2" in get_error_message(exc_info)

    with pytest.raises(error_class) as exc_info:
        dim_out_of_range3[(1, )](dummy_tensor, N)
    assert "invalid axis 1" in get_error_message(exc_info)

    with pytest.raises(error_class) as exc_info:
        duplicate_dim1[(1, )](dummy_tensor, N)
    assert re.search(r"duplicate axes, normalized axes = \[0, 0\]", get_error_message(exc_info))

    with pytest.raises(error_class) as exc_info:
        duplicate_dim2[(1, )](dummy_tensor, N)
    assert re.search(r"duplicate axes, normalized axes = \[0, 0\]", get_error_message(exc_info))


# ----------------------------
# test invalid program id axis
# ----------------------------
@pytest.mark.interpreter
def test_invalid_pid_axis(device):
    dst = torch.empty(128, device=device)

    @triton.jit
    def _kernel(dst):
        pid = tl.program_id(20)

    error_class = ValueError if is_interpreter() else triton.CompilationError
    with pytest.raises(error_class) as exc_info:
        _kernel[(1, )](dst)
    error_msg = str(exc_info.value) if is_interpreter() else str(exc_info.value.__cause__)
    assert re.search(r"program_id axis must be 0, 1, or 2 but got 20", error_msg)


# ---------------
# test where
# ---------------
@pytest.mark.interpreter
@pytest.mark.parametrize("dtype", dtypes_with_bfloat16 + ["*int32"])
@pytest.mark.parametrize("num_ctas", num_ctas_list)
def test_where(dtype, num_ctas, device):
    select_ptrs = False
    if dtype == "*int32":
        dtype = "int64"
        select_ptrs = True
    check_type_supported(dtype, device)

    @triton.jit
    def where_kernel(cond_ptr, a_ptr, b_ptr, output_ptr, n_elements, BLOCK_SIZE: tl.constexpr,
                     TEST_POINTERS: tl.constexpr, TEST_SCALAR_POINTERS: tl.constexpr):
        offsets = tl.program_id(axis=0) * BLOCK_SIZE + tl.arange(0, BLOCK_SIZE)
        mask = offsets < n_elements
        decide = tl.load(cond_ptr + offsets, mask=mask)
        if TEST_SCALAR_POINTERS:
            ptr = tl.where(tl.load(cond_ptr), a_ptr, b_ptr)
            output = tl.load(ptr + offsets, mask=mask)
        else:
            if TEST_POINTERS:
                a = tl.load(a_ptr + offsets, mask=mask).to(tl.pi32_t)
                b = tl.load(b_ptr + offsets, mask=mask).to(tl.pi32_t)
            else:
                a = tl.load(a_ptr + offsets, mask=mask)
                b = tl.load(b_ptr + offsets, mask=mask)
            output = tl.where(decide, a, b)
        tl.store(output_ptr + offsets, output, mask=mask)

    SIZE = 1_000
    rs = RandomState(17)
    cond = numpy_random(SIZE, 'bool', rs)
    x = numpy_random(SIZE, dtype_str=dtype, rs=rs)
    y = numpy_random(SIZE, dtype_str=dtype, rs=rs)
    z = np.where(cond, x, y)

    cond_tri = to_triton(cond, device=device)
    x_tri = to_triton(x, device=device, dst_type=dtype)
    y_tri = to_triton(y, device=device, dst_type=dtype)
    z_tri = to_triton(np.empty(SIZE, dtype=z.dtype), device=device, dst_type=dtype)

    grid = lambda meta: (triton.cdiv(SIZE, meta['BLOCK_SIZE']), )
    where_kernel[grid](cond_tri, x_tri, y_tri, z_tri, SIZE, BLOCK_SIZE=1024, TEST_POINTERS=select_ptrs,
                       TEST_SCALAR_POINTERS=False, num_ctas=num_ctas)
    assert (z == to_numpy(z_tri)).all()
    if select_ptrs:
        where_kernel[grid](cond_tri, x_tri, y_tri, z_tri, SIZE, BLOCK_SIZE=1024, TEST_POINTERS=select_ptrs,
                           TEST_SCALAR_POINTERS=True)
        z = np.where(cond[0], x, y)
        assert (z == to_numpy(z_tri)).all()


@pytest.mark.interpreter
@pytest.mark.parametrize("num_ctas", num_ctas_list)
def test_where_broadcast(num_ctas, device):

    @triton.jit
    def where_kernel(cond_ptr, a_ptr, out_ptr, BLOCK_SIZE: tl.constexpr):
        xoffsets = tl.arange(0, BLOCK_SIZE)[:, None]
        yoffsets = tl.arange(0, BLOCK_SIZE)[None, :]

        mask = tl.load(cond_ptr + yoffsets)
        vals = tl.load(a_ptr + yoffsets + BLOCK_SIZE * xoffsets)
        res = tl.where(mask, vals, 0.)
        tl.store(out_ptr + yoffsets + BLOCK_SIZE * xoffsets, res)

    @triton.jit
    def where_scalar_condition(a_ptr, out_ptr, BLOCK_SIZE: tl.constexpr):
        xoffsets = tl.arange(0, BLOCK_SIZE)[:, None]
        yoffsets = tl.arange(0, BLOCK_SIZE)[None, :]
        mask = 0
        vals = tl.load(a_ptr + yoffsets + BLOCK_SIZE * xoffsets)
        res = tl.where(mask, vals, 0.)
        tl.store(out_ptr + yoffsets + BLOCK_SIZE * xoffsets, res)

    SIZE = 32
    dtype = 'float32'
    rs = RandomState(17)
    x = numpy_random((SIZE, SIZE), dtype_str=dtype, rs=rs)
    mask = numpy_random(SIZE, 'bool', rs=rs)
    z = np.where(mask, x, 0)
    cond_tri = to_triton(mask, device=device)
    x_tri = to_triton(x, device=device, dst_type=dtype)
    z_tri = to_triton(np.empty((SIZE, SIZE), dtype=z.dtype), device=device, dst_type=dtype)
    where_kernel[(1, )](cond_tri, x_tri, z_tri, SIZE)
    assert (z == to_numpy(z_tri)).all()
    where_scalar_condition[(1, )](x_tri, z_tri, SIZE, num_ctas=num_ctas)
    z = np.where(0, x, 0)
    assert (z == to_numpy(z_tri)).all()


# ---------------
# test unary ops
# ---------------


@pytest.mark.interpreter
@pytest.mark.parametrize("dtype_x, expr",
                         [(dtype_x, ' -x') for dtype_x in dtypes_with_bfloat16] + [(dtype_x, ' ~x')
                                                                                   for dtype_x in int_dtypes])
@pytest.mark.parametrize("num_ctas", num_ctas_list)
def test_unary_op(dtype_x, expr, num_ctas, device):
    _test_unary(dtype_x, expr, device=device, num_ctas=num_ctas)


# ----------------
# test math ops
# ----------------


@pytest.mark.interpreter
@pytest.mark.parametrize("dtype_x, expr, x", [(dtype_x, expr, x)
                                              for dtype_x in ["float32", "float64"]
                                              for expr in ['exp', 'log', 'cos', 'sin']
                                              for x in ['x', '3.0']])
def test_math_op(dtype_x, expr, device, x):
    _test_unary(dtype_x, f'tl.{expr}({x})', f'np.{expr}({x}) ', device=device)


# ----------------
# test abs
# ----------------


@pytest.mark.interpreter
@pytest.mark.parametrize("dtype_x", [(dtype_x) for dtype_x in dtypes_with_bfloat16])
def test_abs(dtype_x, device):
    _test_unary(dtype_x, 'tl.abs(x)', 'np.abs(x) ', device=device)


@pytest.mark.parametrize("in_dtype", [tl.float8e4b15, tl.float8e4nv, tl.float8e5])
def test_abs_fp8(in_dtype, device):
    if is_hip():
        pytest.skip('test_abs_fp8 not supported on HIP.')

    @triton.jit
    def abs_kernel(X, Z, SIZE: tl.constexpr):
        off = tl.arange(0, SIZE)
        x = tl.load(X + off)
        z = tl.abs(x)
        tl.store(Z + off, z)

    f8_tensor = torch.tensor(range(-128, 128), dtype=torch.int8, device=device)
    # f32_to_f8 doesn't handle nan, so we make sure f8_tensor doesn't contain any nan
    all_exp_ones = (f8_tensor & 0b01111100) == 128 - 2**in_dtype.fp_mantissa_width
    f8_tensor[all_exp_ones] = 0
    f8 = triton.reinterpret(f8_tensor, in_dtype)
    n_elements = f8_tensor.numel()
    out_f8 = torch.empty_like(f8_tensor)
    abs_kernel[(1, )](f8, triton.reinterpret(out_f8, in_dtype), n_elements)

    f32_tensor = convert_float_to_float32(f8_tensor, in_dtype)
    expect = f32_tensor.abs()
    actual_f8 = convert_float_to_float32(out_f8, in_dtype)
    torch.testing.assert_close(actual_f8, expect, equal_nan=True)


# ----------------
# test passing shapes as individual params rather than tuples
# ----------------


def test_shapes_as_params(device):

    @triton.jit
    def kernel():
        a = tl.arange(0, 32).expand_dims(-1).broadcast_to(32, 32)
        tl.static_assert(a.shape == [tl.constexpr(32), tl.constexpr(32)])

        a = tl.arange(0, 32).reshape(4, 8).permute(1, 0)
        tl.static_assert(a.shape == [tl.constexpr(8), tl.constexpr(4)])

        a = tl.arange(0, 32).reshape(4, 8).reshape(32)
        tl.static_assert(a.shape == [tl.constexpr(32)])

        a = tl.arange(0, 64).reshape(2, 4, 8).trans(2, 1, 0)
        tl.static_assert(a.shape == [tl.constexpr(8), tl.constexpr(4), tl.constexpr(2)])

        a = tl.arange(0, 64).view(2, 4, 8)
        tl.static_assert(a.shape == [tl.constexpr(2), tl.constexpr(4), tl.constexpr(8)])

    kernel[(1, )]()


# ----------------
# test transpose
# ----------------


@pytest.mark.parametrize("dtype_x", [(dtype_x) for dtype_x in dtypes_with_bfloat16])
def test_transpose(dtype_x, device):
    SIZE = 128

    @triton.jit
    def kernel(Z, X, SIZE: tl.constexpr):
        off = tl.arange(0, SIZE)
        off2d = off[None, :] + (tl.arange(0, 2) * SIZE)[:, None]
        x = tl.load(X + off2d)
        z = x.T
        tl.store(Z + off2d.T, z)

    x = numpy_random([SIZE, 2], dtype_str=dtype_x)
    z_ref = x.T
    x_tri = to_triton(x, device=device, dst_type=dtype_x)
    z_tri = to_triton(np.empty_like(z_ref), device=device, dst_type=dtype_x)
    kernel[(1, )](z_tri, x_tri, SIZE=SIZE)
    np.testing.assert_allclose(z_ref, to_numpy(z_tri))


# ----------------
# test indexing
# ----------------


def make_ptr_str(name, shape):
    rank = len(shape)
    offsets = []
    stride = 1
    for i in reversed(range(rank)):
        idx = ', '.join([':' if ii == i else 'None' for ii in range(rank)])
        offsets += [f'tl.arange(0, {shape[i]})[{idx}]*{stride}']
        stride *= shape[i]
    return f"{name} + {' + '.join(offsets)}"


# TODO: handle `%4 = triton_gpu.convert_layout %3 : tensor<32xi32, #blocked0> -> tensor<32xi32, #triton_gpu.slice<{dim = 0, parent = #blocked1}>>``
@pytest.mark.parametrize("expr, dtype_str", [(f'x[{s}]', d)
                                             for s in ['None, :', ':, None', 'None, :, :', ':, :, None']
                                             for d in ['int32', 'uint32', 'uint16']])
@pytest.mark.parametrize("num_ctas", num_ctas_list)
def test_index1d(expr, dtype_str, num_ctas, device):
    rank_x = expr.count(':')
    rank_y = expr.count(',') + 1
    shape_x = [32 for _ in range(rank_x)]
    shape_z = [32 for _ in range(rank_y)]
    shape_z_rank_mismatch = [32 for _ in range(rank_y + 1)]
    shape_z_dim_mismatch = [64 for _ in range(rank_y)]

    # Triton kernel
    @triton.jit
    def kernel(Z, X, SIZE: tl.constexpr):
        m = tl.arange(0, SIZE)
        n = tl.arange(0, SIZE)
        x = tl.load(X_PTR_EXPR)
        z = GENERATE_TEST_HERE
        tl.store(Z_PTR_EXPR, z)

    def generate_kernel(shape_x, shape_z):
        to_replace = {
            'X_PTR_EXPR': make_ptr_str('X', shape_x),
            'Z_PTR_EXPR': make_ptr_str('Z', shape_z),
            'GENERATE_TEST_HERE': expr,
        }
        return patch_kernel(kernel, to_replace)

    kernel_match = generate_kernel(shape_x, shape_z)
    kernel_dim_mismatch = generate_kernel(shape_x, shape_z_dim_mismatch)
    kernel_rank_mismatch = generate_kernel(shape_x, shape_z_rank_mismatch)

    # torch result
    x = numpy_random(shape_x, dtype_str=dtype_str)
    y = np.zeros(shape_z, dtype=getattr(np, dtype_str))
    z_ref = eval(expr) + y
    # triton result
    z_tri = to_triton(np.empty_like(z_ref), device=device)
    x_tri = to_triton(x, device=device)
    kernel_match[(1, )](z_tri, x_tri, num_warps=1, SIZE=shape_x[0])
    # compare
    assert (z_ref == to_numpy(z_tri)).all()

    def catch_compilation_error(kernel):
        try:
            kernel[(1, )](z_tri, x_tri, num_warps=1, SIZE=shape_x[0], num_ctas=num_ctas)
        except triton.CompilationError as e:
            np.testing.assert_(True)
        except BaseException:
            np.testing.assert_(False)

    catch_compilation_error(kernel_dim_mismatch)
    catch_compilation_error(kernel_rank_mismatch)


# ---------------
# test tuples
# ---------------


@triton.jit
def tuples_fn(a, b):
    return a + b, \
        a - b, \
        a * b


@pytest.mark.interpreter
def test_tuples(device):

    @triton.jit
    def with_fn(X, Y, A, B, C):
        x = tl.load(X)
        y = tl.load(Y)
        a, b, c = tuples_fn(x, y)
        tl.store(A, a)
        tl.store(B, b)
        tl.store(C, c)

    @triton.jit
    def without_fn(X, Y, A, B, C):
        x = tl.load(X)
        y = tl.load(Y)
        a, b, c = x + y, x - y, x * y
        tl.store(A, a)
        tl.store(B, b)
        tl.store(C, c)

    x = torch.tensor([1.3], device=device, dtype=torch.float32)
    y = torch.tensor([1.9], device=device, dtype=torch.float32)
    a_tri = torch.tensor([0], device=device, dtype=torch.float32)
    b_tri = torch.tensor([0], device=device, dtype=torch.float32)
    c_tri = torch.tensor([0], device=device, dtype=torch.float32)
    for kernel in [with_fn, without_fn]:
        kernel[(1, )](x, y, a_tri, b_tri, c_tri, num_warps=1)
        a_ref, b_ref, c_ref = x + y, x - y, x * y
        assert a_tri == a_ref
        assert b_tri == b_ref
        assert c_tri == c_ref


@triton.jit(noinline=True)
def noinline_simple_fn(x, y, Z):
    z = x + y
    tl.store(Z, z)


@triton.jit(noinline=True)
def noinline_call_graph_fn1(x):
    return x + 1


@triton.jit(noinline=True)
def noinline_call_graph_fn2(y):
    return y + 2


@triton.jit(noinline=True)
def noinline_call_graph_fn(x, y, Z):
    t0 = noinline_call_graph_fn1(x)
    t1 = noinline_call_graph_fn2(y)
    z = t0 + t1
    tl.store(Z, z)


@triton.jit(noinline=True)
def noinline_shared_fn(x, y, Z):
    offs = tl.arange(0, 16)[:, None] * 16 + tl.arange(0, 16)[None, :]
    z = tl.load(Z + offs)
    z = tl.dot(z, z) + x + y
    tl.store(Z + offs, z)


@triton.jit(noinline=True)
def noinline_dynamic_fn(x, y, Z):
    if x >= 1:
        x = noinline_call_graph_fn1(x)
    else:
        x = noinline_call_graph_fn2(x)
    if y >= 2:
        y = noinline_call_graph_fn2(y)
    else:
        y = noinline_call_graph_fn1(y)
    z = x + y
    tl.store(Z, z)


@triton.jit(noinline=True)
def noinline_call_multi_values_fn(x, y):
    return x + 1, y + 2


@triton.jit(noinline=True)
def noinline_multi_values_fn(x, y, Z):
    x, y = noinline_call_multi_values_fn(x, y)
    z = x + y
    tl.store(Z, z)


@pytest.mark.parametrize("mode", ["simple", "call_graph", "shared", "dynamic", "multi_values"])
def test_noinline(mode, device):

    @triton.jit
    def kernel(X, Y, Z):
        x = tl.load(X)
        y = tl.load(Y)
        GENERATE_TEST_HERE(x, y, Z)

    func_name = f'noinline_{mode}_fn'
    kernel = patch_kernel(kernel, {'GENERATE_TEST_HERE': func_name})
    x = torch.tensor([1.0], device=device, dtype=torch.float32)
    y = torch.tensor([2.0], device=device, dtype=torch.float32)
    if mode == "shared":
        z = torch.ones((16, 16), device=device, dtype=torch.float32)
    else:
        z = torch.tensor([0.0], device=device, dtype=torch.float32)
    kernel[(1, )](x, y, z, num_warps=1)
    if mode == "simple":
        assert torch.equal(z, x + y)
    elif mode == "call_graph" or mode == "dynamic" or mode == "multi_values":
        assert torch.equal(z, x + 1 + y + 2)
    elif mode == "shared":
        ref = torch.full((16, 16), 16, device=device, dtype=torch.float32)
        assert torch.equal(z, ref + x + y)


# ---------------
# test atomics
# ---------------
@pytest.mark.parametrize(
    "op, dtype_x_str, mode, sem",
    itertools.chain.from_iterable([[
        ('add', 'float16', mode, sem),
        ('add', 'uint32', mode, sem),
        ('add', 'int32', mode, sem),
        ('add', 'float32', mode, sem),
        ('add', 'uint64', mode, sem),
        ('add', 'int64', mode, sem),
        ('add', 'float64', mode, sem),
        ('max', 'uint32', mode, sem),
        ('max', 'int32', mode, sem),
        ('max', 'float32', mode, sem),
        ('max', 'uint64', mode, sem),
        ('max', 'int64', mode, sem),
        ('max', 'float64', mode, sem),
        ('min', 'uint32', mode, sem),
        ('min', 'int32', mode, sem),
        ('min', 'float32', mode, sem),
        ('min', 'uint64', mode, sem),
        ('min', 'int64', mode, sem),
        ('min', 'float64', mode, sem),
    ]
                                   for mode in ['all_neg', 'all_pos', 'min_neg', 'max_pos']
                                   for sem in [None, 'acquire', 'release', 'acq_rel', 'relaxed']]))
def test_atomic_rmw(op, dtype_x_str, mode, sem, device):
    if is_cuda():
        capability = torch.cuda.get_device_capability()
        if capability[0] < 7:
            if dtype_x_str == 'float16':
                pytest.skip("Only test atomic float16 ops on devices with sm >= 70")

    if is_xpu():
        capability = 0
        if dtype_x_str == 'float16':
            pytest.skip("FIXME: Atomic RMW for float16 not yet supported by IGC")

    n_programs = 5

    # triton kernel
    @triton.jit
    def kernel(X, Z):
        pid = tl.program_id(0)
        x = tl.load(X + pid)
        old = GENERATE_TEST_HERE
        tl.static_assert(old.dtype == x.dtype)

    sem_arg = sem if sem is None else f'"{sem}"'
    kernel = patch_kernel(kernel, {'GENERATE_TEST_HERE': f'tl.atomic_{op}(Z, x, sem={sem_arg})'})
    numpy_op = {'add': np.sum, 'max': np.max, 'min': np.min}[op]
    max_neutral = float('-inf') if dtype_x_str in float_dtypes else np.iinfo(getattr(np, dtype_x_str)).min
    min_neutral = float('inf') if dtype_x_str in float_dtypes else np.iinfo(getattr(np, dtype_x_str)).max
    neutral = {'add': 0, 'max': max_neutral, 'min': min_neutral}[op]

    # triton result
    rs = RandomState(17)
    x = np.array([2**i for i in range(n_programs)], dtype=getattr(np, dtype_x_str))
    if mode == 'all_neg':
        x = -np.abs(x)
    if mode == 'all_pos':
        x = np.abs(x)
    if mode == 'min_neg':
        idx = rs.randint(n_programs, size=(1, )).item()
        x[idx] = -np.max(np.abs(x)) - 1
    if mode == 'max_pos':
        idx = rs.randint(n_programs, size=(1, )).item()
        x[idx] = np.max(np.abs(x)) + 1
    x_tri = to_triton(x, device=device)

    z_tri = to_triton(np.array([neutral], dtype=getattr(np, dtype_x_str)), device=device)
    h = kernel[(n_programs, )](x_tri, z_tri)
    # torch result
    z_ref = numpy_op(x).astype(getattr(np, dtype_x_str))
    # compare
    exact = op not in ['add']
    if exact:
        assert z_ref.item() == to_numpy(z_tri).item()
    else:
        np.testing.assert_allclose(z_ref, to_numpy(z_tri), rtol=0.01)
    sem_str = "acq_rel" if sem is None else sem
    if not is_cuda():
        return

    assert f"atom.global.gpu.{sem_str}" in h.asm["ptx"]


@pytest.mark.parametrize("num_ctas", num_ctas_list)
def test_atomic_rmw_predicate(num_ctas, device):

    @triton.jit
    def kernel(X):
        val = tl.program_id(0)
        if val < 64:
            tl.atomic_max(X, val)

    x = torch.zeros((1, ), device=device, dtype=torch.int32)
    kernel[(4096, )](x, num_ctas=num_ctas)
    assert x.item() == 63


@pytest.mark.parametrize("shape, axis, num_ctas", [(shape, axis, num_ctas)
                                                   for shape in [(2, 2), (2, 8), (8, 2), (8, 8), (32, 32), (64, 64)]
                                                   for axis in [0, 1]
                                                   for num_ctas in num_ctas_list])
def test_tensor_atomic_rmw(shape, axis, num_ctas, device):
    shape0, shape1 = shape
    # triton kernel

    @triton.jit
    def kernel(Z, X, AXIS: tl.constexpr, SHAPE0: tl.constexpr, SHAPE1: tl.constexpr):
        off0 = tl.arange(0, SHAPE0)
        off1 = tl.arange(0, SHAPE1)
        x = tl.load(X + off0[:, None] * SHAPE1 + off1[None, :])
        z = tl.sum(x, axis=AXIS)
        if AXIS == 1:
            tl.atomic_add(Z + off0, z)
        else:
            tl.atomic_add(Z + off1, z)

    rs = RandomState(17)
    x = numpy_random((shape0, shape1), dtype_str="float32", rs=rs)
    # reference result
    z_ref = np.sum(x, axis=axis, keepdims=False)
    # triton result
    x_tri = to_triton(x, device=device)
    z_shape = (shape0, ) if axis == 1 else (shape1, )
    z_tri = to_triton(np.zeros(z_shape, dtype="float32"), device=device)
    kernel[(1, )](z_tri, x_tri, axis, shape0, shape1, num_ctas=num_ctas)
    np.testing.assert_allclose(z_ref, to_numpy(z_tri), rtol=1e-4)


@pytest.mark.parametrize("num_ctas", num_ctas_list)
def test_tensor_atomic_rmw_block(num_ctas, device):
    shape = (8, 8)

    @triton.jit
    def kernel(X, SHAPE0: tl.constexpr, SHAPE1: tl.constexpr):
        off0 = tl.arange(0, SHAPE0)
        off1 = tl.arange(0, SHAPE1)
        offs = off0[:, None] * SHAPE1 + off1[None, :]
        val = offs.to(tl.float32)
        x = X + offs
        tl.atomic_min(x, val)

    x = torch.ones((8, 8), device=device, dtype=torch.float32)
    kernel[(2, )](x, shape[0], shape[1], num_ctas=num_ctas)
    assert torch.min(x).item() == 0.0


@pytest.mark.parametrize("sem", [None, 'acquire', 'release', 'acq_rel', 'relaxed'])
@pytest.mark.parametrize("num_ctas", num_ctas_list)
def test_atomic_cas(sem, num_ctas, device):
    # 1. make sure that atomic_cas changes the original value (Lock)
    @triton.jit
    def change_value(Lock):
        tl.atomic_cas(Lock, 0, 1)

    Lock = torch.zeros((1, ), device=device, dtype=torch.int32)
    change_value[(1, )](Lock)

    assert (Lock[0] == 1)

    # 2. only one block enters the critical section
    @triton.jit
    def serialized_add(data, Lock, SEM: tl.constexpr):
        ptrs = data + tl.arange(0, 128)
        while tl.atomic_cas(Lock, 0, 1, SEM) == 1:
            pass

        tl.store(ptrs, tl.load(ptrs) + 1.0)

        # release lock
        tl.atomic_xchg(Lock, 0)

    Lock = torch.zeros((1, ), device=device, dtype=torch.int32)
    data = torch.zeros((128, ), device=device, dtype=torch.float32)
    ref = torch.full((128, ), 64.0)
    h = serialized_add[(64, )](data, Lock, SEM=sem, num_ctas=num_ctas)
    sem_str = "acq_rel" if sem is None else sem
    np.testing.assert_allclose(to_numpy(data), to_numpy(ref))
    if not is_cuda():
        return
    assert f"atom.global.{sem_str}" in h.asm["ptx"]


@pytest.mark.parametrize("sem", [None, 'acquire', 'release', 'acq_rel', 'relaxed'])
@pytest.mark.parametrize("num_ctas", num_ctas_list)
def test_tensor_atomic_cas(sem, num_ctas, device):

    @triton.jit
    def change_value(X, BLOCK_SIZE: tl.constexpr):
        pid = tl.program_id(axis=0)
        block_start = pid * BLOCK_SIZE
        offsets = block_start + tl.arange(0, BLOCK_SIZE)
        t1 = tl.full((BLOCK_SIZE, ), 0, dtype=tl.int64)
        t2 = tl.full((BLOCK_SIZE, ), 2, dtype=tl.int64)
        tl.atomic_cas(X + offsets, t1, t2)

    X = torch.tensor([0, 1, 0, 1, 0, 1, 0, 1], device=device, dtype=torch.int64)
    Y = torch.tensor([2, 1, 2, 1, 2, 1, 2, 1], device=device, dtype=torch.int64)

    change_value[(2, )](X, 4)
    assert (torch.equal(X, Y))


# ---------------
# test cast
# ---------------


@pytest.mark.parametrize("dtype_x, dtype_z, bitcast, size",
                         [(dtype_x, dtype_z, False, 1024) for dtype_x in dtypes for dtype_z in dtypes] + [
                             ('float32', 'bfloat16', False, 1024),
                             ('bfloat16', 'float32', False, 1024),
                             ('float32', 'int32', True, 1024),
                             ('float32', 'int1', False, 1024),
                             ('int8', 'bfloat16', False, 1024),
                         ] + [(f'uint{x}', f'int{x}', True, 1024)
                              for x in [8, 16, 32, 64]] + [(f'int{x}', f'uint{x}', True, 1024)
                                                           for x in [8, 16, 32, 64]] +
                         (([(dtype_x, dtype_z, False, size)
                            for dtype_x in torch_float8_dtypes
                            for dtype_z in ["float16", "float32", "bfloat16"]
                            for size in [1024, 32]]  #
                           + [(dtype_x, dtype_z, False, size)
                              for dtype_z in torch_float8_dtypes
                              for dtype_x in ["float16", "float32", "bfloat16"]
                              for size in [1024, 32]]) if torch.__version__ >= "2.1" else []))
@pytest.mark.parametrize("num_ctas", num_ctas_list)
def test_cast(dtype_x, dtype_z, bitcast, size, num_ctas, device):
    # bfloat16 on cc < 80 will not be tested
    check_type_supported(dtype_x, device)
    check_type_supported(dtype_z, device)

    if is_hip() and (dtype_z in ("bfloat16", "float8_e4m3fn") or dtype_x == "float8_e4m3fn"):
        pytest.skip(f'test_cast{(dtype_x, dtype_z)} cast to bfloat16 not supported on HIP.')

    torch.manual_seed(0)
    # This is tricky because numpy doesn't have bfloat, and torch doesn't have uints.
    if dtype_x.startswith('bfloat'):
        x_tri = torch.randn(size, dtype=getattr(torch, dtype_x), device=device)
    elif dtype_x.startswith('float8'):
        x_tri = torch.randn(size, dtype=torch.half, device=device).to(dtype=getattr(torch, dtype_x))
    else:
        x = numpy_random(size, dtype_str=dtype_x, low=-10, high=10) * 10
        # Triton clamps negative values to zero, while numpy wraps around
        # intmax, so avoid negatives for now.
        # TODO: figure out which one should actually be happening, and test it
        if dtype_z in uint_dtypes:
            x = np.absolute(x)
        x_tri = to_triton(x, device=device)
    if 'float' in dtype_z and 'float' in dtype_x:
        # make sure we use values that can be represented in both types
        x_tri = x_tri.to(getattr(torch, dtype_z)).to(getattr(torch, dtype_x))
    # triton kernel

    @triton.jit
    def kernel(X, Z, BITCAST: tl.constexpr, SIZE: tl.constexpr):
        x_ptr = X + tl.arange(0, SIZE)
        z_ptr = Z + tl.arange(0, SIZE)
        x = tl.load(x_ptr)
        z = x.to(Z.dtype.element_ty, bitcast=BITCAST)
        tl.store(z_ptr, z)

    dtype_z_np = dtype_z if dtype_z != 'int1' else 'bool_'
    # triton result
    if dtype_z.startswith('bfloat'):
        z_tri = torch.empty((size, ), dtype=getattr(torch, dtype_z), device=device)
    elif dtype_z.startswith('float8'):
        z_tri = torch.empty((size, ), dtype=torch.half, device=device).to(dtype=getattr(torch, dtype_z))
    else:
        z_tri = to_triton(np.empty((size, ), dtype=getattr(np, dtype_z_np)), device=device)
    kernel[(1, )](x_tri, z_tri, BITCAST=bitcast, SIZE=size, num_warps=1, num_ctas=num_ctas)
    # torch result
    if dtype_z.startswith('bfloat') or dtype_x.startswith('bfloat') or dtype_z.startswith(
            'float8') or dtype_x.startswith('float8'):
        assert bitcast is False
        z_ref = x_tri.to(z_tri.dtype)
        torch.testing.assert_close(z_ref, z_tri, rtol=0, atol=0)
    else:
        if bitcast:
            z_ref = x.view(getattr(np, dtype_z_np))
        else:
            z_ref = x.astype(getattr(np, dtype_z_np))
        np.testing.assert_allclose(z_ref, to_numpy(z_tri), rtol=0, atol=0)


@pytest.mark.parametrize("dtype_str, num_warps",
                         [(dtype_str, num_warps) for dtype_str in int_dtypes + float_dtypes for num_warps in [4, 8]])
def test_cat(dtype_str, num_warps, device):
    check_type_supported(dtype_str, device)

    @triton.jit
    def kernel(X, Y, Z, N: tl.constexpr):
        offs = tl.arange(0, N)
        x = tl.load(X + offs)
        y = tl.load(Y + offs)
        z = tl.cat(x, y, can_reorder=True)
        tl.store(Z + tl.arange(0, 2 * N), z)

    x = torch.arange(0, 128, device=device).to(getattr(torch, dtype_str))
    y = torch.arange(-128, 0, device=device).to(getattr(torch, dtype_str))
    z_ref = torch.cat([x, y], dim=0).sum()
    z = torch.zeros((256, ), dtype=getattr(torch, dtype_str), device=device)
    kernel[(1, )](x, y, z, N=128, num_warps=num_warps)
    assert z.sum() == z_ref
    # check if there's no duplicate value in z
    assert z.unique().size(0) == z.size(0)


@pytest.mark.parametrize("dtype_str", list(torch_dtypes))
@pytest.mark.parametrize("num_ctas", num_ctas_list)
def test_store_constant(dtype_str, num_ctas, device):
    check_type_supported(dtype_str, device)
    """Tests that boolean True is stored as 1"""

    @triton.jit
    def kernel(output_ptr, n_elements, BLOCK_SIZE: tl.constexpr):
        offsets = tl.program_id(axis=0) * BLOCK_SIZE + tl.arange(0, BLOCK_SIZE)
        mask = offsets < n_elements
        output = GENERATE_TEST_HERE
        tl.store(output_ptr + offsets, output, mask=mask)

    triton_dtype_str = 'uint8' if dtype_str == 'bool' else dtype_str
    kernel = patch_kernel(kernel, {'GENERATE_TEST_HERE': f'tl.zeros([BLOCK_SIZE], dtype=tl.{triton_dtype_str}) + 1'})
    block_size = 128
    ref = torch.ones([block_size], dtype=getattr(torch, dtype_str), device=device)
    output = torch.zeros([block_size], dtype=getattr(torch, dtype_str), device=device)
    kernel[(1, )](output, block_size, BLOCK_SIZE=block_size, num_ctas=num_ctas)

    assert torch.all(output == ref)


def test_load_store_same_ptr(device):

    @triton.jit()
    def kernel(in_out_ptr):
        pid = tl.program_id(axis=0)
        x = tl.load(in_out_ptr + pid)
        out = x * 2
        tl.store(in_out_ptr + pid, out)

    for _ in range(1000):
        x = torch.ones((65536, ), device=device, dtype=torch.float32)
        if is_hip():
            kernel[(65536, )](x, num_warps=16)  # threads per Warp for ROCM is 64
        else:
            kernel[(65536, )](x, num_warps=32)
        assert torch.all(x == 2)


def test_join(device):

    @triton.jit
    def kernel(X, Y, Z, N: tl.constexpr):
        offs = tl.arange(0, N)
        x = tl.load(X + offs)
        y = tl.load(Y + offs)
        z = tl.join(x, y)
        tl.store(Z + tl.arange(0, N)[:, None] * 2 + tl.arange(0, 2)[None, :], z)

    x = torch.arange(0, 128, device=device).to(torch.int32)
    y = torch.arange(-128, 0, device=device).to(torch.int32)
    z_ref = torch.stack([x, y], dim=-1)
    z = torch.zeros_like(z_ref)
    kernel[(1, )](x, y, z, N=128)

    np.testing.assert_equal(to_numpy(z_ref), to_numpy(z))


def test_join_scalars(device):

    @triton.jit
    def kernel(X, Y, Z):
        x = tl.load(X)
        y = tl.load(Y)
        z = tl.join(x, y)
        tl.static_assert(z.shape == [2])
        tl.store(Z + tl.arange(0, 2), z)

    x = torch.full([1], 42, device=device).to(torch.int32)
    y = torch.full([1], 100, device=device).to(torch.int32)
    z = torch.zeros([2], device=device)
    kernel[(1, )](x, y, z)

    np.testing.assert_equal([42, 100], to_numpy(z))


def test_join_with_mma(device):

    @triton.jit
    def kernel(X, Z):
        x = tl.load(X + 16 * tl.arange(0, 32)[:, None] + tl.arange(0, 16)[None, :])  # (32,16)
        x2 = tl.join(x, 2 * x)  # (32,16,2)
        x3 = tl.reshape(x2, (32, 32))
        z = tl.dot(x3, x3)  # (32,32)
        tl.store(Z + 32 * tl.arange(0, 32)[:, None] + tl.arange(0, 32)[None, :], z)

    x = torch.arange(0, 32 * 16, device=device, dtype=torch.float32).reshape((32, 16))
    r = torch.stack([x, 2 * x], dim=-1).reshape((32, 32))
    z_ref = torch.matmul(r, r)
    z = torch.zeros_like(z_ref)
    kernel[(1, )](x, z)

    torch.testing.assert_close(z, z_ref)


def test_interleave(device):
    if is_hip():
        pytest.skip("test_interleaves not supported on HIP")

    @triton.jit
    def kernel(Z, N: tl.constexpr):
        z = tl.interleave(tl.arange(0, N), tl.arange(N, 2 * N))
        tl.store(Z + tl.arange(0, 2 * N), z)

    x = torch.arange(0, 128, device=device).to(torch.int32)
    y = torch.arange(128, 256, device=device).to(torch.int32)
    z_ref = torch.stack([x, y], dim=-1).reshape(256)
    z = torch.zeros_like(z_ref)
    kernel[(1, )](z, N=128)

    np.testing.assert_equal(to_numpy(z_ref), to_numpy(z))


def test_interleave_scalars(device):
    if is_hip():
        pytest.skip("test_interleaves not supported on HIP")

    @triton.jit
    def kernel(X, Y, Z):
        z = tl.interleave(X, Y)
        tl.static_assert(z.shape == [tl.constexpr(2)])
        tl.store(Z + tl.arange(0, 2), z)

    z = torch.zeros(2, device=device)
    kernel[(1, )](10, 20, z)

    np.testing.assert_equal([10, 20], to_numpy(z))


def test_split(device):

    @triton.jit
    def kernel(X, Z1, Z2, N: tl.constexpr):
        offs = tl.arange(0, N)
        x = tl.load(X + offs)
        x1 = tl.reshape(x, (N // 2, 2))
        z1, z2 = tl.split(x1)
        tl.store(Z1 + tl.arange(0, N // 2), z1)
        tl.store(Z2 + tl.arange(0, N // 2), z2)

    x = torch.arange(0, 256, device=device).to(torch.int32).reshape((128, 2))
    z1_ref, z2_ref = (x[:, 0], x[:, 1])
    z1 = torch.zeros_like(z1_ref)
    z2 = torch.zeros_like(z2_ref)
    kernel[(1, )](x, z1, z2, N=256)

    np.testing.assert_equal(to_numpy(z1_ref), to_numpy(z1))
    np.testing.assert_equal(to_numpy(z2_ref), to_numpy(z2))


def test_split_to_scalar(device):

    @triton.jit
    def kernel(X, Z1, Z2):
        offs = tl.arange(0, 2)
        x = tl.load(X + offs)
        z1, z2 = tl.split(x)
        tl.static_assert(isinstance(z1, tl.tensor))
        tl.static_assert(isinstance(z2, tl.tensor))
        tl.static_assert(z1.shape == [])
        tl.static_assert(z2.shape == [])
        tl.store(Z1, z1)
        tl.store(Z2, z2)

    N = 2
    x = torch.arange(0, N, device=device).reshape(N // 2, 2)
    z1_ref, z2_ref = (x[:, 0], x[:, 1])
    z1 = torch.zeros_like(z1_ref)
    z2 = torch.zeros_like(z2_ref)
    kernel[(1, )](x, z1, z2)

    np.testing.assert_equal(to_numpy(z1_ref), to_numpy(z1))
    np.testing.assert_equal(to_numpy(z2_ref), to_numpy(z2))


def convert_float_to_float32(fp: torch.tensor, dtype=None):
    if not dtype:
        dtype = getattr(tl, torch_dtype_name(fp.dtype))

    fp = fp.view(getattr(torch, f"int{dtype.primitive_bitwidth}"))
    exp_width = dtype.primitive_bitwidth - dtype.fp_mantissa_width - 1
    exp_bias = dtype.exponent_bias
    sign = ((fp >> (dtype.primitive_bitwidth - 1)) & 0x01).int()
    exp = ((fp >> dtype.fp_mantissa_width) & ((1 << exp_width) - 1)).int()
    frac = (fp & ((1 << dtype.fp_mantissa_width) - 1)).int()

    output = torch.where(
        exp == 0,
        # subnormal
        ((-1.0)**sign) * (2.0**(1 - exp_bias)) * (frac / (2.0**dtype.fp_mantissa_width)),
        # normal
        ((-1.0)**sign) * (2.0**(exp - exp_bias)) * (1.0 + frac / (2.0**dtype.fp_mantissa_width))).float()

    extended_exp = (
        (1 << (tl.float32.primitive_bitwidth - tl.float32.fp_mantissa_width - 1)) - 1) << tl.float32.fp_mantissa_width
    # special cases, exp is 0b11..1
    if dtype in [tl.float8e4nv, tl.float8e4b15]:
        # float8e4m3nv does not have infinities
        output[fp == 0b01111111] = torch.nan
        output[fp == 0b11111111] = torch.nan
    else:
        output = torch.where(exp == (1 << exp_width) - 1,
                             ((sign << (tl.float32.primitive_bitwidth - 1)) | extended_exp
                              | (frac << (tl.float32.fp_mantissa_width - dtype.fp_mantissa_width)))  #
                             .view(torch.float32), output)
    return output


@pytest.mark.parametrize("in_dtype", [torch.float16, torch.bfloat16])
def test_convert_float16_to_float32(in_dtype, device):
    """Tests that check convert_float_to_float32 function"""
    check_type_supported(in_dtype, device)

    f16_input = torch.tensor(range(-int(2**(16 - 1)), int(2**(16 - 1))), dtype=torch.int16).view(in_dtype)
    f32_output = convert_float_to_float32(f16_input)

    nan = f16_input.isnan()
    assert torch.all(f32_output[nan].isnan())
    inf = f16_input.isinf()
    assert torch.all(f32_output[inf].isinf())
    other = torch.logical_not(torch.logical_or(nan, inf))
    assert torch.all(f16_input[other] == f32_output[other])


def serialize_fp8(np_data, in_dtype):
    if in_dtype == tl.float8e4b15x4:
        # triton's f8e4b15 format is optimized for software emulation
        # as a result, each pack of 4xfp8 values:
        # s0b0s1b1s2b2s3b3 (for s, b sign and bits respectively)
        # is actually internally stored as
        # s0s2b0b2s1s3b1b3
        # we apply the conversion here
        f8x4 = np_data.view(np.uint32)
        s = [(f8x4 & (0x80000000 >> i)) << i for i in range(0, 32, 8)]
        b = [(f8x4 & (0x7f000000 >> i)) << i for i in range(0, 32, 8)]
        signs = (s[0] >> 0) | (s[1] >> 16) | (s[2] >> 1) | (s[3] >> 17)
        bits = (b[0] >> 1) | (b[1] >> 17) | (b[2] >> 8) | (b[3] >> 24)
        # tensor of triton fp8 data
        return (signs | bits).view(np.int8)
    else:
        return np_data


# inverse of `serialize_fp8`


def deserialize_fp8(np_data, in_dtype):
    if in_dtype == tl.float8e4b15x4:
        f8x4 = np_data.view(np.uint32)
        s = [(f8x4 & (0x80000000 >> i)) << i for i in [0, 16, 1, 17]]
        b = [(f8x4 & (0x7f000000 >> i)) << i for i in [1, 17, 8, 24]]
        signs = (s[0] >> 0) | (s[1] >> 8) | (s[2] >> 16) | (s[3] >> 24)
        bits = (b[0] >> 0) | (b[1] >> 8) | (b[2] >> 16) | (b[3] >> 24)
        return (signs | bits).view(np.int8)
    else:
        return np_data


# ---------------
# test reduce
# ---------------


def get_reduced_dtype(dtype_str, op):
    if op in ('argmin', 'argmax'):
        return 'int32'
    if dtype_str == 'bfloat16':
        return 'float32'
    return dtype_str


@pytest.mark.parametrize("op, dtype_str, shape", [(op, dtype, shape) for op in [
    'min',
    'max',
    'min-with-indices',
    'max-with-indices',
    'argmin-tie-break-left',
    'argmax-tie-break-left',
    'sum',
] for dtype in dtypes_with_bfloat16 for shape in [32, 64, 128, 512]])
@pytest.mark.parametrize("num_ctas", num_ctas_list)
def test_reduce1d(op, dtype_str, shape, num_ctas, device):
    check_type_supported(dtype_str, device)  # bfloat16 on cc < 80 will not be tested

    # triton kernel
    @triton.jit
    def kernel(X, Z, BLOCK: tl.constexpr):
        x = tl.load(X + tl.arange(0, BLOCK))
        GENERATE_TEST_HERE
        tl.store(Z, z)

    if 'with-indices' in op:
        patch = f'z, _ = tl.{op.split("-")[0]}(x, axis=0, return_indices=True)'
    elif 'arg' in op:
        tie_break_left = 'tie-break-left' in op
        patch = f'z = tl.{op.split("-")[0]}(x, axis=0, tie_break_left={tie_break_left})'
    else:
        patch = f'z = tl.{op}(x, axis=0)'
    kernel = patch_kernel(kernel, {'GENERATE_TEST_HERE': patch})
    # input
    rs = RandomState(17)
    # limit the range of integers so that the sum does not overflow
    x = numpy_random((shape, ), dtype_str=dtype_str, rs=rs)
    numpy_op = {
        'sum': np.sum,
        'max': np.max,
        'min': np.min,
        'max-with-indices': np.max,
        'min-with-indices': np.min,
        'argmin-tie-break-fast': np.argmin,
        'argmin-tie-break-left': np.argmin,
        'argmax-tie-break-fast': np.argmax,
        'argmax-tie-break-left': np.argmax,
    }[op]
    if 'tie-break-left' in op:
        x[3:10] = numpy_op(x)
    x_tri = to_triton(x, device=device)
    # numpy result
    z_dtype_str = 'int32' if op in ('argmin', 'argmax') else dtype_str
    z_tri_dtype_str = z_dtype_str
    if op not in ['argmin', 'argmax'] and dtype_str == 'bfloat16':
        z_dtype_str = 'float32'
        z_ref = numpy_op(x).astype(getattr(np, z_dtype_str))
        # trunc mantissa for a fair comparison of accuracy
        z_ref = (z_ref.view('uint32') & np.uint32(0xffff0000)).view('float32')
        z_tri_dtype_str = 'bfloat16'
    else:
        z_ref = numpy_op(x).astype(getattr(np, z_dtype_str))
    # triton result
    z_tri = to_triton(numpy_random((1, ), dtype_str=z_dtype_str, rs=rs), device=device, dst_type=z_tri_dtype_str)
    kernel[(1, )](x_tri, z_tri, BLOCK=shape, num_ctas=num_ctas)
    z_tri = to_numpy(z_tri)
    # compare
    if op == 'sum':
        np.testing.assert_allclose(z_ref, z_tri, rtol=0.01)
    else:
        if op in ('argmin', 'argmax'):
            # argmin and argmax can have multiple valid indices.
            # so instead we compare the values pointed by indices
            np.testing.assert_equal(x[z_ref], x[z_tri])
        else:
            np.testing.assert_equal(z_ref, z_tri)


# TODO: [Qingyi] Fix argmin / argmax
reduce_configs1 = [(op, dtype, (1, 1024), axis, False)
                   for dtype in dtypes_with_bfloat16
                   for op in ['min', 'max', 'sum', 'argmin', 'argmax']
                   for axis in [1]]

# shape (128, 256) and (32, 1024) are not enabled on sm86 because the required shared memory
# exceeds the limit of 99KB
reduce2d_shapes = [(2, 32), (4, 32), (4, 128)]
# TODO: fix and uncomment
# , (32, 64), (64, 128)]
if is_cuda() and 'V100' in torch.cuda.get_device_name(0):
    reduce2d_shapes += [(128, 256) and (32, 1024)]

reduce_configs2 = [(op, 'float32', shape, axis, False)
                   for op in ['min', 'max', 'sum', 'argmin', 'argmax']
                   for shape in reduce2d_shapes
                   for axis in [0, 1]] + [(op, 'float32', [16, 32], None, False) for op in ['min', 'max', 'sum']]

reduce3d_shapes = [(2, 32, 16), (32, 2, 16), (32, 16, 2)]
reduce_configs3 = [(op, 'float32', shape, axis, False)
                   for op in ['min', 'max', 'sum', 'argmin', 'argmax']
                   for shape in reduce3d_shapes
                   for axis in [0, 1, 2]]
invalid_config = [('sum', 'float32', (32, 32), axis, False) for axis in [2, 3]]
negative_config = [('sum', 'float32', (32, 32), -1, False)]
keep_dims_2d_configs = [(op, 'float32', (32, 32), axis, True)
                        for op in ['min', 'max', 'sum', 'argmin', 'argmax']
                        for axis in [0, 1]] + [(op, 'float32', (32, 32), None, True) for op in ['min', 'max', 'sum']]
keep_dims_3d_configs = [(op, 'float32', (32, 2, 16), axis, True)
                        for op in ['min', 'max', 'sum', 'argmin', 'argmax']
                        for axis in [0, 1, 2]] + [(op, 'float32', (32, 2, 16), None, True)
                                                  for op in ['min', 'max', 'sum']]


@pytest.mark.parametrize(
    "op, dtype_str, shape, axis, keep_dims", reduce_configs1 + reduce_configs2 + reduce_configs3 + invalid_config +
    negative_config + keep_dims_2d_configs + keep_dims_3d_configs)
@pytest.mark.parametrize("num_ctas", num_ctas_list)
def test_reduce(op, dtype_str, shape, axis, keep_dims, num_ctas, device):
    if is_hip() and (op == 'argmin' or op == 'argmax'):
        pytest.skip("TODO some tests for argmin and argmax do not work on HIP")
    check_type_supported(dtype_str, device)  # bfloat16 on cc < 80 will not be tested

    @triton.jit
    def kernel(X, Z, BLOCK_M: tl.constexpr, BLOCK_N: tl.constexpr, BLOCK_K: tl.constexpr, IS_3D: tl.constexpr,
               AXIS: tl.constexpr, KEEP_DIMS: tl.constexpr):
        range_m = tl.arange(0, BLOCK_M)
        range_n = tl.arange(0, BLOCK_N)
        range_k = tl.arange(0, BLOCK_K)
        if IS_3D:
            x = tl.load(X + range_m[:, None, None] * BLOCK_N * BLOCK_K + range_n[None, :, None] * BLOCK_K +
                        range_k[None, None, :])
        else:
            x = tl.load(X + range_m[:, None] * BLOCK_N + range_n[None, :])
        z = GENERATE_TEST_HERE

        z_ptr = Z
        if KEEP_DIMS and AXIS is None:
            if IS_3D:
                z_ptr = z_ptr[None, None, None, :]
            else:
                z_ptr = z_ptr[None, None, :]
        if IS_3D:
            if AXIS == 0:
                z_ptr = Z + range_n[:, None] * BLOCK_K + range_k[None, :]
            elif AXIS == 1 or AXIS == -2:
                z_ptr = Z + range_m[:, None] * BLOCK_K + range_k[None, :]
            elif AXIS == 2 or AXIS == -1:
                z_ptr = Z + range_m[:, None] * BLOCK_N + range_n[None, :]
        else:
            if AXIS == 0:
                z_ptr = Z + range_n
            elif AXIS == 1 or AXIS == -1:
                z_ptr = Z + range_m
        if KEEP_DIMS and AXIS is not None:
            z_ptr = tl.expand_dims(z_ptr, axis=AXIS)
        tl.store(z_ptr, z)

    kernel = patch_kernel(kernel, {'GENERATE_TEST_HERE': f'tl.{op}(x, axis=AXIS, keep_dims=KEEP_DIMS)'})
    # input
    rs = RandomState(17)
    # limit the range of integers so that the sum does not overflow
    x = numpy_random(shape, dtype_str=dtype_str, rs=rs)
    x_tri = to_triton(x, device=device)
    numpy_op = {'sum': np.sum, 'max': np.max, 'min': np.min, 'argmin': np.argmin, 'argmax': np.argmax}[op]
    z_dtype_str = get_reduced_dtype(dtype_str, op)
    z_tri_dtype_str = z_dtype_str

    # numpy result
    # Silence numpy error on axis out of bounds, to give triton a chance to fail
    np_axis = axis if axis is not None and axis < len(shape) else None
    if op not in ['argmin', 'argmax'] and dtype_str == 'bfloat16':
        z_dtype_str = 'float32'
        z_tri_dtype_str = 'bfloat16'
        z_ref = numpy_op(x, axis=np_axis, keepdims=keep_dims).astype(getattr(np, z_dtype_str))
        # trunc mantissa for a fair comparison of accuracy
        z_ref = (z_ref.view('uint32') & np.uint32(0xffff0000)).view('float32')
    else:
        z_ref = numpy_op(x, axis=np_axis, keepdims=keep_dims).astype(getattr(np, z_dtype_str))

    # triton result
    z_shape = z_ref.shape
    z_tri = to_triton(numpy_random(z_shape, dtype_str=z_dtype_str, rs=rs), device=device, dst_type=z_tri_dtype_str)
    BLOCK_K = 1 if len(shape) == 2 else shape[2]
    IS_3D = bool(len(shape) == 3)
    if axis is not None and axis >= len(shape):
        with pytest.raises(triton.CompilationError):
            kernel[(1, )](x_tri, z_tri, BLOCK_M=shape[0], BLOCK_N=shape[1], BLOCK_K=BLOCK_K, IS_3D=IS_3D, AXIS=axis,
                          KEEP_DIMS=keep_dims, num_ctas=num_ctas)
        return
    else:
        kernel[(1, )](x_tri, z_tri, BLOCK_M=shape[0], BLOCK_N=shape[1], BLOCK_K=BLOCK_K, IS_3D=IS_3D, AXIS=axis,
                      KEEP_DIMS=keep_dims, num_ctas=num_ctas)

    z_tri = to_numpy(z_tri)

    # compare
    if op == 'sum':
        np.testing.assert_allclose(z_ref, z_tri, rtol=0.01)
    else:
        if op in ('argmin', 'argmax'):
            # argmin and argmax can have multiple valid indices.
            # so instead we compare the values pointed by indices
            z_ref_index = z_ref
            z_tri_index = z_tri
            if not keep_dims:
                z_ref_index = np.expand_dims(z_ref, axis=axis)
                z_tri_index = np.expand_dims(z_tri, axis=axis)
            z_ref_value = np.take_along_axis(x, z_ref_index, axis=axis)
            z_tri_value = np.take_along_axis(x, z_tri_index, axis=axis)
            np.testing.assert_equal(z_ref_value, z_tri_value)
        else:
            np.testing.assert_equal(z_ref, z_tri)


scan2d_shapes = [(8, 32), (16, 32), (32, 16), (2, 1024), (1024, 2), (32, 32), (1, 1024)]

scan_configs = [(op, type, shape, axis, reverse, num_warps)
                for num_warps in [4, 16]
                for type in ['int32', 'float32']
                for axis in [1, 0]
                for reverse in [True, False]
                for shape in scan2d_shapes
                for op in ['cumsum', 'cumprod', 'get_first_element', 'linear_recurrence', 'cummax', 'roll']]
negative_config = [('cumsum', 'float32', (32, 32), -1, False, 4)]


@triton.jit
# trivial associative but not commutative function
def get_first_element(a, b):
    return a


# Compute x_i = a_i * x_{i-1} + b_i
@triton.jit
def linear_recurrence(a1, b1, a2, b2):
    return a1 * a2, b1 * a2 + b2


@triton.jit
def cummax(v0, i0, v1, i1):
    gt = v0 > v1
    return tl.where(gt, v0, v1), tl.where(gt, i0, i1)


@triton.jit
def roll(a1, b1_last, b1_cur, a2, b2_last, b2_cur):
    return a1 + a2, tl.where(a2 == 1, b1_cur, 0) + b2_last, b2_cur


@pytest.mark.parametrize("op, dtype_str, shape, axis, reverse, num_warps", scan_configs + negative_config)
def test_scan2d(op, dtype_str, shape, axis, reverse, num_warps, device):
    check_type_supported(dtype_str, device)

    # triton kernel
    @triton.jit
    def kernel(X, Y, Z, BLOCK_M: tl.constexpr, BLOCK_N: tl.constexpr, AXIS: tl.constexpr):
        range_m = tl.arange(0, BLOCK_M)
        range_n = tl.arange(0, BLOCK_N)
        x = tl.load(X + range_m[:, None] * BLOCK_N + range_n[None, :])
        y = tl.load(Y + range_m[:, None] * BLOCK_N + range_n[None, :])
        GENERATE_TEST_HERE
        tl.store(Z + range_m[:, None] * BLOCK_N + range_n[None, :], z)

    if op == 'cumsum' or op == 'cumprod':
        kernel = patch_kernel(kernel, {'GENERATE_TEST_HERE': f'z = tl.{op}(x, axis={axis}, reverse={reverse})'})
    elif op == 'get_first_element':
        kernel = patch_kernel(
            kernel,
            {'GENERATE_TEST_HERE': f'z = tl.associative_scan(x, axis={axis}, combine_fn={op}, reverse={reverse})'})
    elif op == 'cummax':
        rg = "range_m[:, None]" if axis == 0 else "range_n[None, :]"
        rg = f"tl.broadcast_to({rg}.to(tl.int64), [BLOCK_M, BLOCK_N])"
        kernel = patch_kernel(kernel, {
            'GENERATE_TEST_HERE':
            f'_, z = tl.associative_scan((x, {rg}), axis={axis}, combine_fn={op}, reverse={reverse})'
        })
    elif op == 'roll':
        assert op == 'roll'
        kernel = patch_kernel(
            kernel, {
                'GENERATE_TEST_HERE':
                f'_, z, _ = tl.associative_scan((1 + 0* x, 0 * x, x), axis={axis}, combine_fn={op}, reverse={reverse})'
            })
    else:
        assert op == 'linear_recurrence'
        kernel = patch_kernel(kernel, {
            'GENERATE_TEST_HERE':
            f'_, z = tl.associative_scan((x, y), axis={axis}, combine_fn={op}, reverse={reverse})'
        })
    # input
    rs = RandomState(17)
    if op == 'linear_recurrence' and dtype_str in int_dtypes:
        # If the numbers are too large the op will overflow
        # We sample numbers in -1, 0, 1
        x = rs.randint(-1, 2, shape, dtype=dtype_str)
        y = rs.randint(-1, 2, shape, dtype=dtype_str)
    else:
        x = numpy_random(shape, dtype_str=dtype_str, rs=rs)
        # y is just used in linear_recurrence
        y = numpy_random(shape, dtype_str=dtype_str, rs=rs)
    x_in = x
    if reverse:
        x_in = np.flip(x, axis)
    z = np.empty_like(x)
    x_tri = to_triton(x, device=device)
    y_tri = to_triton(y, device=device)
    if op == 'cumsum' or op == 'cumprod':
        numpy_op = {'cumsum': np.cumsum, 'cumprod': np.cumprod}[op]
        z_dtype_str = dtype_str
        z_ref = numpy_op(x_in, axis=axis).astype(getattr(np, z_dtype_str))
        if reverse:
            z_ref = np.flip(z_ref, axis)

    elif op == 'cummax':
        # NumPy does not have cummax
        z = z.astype(np.int64)
        z_ref = torch.cummax(torch.from_numpy(x_in.copy()), axis=axis).indices.numpy()
        if reverse:
            z_ref = x_in.shape[axis] - np.flip(z_ref, axis) - 1
    elif op == 'roll':
        ROLL = 1
        z_ref = np.roll(x_in.copy(), ROLL, axis=axis)
        if axis == 0:
            z_ref[:ROLL] = 0
        else:
            z_ref[:, :ROLL] = 0

        if reverse:
            z_ref = np.flip(z_ref, axis)
    elif op == 'linear_recurrence':
        # Simplify to the axis=1 case
        x_ref = x.T if axis == 0 else x
        y_ref = y.T if axis == 0 else y
        if reverse:
            x_ref = np.flip(x_ref, 1)
            y_ref = np.flip(y_ref, 1)

        result = []
        for x_refi, y_refi in zip(x_ref, y_ref):
            li = []
            acc = 0
            for xi, yi in zip(x_refi, y_refi):
                acc = xi * acc + yi
                li.append(acc)
            result.append(li)
        z_ref = np.array(result)
        if reverse:
            z_ref = np.flip(z_ref, 1)

        if axis == 0:
            z_ref = z_ref.T
    else:
        assert op == 'get_first_element'
        z_ref = x
        if axis == 0:
            if reverse:
                z_ref[:-1] = x[-1]
            else:
                z_ref[1:] = x[0]
        else:
            if reverse:
                z_ref[:, :-1] = x[:, -1:]
            else:
                z_ref[:, 1:] = x[:, 0:1]

    # triton result
    z_tri = to_triton(z, device=device)
    kernel[(1, )](x_tri, y_tri, z_tri, BLOCK_M=shape[0], BLOCK_N=shape[1], AXIS=axis, num_warps=num_warps)

    z_tri = to_numpy(z_tri)
    # compare
    if dtype_str == 'float32':
        if op == 'cumprod':
            np.testing.assert_allclose(z_ref, z_tri, rtol=0.01, atol=1e-3)
        else:
            np.testing.assert_allclose(z_ref, z_tri, rtol=0.01)
    else:
        np.testing.assert_equal(z_ref, z_tri)


scan_layouts = [
    BlockedLayout([1, 4], [4, THREADS_PER_WARP // 4], [4, 1], [0, 1], [1, 1], [1, 1], [0, 1]),
    BlockedLayout([1, 4], [8, THREADS_PER_WARP // 8], [4, 1], [0, 1], [1, 1], [1, 1], [0, 1]),
    BlockedLayout([4, 1], [4, THREADS_PER_WARP // 4], [1, 4], [0, 1], [1, 1], [1, 1], [0, 1]),
    BlockedLayout([2, 2], [4, THREADS_PER_WARP // 4], [2, 2], [0, 1], [1, 1], [1, 1], [0, 1]),
    BlockedLayout([2, 2], [8, THREADS_PER_WARP // 8], [2, 2], [0, 1], [1, 1], [1, 1], [0, 1]),
    BlockedLayout([1, 4], [4, THREADS_PER_WARP // 4], [4, 1], [1, 0], [1, 1], [1, 1], [0, 1]),
    BlockedLayout([1, 4], [8, THREADS_PER_WARP // 8], [4, 1], [1, 0], [1, 1], [1, 1], [0, 1]),
    BlockedLayout([4, 1], [4, THREADS_PER_WARP // 4], [1, 4], [1, 0], [1, 1], [1, 1], [0, 1]),
    BlockedLayout([2, 2], [4, THREADS_PER_WARP // 4], [2, 2], [1, 0], [1, 1], [1, 1], [0, 1]),
    BlockedLayout([2, 2], [8, THREADS_PER_WARP // 8], [2, 2], [1, 0], [1, 1], [1, 1], [0, 1]),
    BlockedLayout([1, 2], [1, THREADS_PER_WARP // 1], [1, 4], [1, 0], [1, 1], [1, 1], [0, 1]),
]

# ---------------
# test histogram
# ---------------


@pytest.mark.parametrize("M, N", [[2048, 2], [1024, 8], [1024, 128], [256, 512], [32, 512], [8, 512], [8, 2]])
def test_histogram(M, N, device):

    @triton.jit
    def histogram_kernel(x_ptr, z_ptr, M: tl.constexpr, N: tl.constexpr):
        offset1 = tl.arange(0, M)
        offset2 = tl.arange(0, N)
        x = tl.load(x_ptr + offset1)
        z = tl.histogram(x, N)
        tl.store(z_ptr + offset2, z)

    torch.manual_seed(17)
    x = torch.randint(0, N, (M, ), device=device, dtype=torch.int32)
    z = torch.empty(N, dtype=torch.int32, device=device)
    # FIXME: use regular histc when supported for xpu.
    if is_xpu():
        z_torch = torch.histc(x.to('cpu').to(torch.float32), bins=N, min=0, max=N - 1).to(torch.int32).to('xpu')
    else:
        z_torch = torch.histc(x, bins=N, min=0, max=N - 1)
    histogram_kernel[(1, )](x, z, M=M, N=N)
    assert (z_torch == z).all()


@pytest.mark.parametrize("op", ['sum', 'max', 'min'])
@pytest.mark.parametrize("BLOCK_N", [32, 64, 128])
@pytest.mark.parametrize("N", [512, 1024, 2048])
@pytest.mark.parametrize("num_pid_n", [2, 4])
def test_locality(op, BLOCK_N, N, num_pid_n, device):
    if is_hip():
        pytest.skip('TODO test_locality is WIP on HIP')

    @triton.jit
    def kernel(X, Y, N, BLOCK_M: tl.constexpr, BLOCK_N: tl.constexpr):
        start_m = tl.program_id(0)
        pid_n = tl.program_id(1)
        num_pid_n = tl.num_programs(1)
        local = INITIALIZE_PATCH
        off_m = start_m * BLOCK_M + tl.arange(0, BLOCK_M)
        for start_n in range(pid_n, tl.cdiv(N, BLOCK_N), num_pid_n):
            off_n = start_n * BLOCK_N + tl.arange(0, BLOCK_N)
            Xs = X + off_m[:, None] * N + off_n[None, :]
            x = tl.load(Xs)
            local = ACCUMULATE_PATCH
        tl.store(Y + off_m * num_pid_n + pid_n, local)

    initialize_patch = {
        'sum': 'tl.zeros([BLOCK_M], dtype=tl.float32)',
        'max': 'tl.full([BLOCK_M], float("-inf"), dtype=tl.float32)',
        'min': 'tl.full([BLOCK_M], float("inf"), dtype=tl.float32)',
    }[op]
    reduce_patch = {
        'sum': 'local + tl.sum(x, axis=1)',
        'max': 'tl.maximum(local, tl.max(x, axis=1))',
        'min': 'tl.minimum(local, tl.min(x, axis=1))',
    }[op]
    numpy_op = {
        'sum': np.sum,
        'max': np.max,
        'min': np.min,
    }[op]
    kernel = patch_kernel(kernel, {'ACCUMULATE_PATCH': reduce_patch, 'INITIALIZE_PATCH': initialize_patch})
    torch.manual_seed(0)
    BLOCK_M = 32
    x = torch.randn((BLOCK_M, N), dtype=torch.float32, device=device)
    y = torch.randn((BLOCK_M, num_pid_n), dtype=torch.float32, device=device)
    h = kernel[(1, num_pid_n, 1)](x, y, N, BLOCK_M, BLOCK_N)
    assert h.asm['ttgir'].count(
        '"tt.reduce"') == 2, "tt.reduce should be called twice, otherwise the optimization didn't work"
    y_ref = numpy_op(x.cpu().numpy(), axis=1, keepdims=True)
    y_tri = numpy_op(y.cpu().numpy(), axis=1, keepdims=True)
    np.testing.assert_allclose(y_tri, y_ref, rtol=0.01, atol=1e-3)


@pytest.mark.parametrize("M, N", [[32, 16], [32, 32], [32, 64], [64, 32]])
@pytest.mark.parametrize("src_layout", scan_layouts)
@pytest.mark.parametrize("axis", [0, 1])
def test_scan_layouts(M, N, src_layout, axis, device):

    ir = f"""
    #blocked = {src_layout}
    module attributes {{"triton_gpu.num-warps" = 4 : i32, "triton_gpu.num-ctas" = 1 : i32, "triton_gpu.threads-per-warp" = {THREADS_PER_WARP} : i32}} {{
    tt.func public @kernel_0d1d(%arg0: !tt.ptr<i32, 1> {{tt.divisibility = 16 : i32}}, %arg1: !tt.ptr<i32, 1> {{tt.divisibility = 16 : i32}}) {{
      %cst = arith.constant dense<{N}> : tensor<{M}x1xi32, #blocked>
      %0 = tt.make_range {{end = {M} : i32, start = 0 : i32}} : tensor<{M}xi32, #triton_gpu.slice<{{dim = 1, parent = #blocked}}>>
      %1 = tt.expand_dims %0 {{axis = 1 : i32}} : tensor<{M}xi32, #triton_gpu.slice<{{dim = 1, parent = #blocked}}>> -> tensor<{M}x1xi32, #blocked>
      %2 = arith.muli %1, %cst : tensor<{M}x1xi32, #blocked>
      %3 = tt.splat %arg0 : !tt.ptr<i32, 1> -> tensor<{M}x1x!tt.ptr<i32, 1>, #blocked>
      %4 = tt.addptr %3, %2 : tensor<{M}x1x!tt.ptr<i32, 1>, #blocked>, tensor<{M}x1xi32, #blocked>
      %5 = tt.make_range {{end = {N} : i32, start = 0 : i32}} : tensor<{N}xi32, #triton_gpu.slice<{{dim = 0, parent = #blocked}}>>
      %6 = tt.expand_dims %5 {{axis = 0 : i32}} : tensor<{N}xi32, #triton_gpu.slice<{{dim = 0, parent = #blocked}}>> -> tensor<1x{N}xi32, #blocked>
      %7 = tt.broadcast %4 : tensor<{M}x1x!tt.ptr<i32, 1>, #blocked> -> tensor<{M}x{N}x!tt.ptr<i32, 1>, #blocked>
      %8 = tt.broadcast %6 : tensor<1x{N}xi32, #blocked> -> tensor<{M}x{N}xi32, #blocked>
      %9 = tt.addptr %7, %8 : tensor<{M}x{N}x!tt.ptr<i32, 1>, #blocked>, tensor<{M}x{N}xi32, #blocked>
      %10 = tt.load %9 {{cache = 1 : i32, evict = 1 : i32, isVolatile = false}} : tensor<{M}x{N}xi32, #blocked>
      %11 = "tt.scan"(%10) <{{axis = {axis} : i32, reverse = false}}> ({{
      ^bb0(%arg2: i32, %arg3: i32):
        %16 = arith.addi %arg2, %arg3 : i32
        tt.scan.return %16 : i32
      }}) : (tensor<{M}x{N}xi32, #blocked>) -> tensor<{M}x{N}xi32, #blocked>
      %12 = tt.splat %arg1 : !tt.ptr<i32, 1> -> tensor<{M}x1x!tt.ptr<i32, 1>, #blocked>
      %13 = tt.addptr %12, %2 : tensor<{M}x1x!tt.ptr<i32, 1>, #blocked>, tensor<{M}x1xi32, #blocked>
      %14 = tt.broadcast %13 : tensor<{M}x1x!tt.ptr<i32, 1>, #blocked> -> tensor<{M}x{N}x!tt.ptr<i32, 1>, #blocked>
      %15 = tt.addptr %14, %8 : tensor<{M}x{N}x!tt.ptr<i32, 1>, #blocked>, tensor<{M}x{N}xi32, #blocked>
      tt.store %15, %11 {{cache = 1 : i32, evict = 1 : i32}} : tensor<{M}x{N}xi32, #blocked>
      tt.return
    }}
    }}
    """

    import tempfile
    with tempfile.NamedTemporaryFile(mode='w', suffix='.ttgir') as f:
        f.write(ir)
        f.flush()
        kernel = triton.compile(f.name, options={'threads_per_warp': THREADS_PER_WARP})
    rs = RandomState(17)
    x = rs.randint(-100, 100, (M, N)).astype('int32')

    z = np.zeros((M, N)).astype('int32')
    x_tri = torch.tensor(x, device=device)
    z_tri = torch.tensor(z, device=device)

    kernel[(1, 1, 1)](x_tri, z_tri)

    z_ref = np.cumsum(x, axis=axis)

    np.testing.assert_equal(z_ref, z_tri.cpu().numpy())


layouts = [
    BlockedLayout([1, 4], [8, 4], [4, 1], [1, 0], [1, 1], [1, 1], [0, 1]),
    BlockedLayout([1, 4], [8, 4], [4, 1], [0, 1], [1, 1], [1, 1], [0, 1]),
    BlockedLayout([4, 4], [2, 16], [4, 1], [1, 0], [1, 1], [1, 1], [0, 1]),
<<<<<<< HEAD
    DpasLayout(repeatCount=8, systolic_depth=8, execution_size=8, ops_per_chan=1, threads_per_warp=32,
               warps_per_cta=[4, 1]),
    DpasLayout(repeatCount=8, systolic_depth=8, execution_size=16, ops_per_chan=2, threads_per_warp=32,
               warps_per_cta=[2, 2]),
    DpasLayout(repeatCount=8, systolic_depth=8, execution_size=8, ops_per_chan=4, threads_per_warp=32,
               warps_per_cta=[4, 1])
=======
    BlockedLayout([1, 2], [4, 8], [4, 1], [1, 0], [1, 1], [1, 1], [0, 1]),
    MmaLayout(version=(2, 0), warps_per_cta=[4, 1], ctas_per_cga=[1, 1], cta_split_num=[1, 1], cta_order=[0, 1],
              instr_shape=[16, 8]),
    MmaLayout(version=(2, 0), warps_per_cta=[2, 2], ctas_per_cga=[1, 1], cta_split_num=[1, 1], cta_order=[0, 1],
              instr_shape=[16, 8]),
    MmaLayout(version=(3, 0), warps_per_cta=[4, 1], ctas_per_cga=[1, 1], cta_split_num=[1, 1], cta_order=[1, 0],
              instr_shape=[16, 16, 16]),
>>>>>>> 441d6b10
]


@pytest.mark.parametrize("M, N", [[128, 16], [128, 128], [32, 128], [32, 32], [16, 16]])
@pytest.mark.parametrize("src_layout", layouts)
@pytest.mark.parametrize("axis", [0, 1])
@pytest.mark.parametrize("epilogue_kind", ['reduce1d', 'reduce2d', 'expand_reduce2d'])
@pytest.mark.parametrize("dtype_str", ["int32", "float32", "float16"])
@pytest.mark.parametrize("reduce_op", ["sum", "max"])
def test_reduce_layouts(M, N, src_layout, axis, epilogue_kind, dtype_str, reduce_op, device):
    if is_hip():
        pytest.skip("TODO test_reduce_layouts is not supported in HIP")
    if reduce_op == "sum" and dtype_str == "float16" and M * N > 1024:
<<<<<<< HEAD
        pytest.xfail("Skipping sum reduction on float16 due to accuracy issues")
=======
        pytest.skip("Skipping sum reduction on float16 due to accuracy issues")
    if epilogue_kind == 'expand_reduce2d' and isinstance(src_layout, MmaLayout):
        pytest.skip(
            "Currently MmaLayout combined with slice encoding and reduce op trigger device illegal memory access")
>>>>>>> 441d6b10

    ty = {"int32": "i32", "float32": "f32", "float16": "f16"}[dtype_str]
    arith_op = {
        "max": {"int32": "arith.maxsi", "float32": "arith.maximumf", "float16": "arith.maximumf"},  #
        "sum": {"int32": "arith.addi", "float32": "arith.addf", "float16": "arith.addf"}
    }[reduce_op][dtype_str]
    numpy_op = {"max": np.max, "sum": np.sum}[reduce_op]
    rdims_1d = f"{N}" if axis == 0 else f"{M}"
    rdims_2d = f"1x{N}" if axis == 0 else f"{M}x1"
    store_range = "%7" if axis == 0 else "%1"
    blocked = BlockedLayout([1, 1], [32, 1], [4, 1], [0, 1], [1, 1], [1, 1], [0, 1])
    one_d_layout = BlockedLayout([1], [32], [4], [0], [1], [1], [0])
    expanded_shape = f"1x{N}" if axis == 0 else f"{M}x1"
    other_axis = 1 - axis
    epilogue = {
        "reduce1d":
        f"""
        %14 = tt.splat %arg2 : !tt.ptr<{ty}, 1> -> tensor<{rdims_2d}x!tt.ptr<{ty}, 1>, #blocked>
        %15 = tt.addptr %14, {store_range} : tensor<{rdims_2d}x!tt.ptr<{ty}>, #blocked>, tensor<{rdims_2d}xi32, #blocked>
        %16 = {GPU_DIALECT}.convert_layout %13 : tensor<{rdims_1d}x{ty}, #{GPU_DIALECT}.slice<{{dim = {axis}, parent = #src}}>> -> tensor<{rdims_1d}x{ty}, #{GPU_DIALECT}.slice<{{dim = {axis}, parent = #blocked}}>>
        %17 = tt.expand_dims %16 {{axis = {axis} : i32}} : tensor<{rdims_1d}x{ty}, #{GPU_DIALECT}.slice<{{dim = {axis}, parent = #blocked}}>> -> tensor<{rdims_2d}x{ty}, #blocked>
        tt.store %15, %17 {{cache = 1 : i32, evict = 1 : i32}} : tensor<{rdims_2d}x{ty}, #blocked>
        tt.return
        }}
        }}
    """, "reduce2d":
        f"""
        %14 = "tt.reduce"(%13) ({{
        ^bb0(%arg3: {ty}, %arg4: {ty}):
          %17 = {arith_op} %arg3, %arg4 : {ty}
          tt.reduce.return %17 : {ty}
        }}) {{axis = 0 : i32}} : (tensor<{rdims_1d}x{ty}, #{GPU_DIALECT}.slice<{{dim = {axis}, parent = #src}}>>) -> {ty}
        tt.store %arg2, %14 {{cache = 1 : i32, evict = 1 : i32}} : {ty}
        tt.return
        }}
        }}
    """, "expand_reduce2d":
        f"""
        %14 = tt.expand_dims %13 {{axis = {axis} : i32}} : tensor<{rdims_1d}x{ty}, #{GPU_DIALECT}.slice<{{dim = {axis}, parent = #src}}>> -> tensor<{expanded_shape}x{ty}, #src>
        %15 = "tt.reduce"(%14) ({{
        ^bb0(%arg3: {ty}, %arg4: {ty}):
          %17 = {arith_op} %arg3, %arg4 : {ty}
          tt.reduce.return %17 : {ty}
        }}) {{axis = {other_axis} : i32}} : (tensor<{expanded_shape}x{ty}, #src>) -> (tensor<1x{ty}, #{GPU_DIALECT}.slice<{{dim = {other_axis}, parent = #src}}>>)
        %16 = triton_gpu.convert_layout %15 : tensor<1x{ty}, #{GPU_DIALECT}.slice<{{dim = {other_axis}, parent = #src}}>> -> tensor<1x{ty}, #one_d_layout>
        %17 = tt.splat %arg2 : !tt.ptr<{ty}, 1> -> tensor<1x!tt.ptr<{ty}, 1>, #one_d_layout>
        tt.store %17, %16 {{cache = 1 : i32, evict = 1 : i32}} : tensor<1x{ty}, #one_d_layout>
        tt.return
        }}
        }}
                """
    }[epilogue_kind]

    ir = f"""
    #blocked = {blocked}
    #src = {src_layout}
    #one_d_layout = {one_d_layout}
    module attributes {{"triton_gpu.num-warps" = 4 : i32, "triton_gpu.num-ctas" = 1 : i32, "triton_gpu.threads-per-warp" = 32 : i32}} {{
    tt.func public @kernel_0d1d2c3d4c(%arg0: !tt.ptr<{ty}, 1> {{tt.divisibility = 16 : i32}}, %arg1: i32 {{tt.divisibility = 16 : i32}}, %arg2: !tt.ptr<{ty}, 1> {{tt.divisibility = 16 : i32}}) {{
        %0 = tt.make_range {{end = {M} : i32, start = 0 : i32}} : tensor<{M}xi32, #{GPU_DIALECT}.slice<{{dim = 1, parent = #blocked}}>>
        %1 = tt.expand_dims %0 {{axis = 1 : i32}} : tensor<{M}xi32, #{GPU_DIALECT}.slice<{{dim = 1, parent = #blocked}}>> -> tensor<{M}x1xi32, #blocked>
        %2 = tt.splat %arg1 : i32 -> tensor<{M}x1xi32, #blocked>
        %3 = arith.muli %1, %2 : tensor<{M}x1xi32, #blocked>
        %4 = tt.splat %arg0 : !tt.ptr<{ty}, 1> -> tensor<{M}x1x!tt.ptr<{ty}, 1>, #blocked>
        %5 = tt.addptr %4, %3 : tensor<{M}x1x!tt.ptr<{ty}, 1>, #blocked>, tensor<{M}x1xi32, #blocked>
        %6 = tt.make_range {{end = {N} : i32, start = 0 : i32}} : tensor<{N}xi32, #{GPU_DIALECT}.slice<{{dim = 0, parent = #blocked}}>>
        %7 = tt.expand_dims %6 {{axis = 0 : i32}} : tensor<{N}xi32, #{GPU_DIALECT}.slice<{{dim = 0, parent = #blocked}}>> -> tensor<1x{N}xi32, #blocked>
        %8 = tt.broadcast %5 : tensor<{M}x1x!tt.ptr<{ty}, 1>, #blocked> -> tensor<{M}x{N}x!tt.ptr<{ty}, 1>, #blocked>
        %9 = tt.broadcast %7 : tensor<1x{N}xi32, #blocked> -> tensor<{M}x{N}xi32, #blocked>
        %10 = tt.addptr %8, %9 : tensor<{M}x{N}x!tt.ptr<{ty}, 1>, #blocked>, tensor<{M}x{N}xi32, #blocked>
        %11 = tt.load %10 {{cache = 1 : i32, evict = 1 : i32, isVolatile = false}} : tensor<{M}x{N}x{ty}, #blocked>
        %12 = {GPU_DIALECT}.convert_layout %11 : tensor<{M}x{N}x{ty}, #blocked> -> tensor<{M}x{N}x{ty}, #src>
        %13 = "tt.reduce"(%12) ({{
        ^bb0(%arg3: {ty}, %arg4: {ty}):
          %17 = {arith_op} %arg3, %arg4 : {ty}
          tt.reduce.return %17 : {ty}
        }}) {{axis = {axis} : i32}} : (tensor<{M}x{N}x{ty}, #src>) -> tensor<{rdims_1d}x{ty}, #{GPU_DIALECT}.slice<{{dim = {axis}, parent = #src}}>>
    """ + epilogue

    import tempfile
    with tempfile.NamedTemporaryFile(mode='w', suffix='.ttgir') as f:
        f.write(ir)
        f.flush()
        kernel = triton.compile(f.name, options={'threads_per_warp': THREADS_PER_WARP})

    rs = RandomState(17)
    x = numpy_random((M, N), dtype_str=dtype_str, rs=rs, low=0, high=10)
    reduce2d = 'reduce2d' in epilogue_kind
    z_shape = (1, 1) if reduce2d else (1, N) if axis == 0 else (M, 1)
    z = np.zeros(z_shape).astype(dtype_str)

    x_tri = torch.tensor(x, device=device)
    z_tri = torch.tensor(z, device=device)

    pgm = kernel[(1, 1, 1)](x_tri, x_tri.stride(0), z_tri)
    z_ref = numpy_op(x) if reduce2d else numpy_op(x, axis=axis, keepdims=True)

    if dtype_str == 'float16':
        np.testing.assert_allclose(z_ref, to_numpy(z_tri), rtol=0.01, atol=1e-2)
    else:
        np.testing.assert_allclose(z_ref, to_numpy(z_tri), rtol=0.01, atol=1e-3)


layouts = [
    BlockedLayout([1, 4], [1, THREADS_PER_WARP], [4, 1], [1, 0], [1, 1], [1, 1], [0, 1]),
    BlockedLayout([1, 4], [1, THREADS_PER_WARP], [2, 2], [1, 0], [1, 1], [1, 1], [0, 1]),
    DpasLayout(repeatCount=8, systolic_depth=8, execution_size=8, ops_per_chan=1, threads_per_warp=32,
               warps_per_cta=[4, 1]),
]


@pytest.mark.parametrize("M", [32, 64, 128, 256])
@pytest.mark.parametrize("src_layout", layouts)
def test_store_op(M, src_layout, device):

    ir = f"""
    #src = {src_layout}
    module attributes {{"{GPU_DIALECT}.num-warps" = 4 : i32, "{GPU_DIALECT}.num-ctas" = 1 : i32, "{GPU_DIALECT}.threads-per-warp" = {THREADS_PER_WARP} : i32}} {{
        tt.func public @kernel(%arg0: !tt.ptr<f32, 1> {{tt.divisibility = 16 : i32}}, %arg1: !tt.ptr<f32, 1> {{tt.divisibility = 16 : i32}}) {{
            %0 = tt.make_range {{end = {M} : i32, start = 0 : i32}} : tensor<{M}xi32, #{GPU_DIALECT}.slice<{{dim = 1, parent = #src}}>>
            %1 = tt.splat %arg0 : !tt.ptr<f32, 1> -> tensor<{M}x!tt.ptr<f32, 1>, #{GPU_DIALECT}.slice<{{dim = 1, parent = #src}}>>
            %2 = tt.addptr %1, %0 : tensor<{M}x!tt.ptr<f32, 1>, #{GPU_DIALECT}.slice<{{dim = 1, parent = #src}}>>, tensor<{M}xi32, #{GPU_DIALECT}.slice<{{dim = 1, parent = #src}}>>
            %3 = tt.load %2 {{cache = 1 : i32, evict = 1 : i32, isVolatile = false}} : tensor<{M}xf32, #{GPU_DIALECT}.slice<{{dim = 1, parent = #src}}>>
            %4 = tt.expand_dims %3 {{axis = 1 : i32}} : tensor<{M}xf32, #{GPU_DIALECT}.slice<{{dim = 1, parent = #src}}>> -> tensor<{M}x1xf32, #src>
            %5 = tt.make_range {{end = {M} : i32, start = 0 : i32}} : tensor<{M}xi32, #{GPU_DIALECT}.slice<{{dim = 1, parent = #src}}>>
            %6 = tt.expand_dims %5 {{axis = 1 : i32}} : tensor<{M}xi32, #{GPU_DIALECT}.slice<{{dim = 1, parent = #src}}>> -> tensor<{M}x1xi32, #src>
            %7 = tt.splat %arg1 : !tt.ptr<f32, 1> -> tensor<{M}x1x!tt.ptr<f32, 1>, #src>
            %8 = tt.addptr %7, %6 : tensor<{M}x1x!tt.ptr<f32, 1>, #src>, tensor<{M}x1xi32, #src>
            tt.store %8, %4 : tensor<{M}x1xf32, #src>
            tt.return
        }}
    }}
    """

    import tempfile
    with tempfile.NamedTemporaryFile(mode='w', suffix='.ttgir') as f:
        f.write(ir)
        f.flush()
        store_kernel = triton.compile(f.name, options={'threads_per_warp': THREADS_PER_WARP})

    rs = RandomState(17)
    x = rs.randint(0, 4, (M, 1)).astype('float32')
    y = np.zeros((M, 1), dtype='float32')
    x_tri = torch.tensor(x, device=device)
    y_tri = torch.tensor(y, device=device)

    pgm = store_kernel[(1, 1, 1)](x_tri, y_tri)
    y_ref = x
    np.testing.assert_allclose(y_ref, y_tri.cpu().numpy(), rtol=0.01, atol=1e-3)


layouts = [
    BlockedLayout([1, 4], [1, 32], [4, 1], [1, 0], [1, 1], [1, 1], [0, 1]),
    BlockedLayout([1, 4], [1, 32], [2, 2], [1, 0], [1, 1], [1, 1], [0, 1]),
    DpasLayout(repeatCount=8, systolic_depth=8, execution_size=8, ops_per_chan=1, threads_per_warp=32,
               warps_per_cta=[4, 1])
] if not is_hip() else [
    # TODO (lixun): Add MfmaLayout
    BlockedLayout([1, 4], [1, 64], [4, 1], [1, 0], [1, 1], [1, 1], [0, 1]),
    BlockedLayout([1, 4], [1, 64], [2, 2], [1, 0], [1, 1], [1, 1], [0, 1])
]


@pytest.mark.parametrize("M", [64, 128, 256])
@pytest.mark.parametrize("src_layout", layouts)
@pytest.mark.parametrize("dst_layout", layouts)
@pytest.mark.parametrize("src_dim", [0, 1])
@pytest.mark.parametrize("dst_dim", [0, 1])
def test_convert1d(M, src_layout, dst_layout, src_dim, dst_dim, device):
    ir = f"""
    #dst = {dst_layout}
    #src = {src_layout}
    module attributes {{"{GPU_DIALECT}.num-warps" = 4 : i32, "triton_gpu.num-ctas" = 1 : i32, "triton_gpu.threads-per-warp" = {THREADS_PER_WARP} : i32}} {{
        tt.func public @kernel(%arg0: !tt.ptr<i32, 1> {{tt.divisibility = 16 : i32}}, %arg1: !tt.ptr<i32, 1> {{tt.divisibility = 16 : i32}}) {{
            %0 = tt.splat %arg0 : !tt.ptr<i32, 1> -> tensor<{M}x!tt.ptr<i32, 1>, #{GPU_DIALECT}.slice<{{dim = {src_dim}, parent = #src}}>>
            %1 = tt.make_range {{end = {M} : i32, start = 0 : i32}} : tensor<{M}xi32, #{GPU_DIALECT}.slice<{{dim = {src_dim}, parent = #src}}>>
            %2 = tt.addptr %0, %1 : tensor<{M}x!tt.ptr<i32, 1>, #{GPU_DIALECT}.slice<{{dim = {src_dim}, parent = #src}}>>, tensor<{M}xi32, #{GPU_DIALECT}.slice<{{dim = {src_dim}, parent = #src}}>>
            %3 = tt.load %2 {{cache = 1 : i32, evict = 1 : i32, isVolatile = false}} : tensor<{M}xi32, #{GPU_DIALECT}.slice<{{dim = {src_dim}, parent = #src}}>>
            %4 = tt.splat %arg1 : !tt.ptr<i32, 1> -> tensor<{M}x!tt.ptr<i32, 1>, #{GPU_DIALECT}.slice<{{dim = {dst_dim}, parent = #dst}}>>
            %5 = tt.make_range {{end = {M} : i32, start = 0 : i32}} : tensor<{M}xi32, #{GPU_DIALECT}.slice<{{dim = {dst_dim}, parent = #dst}}>>
            %6 = tt.addptr %4, %5 : tensor<{M}x!tt.ptr<i32, 1>, #{GPU_DIALECT}.slice<{{dim = {dst_dim}, parent = #dst}}>>, tensor<{M}xi32, #{GPU_DIALECT}.slice<{{dim = {dst_dim}, parent = #dst}}>>
            %7 = {GPU_DIALECT}.convert_layout %3 : tensor<{M}xi32, #{GPU_DIALECT}.slice<{{dim = {src_dim}, parent = #src}}>> -> tensor<{M}xi32, #{GPU_DIALECT}.slice<{{dim = {dst_dim}, parent = #dst}}>>
            tt.store %6, %7 : tensor<{M}xi32, #{GPU_DIALECT}.slice<{{dim = {dst_dim}, parent = #dst}}>>
            tt.return
        }}
    }}
    """
    import tempfile
    with tempfile.NamedTemporaryFile(mode='w', suffix='.ttgir') as f:
        f.write(ir)
        f.flush()
        kernel = triton.compile(f.name, options={'threads_per_warp': THREADS_PER_WARP})

    rs = RandomState(17)
    x = rs.randint(0, 4, (M, )).astype('int32')
    y = np.zeros((M, ), dtype='int32')
    x_tri = torch.tensor(x, device=device)
    y_tri = torch.tensor(y, device=device)
    pgm = kernel[(1, 1, 1)](x_tri, y_tri)
    y_ref = x
    np.testing.assert_allclose(y_ref, y_tri.cpu().numpy(), rtol=0.01, atol=1e-3)


@triton.jit
def _welford_combine(mean_1, m2_1, weight_1, mean_2, m2_2, weight_2):
    delta = mean_2 - mean_1
    new_weight = weight_1 + weight_2
    w2_over_w = weight_2 / new_weight
    return (
        mean_1 + delta * w2_over_w,
        m2_1 + m2_2 + delta * delta * weight_1 * w2_over_w,
        new_weight,
    )


layouts = [
    BlockedLayout([1, 4], [1, THREADS_PER_WARP], [4, 1], [1, 0], [1, 1], [1, 1], [0, 1]),
    BlockedLayout([1, 4], [1, THREADS_PER_WARP], [2, 2], [1, 0], [1, 1], [1, 1], [0, 1]),
    # [HIP] TO DO: some tests are flaky with the layout, so turn off them for now.
    # BlockedLayout([1, 4], [1, THREADS_PER_WARP], [1, 4], [1, 0], [1, 1], [1, 1], [0, 1]),
    BlockedLayout([1, 4], [THREADS_PER_WARP // 32, 32], [1, 4], [1, 0], [1, 1], [1, 1], [0, 1]),
    BlockedLayout([1, 4], [8, THREADS_PER_WARP // 8], [2, 2], [0, 1], [1, 1], [1, 1], [0, 1])
]


@pytest.mark.parametrize("M, N", [[128, 128], [256, 128], [256, 256], [128, 256]])
@pytest.mark.parametrize("src_layout", layouts)
@pytest.mark.parametrize("op", ["sum", "max"])
@pytest.mark.parametrize("first_axis", [0, 1])
def test_chain_reduce(M, N, src_layout, op, device, first_axis):

    op_str = ""
    if op == "sum":
        op_str = """
        %13 = arith.addi %arg2, %arg3 : i32
        tt.reduce.return %13 : i32"""
    elif op == "max":
        op_str = """
        %13 = arith.cmpi "sgt", %arg2, %arg3 : i32
        %14 = arith.select %13, %arg2, %arg3 : i32
        tt.reduce.return %14 : i32"""
    ir = f"""
    #src = {src_layout}
    module attributes {{"{GPU_DIALECT}.num-warps" = 4 : i32, "triton_gpu.num-ctas" = 1 : i32, "triton_gpu.threads-per-warp" = {THREADS_PER_WARP} : i32}} {{
    tt.func public @sum_kernel_0d1d(%arg0: !tt.ptr<i32, 1> {{tt.divisibility = 16 : i32}}, %arg1: !tt.ptr<i32, 1> {{tt.divisibility = 16 : i32}}) {{
        %cst = arith.constant dense<{N}> : tensor<{M}x1xi32, #src>
        %0 = tt.make_range {{end = {M} : i32, start = 0 : i32}} : tensor<{M}xi32, #{GPU_DIALECT}.slice<{{dim = 1, parent = #src}}>>
        %1 = tt.expand_dims %0 {{axis = 1 : i32}} : tensor<{M}xi32, #{GPU_DIALECT}.slice<{{dim = 1, parent = #src}}>> -> tensor<{M}x1xi32, #src>
        %2 = arith.muli %1, %cst : tensor<{M}x1xi32, #src>
        %3 = tt.make_range {{end = {N} : i32, start = 0 : i32}} : tensor<{N}xi32, #{GPU_DIALECT}.slice<{{dim = 0, parent = #src}}>>
        %4 = tt.expand_dims %3 {{axis = 0 : i32}} : tensor<{N}xi32, #{GPU_DIALECT}.slice<{{dim = 0, parent = #src}}>> -> tensor<1x{N}xi32, #src>
        %5 = tt.broadcast %2 : tensor<{M}x1xi32, #src> -> tensor<{M}x{N}xi32, #src>
        %6 = tt.broadcast %4 : tensor<1x{N}xi32, #src> -> tensor<{M}x{N}xi32, #src>
        %7 = arith.addi %5, %6 : tensor<{M}x{N}xi32, #src>
        %8 = tt.splat %arg0 : !tt.ptr<i32, 1> -> tensor<{M}x{N}x!tt.ptr<i32, 1>, #src>
        %9 = tt.addptr %8, %7 : tensor<{M}x{N}x!tt.ptr<i32, 1>, #src>, tensor<{M}x{N}xi32, #src>
        %10 = tt.load %9 {{cache = 1 : i32, evict = 1 : i32, isVolatile = false}} : tensor<{M}x{N}xi32, #src>
        %11 = "tt.reduce"(%10) ({{
        ^bb0(%arg2: i32, %arg3: i32):
        {op_str}
        }}) {{axis = {first_axis} : i32}} : (tensor<{M}x{N}xi32, #src>) -> tensor<{M if first_axis == 1 else N}xi32, #{GPU_DIALECT}.slice<{{dim = {first_axis}, parent = #src}}>>
        %12 = "tt.reduce"(%11) ({{
        ^bb0(%arg2: i32, %arg3: i32):
        {op_str}
        }}) {{axis = 0 : i32}} : (tensor<{M if first_axis == 1 else N}xi32, #{GPU_DIALECT}.slice<{{dim = {first_axis}, parent = #src}}>>) -> i32
        tt.store %arg1, %12 {{cache = 1 : i32, evict = 1 : i32}} : i32
        tt.return
    }}
    }}
    """
    import tempfile
    with tempfile.NamedTemporaryFile(mode='w', suffix='.ttgir') as f:
        f.write(ir)
        f.flush()
        kernel = triton.compile(f.name, options={'threads_per_warp': THREADS_PER_WARP})

    rs = RandomState(17)
    x = rs.randint(0, 4, (M, N)).astype('int32')

    z = np.zeros((1, )).astype('int32')

    x_tri = torch.tensor(x, device=device)
    z_tri = torch.tensor(z, device=device)

    pgm = kernel[(1, 1, 1)](x_tri, z_tri)
    if op == "sum":
        z_ref = np.sum(x)
    elif op == "max":
        z_ref = np.max(x)

    np.testing.assert_allclose(z_ref, z_tri.cpu().numpy(), rtol=0.01, atol=1e-3)


def test_generic_reduction(device):

    @triton.jit
    def var_mean_kernel(X, out_mean, out_var, BLOCK: tl.constexpr):
        xindex = tl.arange(0, BLOCK)
        x = tl.load(X + xindex)
        mean = x
        m2 = tl.zeros_like(x)
        weight = tl.full(x.shape, 1, x.dtype)
        (mean, m2, weight) = tl.reduce((mean, m2, weight), 0, _welford_combine)
        tl.store(out_mean, mean)
        tl.store(out_var, m2 / weight)

    SIZE = 512
    x = torch.rand(SIZE, device=device)
    out_mean = torch.empty((), device=device)
    out_var = torch.empty((), device=device)

    var_mean_kernel[(1, )](x, out_mean, out_var, BLOCK=SIZE)

    expect_var, expect_mean = torch.var_mean(x, dim=0, correction=0)
    torch.testing.assert_close(out_mean, expect_mean)
    torch.testing.assert_close(out_var, expect_var)


# ---------------
# test permute
# ---------------


@pytest.mark.parametrize("dtype_str, shape, perm", [(dtype, shape, perm)
                                                    # TODO: bfloat16
                                                    for dtype in ['float8e4b15', 'float16', 'float32']
                                                    for shape in [(64, 64), (128, 128)]
                                                    for perm in [(1, 0)]])
@pytest.mark.parametrize("num_ctas", num_ctas_list)
def test_permute(dtype_str, shape, perm, num_ctas, device):
    check_type_supported(dtype_str, device)  # bfloat16 on cc < 80 will not be tested
    if is_hip() and shape == (128, 128) and dtype_str == 'float32':
        pytest.skip("TODO Out of LDS for float32 with shape 128x128")

    # triton kernel
    @triton.jit
    def kernel(X, stride_xm, stride_xn, Z, stride_zm, stride_zn, BLOCK_M: tl.constexpr, BLOCK_N: tl.constexpr):
        off_m = tl.arange(0, BLOCK_M)
        off_n = tl.arange(0, BLOCK_N)
        Xs = X + off_m[:, None] * stride_xm + off_n[None, :] * stride_xn
        Zs = Z + off_m[:, None] * stride_zm + off_n[None, :] * stride_zn
        tl.store(Zs, tl.load(Xs))

    # input
    x = numpy_random(shape, dtype_str=dtype_str)
    # triton result
    z_tri = to_triton(np.empty_like(x), device=device, dst_type=dtype_str)
    z_tri_contiguous = to_triton(np.empty_like(x), device=device, dst_type=dtype_str)
    x_tri = to_triton(x, device=device, dst_type=dtype_str)
    pgm = kernel[(1, 1)](x_tri, x_tri.stride(0), x_tri.stride(1), z_tri, z_tri.stride(1), z_tri.stride(0),
                         BLOCK_M=shape[0], BLOCK_N=shape[1], num_ctas=num_ctas)
    pgm_contiguous = kernel[(1, 1)](x_tri, x_tri.stride(1),
                                    x_tri.stride(0), z_tri_contiguous, z_tri_contiguous.stride(0),
                                    z_tri_contiguous.stride(1), BLOCK_M=shape[0], BLOCK_N=shape[1], num_ctas=num_ctas)
    # numpy result
    if dtype_str == 'float8e4b15':
        ty = tl.float8e4b15
        z_ref = serialize_fp8(deserialize_fp8(x, ty).T.copy(), ty)
        z_tri = z_tri.base
        z_tri_contiguous = z_tri_contiguous.base
    else:
        z_ref = x.transpose(*perm)
    # compare
    np.testing.assert_allclose(to_numpy(z_tri), z_ref)
    np.testing.assert_allclose(to_numpy(z_tri_contiguous), z_ref)

    if not is_cuda():
        return

    # parse ptx to make sure ld/st are vectorized
    ptx = pgm.asm['ptx']
    assert 'ld.global.v4' in ptx
    assert 'st.global.v4' in ptx
    ptx = pgm_contiguous.asm['ptx']
    assert 'ld.global.v4' in ptx
    assert 'st.global.v4' in ptx


@pytest.mark.parametrize("dtype_str", ["int32", "int8"])
@pytest.mark.parametrize("shape", [(2, 4), (16, 16)])
@pytest.mark.parametrize("perm", list(itertools.permutations([0, 1])))
def test_trans_2d(dtype_str, shape, perm, device):

    @triton.jit
    def kernel(In, Out, in_shape1: tl.constexpr, in_shape2: tl.constexpr, ou_shape1: tl.constexpr,
               ou_shape2: tl.constexpr, trans1: tl.constexpr, trans2: tl.constexpr):
        in_offs = tl.arange(0, in_shape1)[:, None] * in_shape2 + tl.arange(0, in_shape2)[None, :]
        ou_offs = tl.arange(0, ou_shape1)[:, None] * ou_shape2 + tl.arange(0, ou_shape2)[None, :]
        tl.store(Out + ou_offs, tl.permute(tl.load(In + in_offs), (trans1, trans2)))

    input = torch.arange(math.prod(shape), dtype=getattr(torch, dtype_str), device=device).reshape(shape)
    expected = torch.permute(input, perm)
    # Don't do zeros_like -- that copies the layout, which we don't want.
    actual = torch.zeros(expected.shape, dtype=getattr(torch, dtype_str), device=device)

    kernel[(1, )](input, actual, *shape, *[shape[i] for i in perm], *perm)

    np.testing.assert_equal(to_numpy(expected), to_numpy(actual))


@pytest.mark.parametrize("dtype_str", ["int32", "int8"])
@pytest.mark.parametrize("shape", [(2, 2, 8, 64), (4, 4, 4, 4)])
@pytest.mark.parametrize("perm", list(itertools.permutations([0, 1, 2, 3])))
def test_trans_4d(dtype_str, shape, perm, device):

    @triton.jit
    def kernel(In, Out,  #
               in_shape1: tl.constexpr, in_shape2: tl.constexpr, in_shape3: tl.constexpr, in_shape4: tl.constexpr,
               ou_shape1: tl.constexpr, ou_shape2: tl.constexpr, ou_shape3: tl.constexpr, ou_shape4: tl.constexpr,
               trans1: tl.constexpr, trans2: tl.constexpr, trans3: tl.constexpr, trans4: tl.constexpr):
        in_ptr = tl.make_block_ptr(
            base=In,
            shape=(in_shape1, in_shape2, in_shape3, in_shape4),
            strides=(in_shape4 * in_shape3 * in_shape2, in_shape4 * in_shape3, in_shape4, 1),
            offsets=(0, 0, 0, 0),
            block_shape=(in_shape1, in_shape2, in_shape3, in_shape4),
            order=(3, 2, 1, 0),
        )
        out_ptr = tl.make_block_ptr(
            base=Out,
            shape=(ou_shape1, ou_shape2, ou_shape3, ou_shape4),
            strides=(ou_shape4 * ou_shape3 * ou_shape2, ou_shape4 * ou_shape3, ou_shape4, 1),
            offsets=(0, 0, 0, 0),
            block_shape=(ou_shape1, ou_shape2, ou_shape3, ou_shape4),
            order=(3, 2, 1, 0),
        )
        tl.store(out_ptr, tl.load(in_ptr).permute((trans1, trans2, trans3, trans4)))

    input = torch.arange(math.prod(shape), dtype=getattr(torch, dtype_str), device=device).reshape(shape)
    expected = torch.permute(input, perm)
    # Don't do zeros_like -- that copies the layout, which we don't want.
    actual = torch.zeros(expected.shape, dtype=getattr(torch, dtype_str), device=device)

    kernel[(1, )](input, actual, *shape, *[shape[i] for i in perm], *perm, num_warps=8)

    np.testing.assert_equal(to_numpy(expected), to_numpy(actual))


# ---------------
# test dot
# ---------------


@pytest.mark.interpreter
@pytest.mark.parametrize(
    "M, N, K, num_warps, col_a, col_b, epilogue, allow_tf32, in_dtype, out_dtype",
    [(*shape, 4, False, False, epilogue, allow_tf32, in_dtype, out_dtype)
     for shape in [(64, 64, 64), (32, 32, 32), (16, 16, 16)]
     for epilogue in ['none', 'trans', 'add-matrix', 'add-rows', 'add-cols', 'softmax', 'chain-dot']
     for allow_tf32 in [True, False]
     for in_dtype, out_dtype in [('float16', 'float16'), ('float16', 'float32'), ('float32', 'float32')]
     if not (allow_tf32 and (in_dtype in ['float16']))] +
    [(*shape_nw, col_a, col_b, 'none', allow_tf32, in_dtype, out_dtype)
     for shape_nw in [[128, 256, 32, 8], [128, 16, 32, 4], [32, 128, 64, 4], [128, 128, 64, 4], [64, 128, 128, 4],
                      [32, 128, 64, 2], [64, 64, 32, 4], [32, 32, 128, 16], [128, 128, 64, 2], [64, 128, 128, 2]]
     for allow_tf32 in [True]
     for col_a in [True, False]
     for col_b in [True, False]
     for in_dtype, out_dtype in [('int8', 'int8'), ('float16', 'float16'), ('float16', 'float32'), ('float32',
                                                                                                    'float32')]] +
    [(64, 64, 64, 4, col_a, col_b, 'none', False, 'float32', 'float32')
     for col_a in [True, False]
     for col_b in [True, False]] + [(64, 64, 64, 4, False, False, 'chain-dot', False, 'bfloat16', 'float32')])
@pytest.mark.parametrize("num_ctas", num_ctas_list)
def test_dot(M, N, K, num_warps, col_a, col_b, epilogue, allow_tf32, in_dtype, out_dtype, num_ctas, device):
    if is_cuda():
        capability = torch.cuda.get_device_capability()

        if capability[0] < 7:
            pytest.skip("Only test tl.dot() on devices with sm >= 70")
        if capability[0] < 8:
            if capability[1] == 0 and in_dtype == 'int8':
                pytest.skip("Only test int8 on devices with sm >= 75")
            if allow_tf32:
                pytest.skip("Only test tf32 on devices with sm >= 80")
        if capability[0] == 7:
            if (M, N, K, num_warps) in [(128, 256, 32, 8), (64, 128, 128, 4), (64, 128, 128, 2)]:
                pytest.skip("shared memory out of resource")
            if out_dtype == 'float16':
                # TODO: support out_dtype=float16 for tl.dot on V100
                pytest.skip("Only test out_dtype=float16 on devices with sm >=80")

    if is_interpreter() and in_dtype == 'int8':
        pytest.xfail(
            "numpy.dot with int8 inputs will overflow while tl.dot doesn't because MMA instruction's accumulator is 32-bit"
        )

    if is_interpreter() and epilogue == 'softmax':
        pytest.skip("FIXME: TypeError: 'function' object is not subscriptable")

    if is_xpu():
        capability = 0

        if (M, N, K, num_warps) in [(128, 256, 32, 8), (64, 128, 128, 4), (64, 128, 128, 2)]:
            pytest.skip("FIXME: shared memory out of resource - reevaluate with DPAS")
        if (M, N, K, num_warps) in [(32, 128, 64, 2)]:
            if out_dtype == 'int8' and ((col_a, col_b) not in [False, True]):
                pytest.skip("FIXME: Incorrect results on XPU")
            if out_dtype == 'float32' and in_dtype == 'float16' and col_b is True:
                pytest.skip("FIXME: Incorrect results on XPU")
        if (M, N, K, num_warps) in [(128, 128, 64, 2)]:
            pytest.skip("FIXME: Fails to run on XPU")
        if (M, N, K, num_warps) in [(128, 128, 64, 4)] and (in_dtype, out_dtype) not in ['float32', 'float32']:
            pytest.skip("FIXME: Fails to run on XPU")
        if ((M, N, K, num_warps, col_a, col_b) in [(32, 128, 64, 2, True, False)]
                and (in_dtype, out_dtype) in [('float16', 'float32')]):
            pytest.skip("FIXME: Fails to run on XPU")

    if is_cuda():
        torch.backends.cuda.matmul.allow_tf32 = allow_tf32

    if num_ctas > 1 and in_dtype == 'int8':
        # FIXME: mma v2 with num_ctas > 1 does not work
        pytest.xfail()

    # triton kernel
    @triton.jit
    def kernel(X, stride_xm, stride_xk, Y, stride_yk, stride_yn, W, stride_wn, stride_wl, Z, stride_zm, stride_zn,
               BLOCK_M: tl.constexpr, BLOCK_N: tl.constexpr, BLOCK_K: tl.constexpr, ADD_MATRIX: tl.constexpr,
               ADD_ROWS: tl.constexpr, ADD_COLS: tl.constexpr, ALLOW_TF32: tl.constexpr, DO_SOFTMAX: tl.constexpr,
               CHAIN_DOT: tl.constexpr, COL_A: tl.constexpr, COL_B: tl.constexpr, out_dtype: tl.constexpr = tl.float32):
        off_m = tl.arange(0, BLOCK_M)
        off_n = tl.arange(0, BLOCK_N)
        off_l = tl.arange(0, BLOCK_N)
        off_k = tl.arange(0, BLOCK_K)
        Xs = X + off_m[:, None] * stride_xm + off_k[None, :] * stride_xk
        Ys = Y + off_k[:, None] * stride_yk + off_n[None, :] * stride_yn
        Ws = W + off_n[:, None] * stride_wn + off_l[None, :] * stride_wl
        Zs = Z + off_m[:, None] * stride_zm + off_n[None, :] * stride_zn
        x = tl.load(Xs)
        y = tl.load(Ys)
        z = tl.dot(x, y, allow_tf32=ALLOW_TF32, out_dtype=out_dtype)
        if ADD_MATRIX:
            z += tl.load(Zs)
        if ADD_ROWS:
            ZRs = Z + off_m * stride_zm
            z += tl.load(ZRs)[:, None]
        if ADD_COLS:
            ZCs = Z + off_n * stride_zn
            z += tl.load(ZCs)[None, :]
        if DO_SOFTMAX:
            max = tl.max(z, 1)
            z = z - max[:, None]
            num = tl.exp(z.to(tl.float32)).to(max.dtype)
            den = tl.sum(num, 1)
            z = num / den[:, None]
        if CHAIN_DOT:
            w = tl.load(Ws)
            z = tl.dot(z.to(w.dtype), w, allow_tf32=ALLOW_TF32, out_dtype=out_dtype)
        tl.store(Zs, z)

    # input
    rs = RandomState(17)
    if col_a:
        x = numpy_random((K, M), dtype_str=in_dtype, rs=rs).T
    else:
        x = numpy_random((M, K), dtype_str=in_dtype, rs=rs)
    if col_b:
        y = numpy_random((N, K), dtype_str=in_dtype, rs=rs).T
    else:
        y = numpy_random((K, N), dtype_str=in_dtype, rs=rs)
    w = numpy_random((N, N), dtype_str=in_dtype, rs=rs)
    if 'int' not in in_dtype:
        x *= .1
        y *= .1
    if in_dtype == 'float32' and allow_tf32:
        x = (x.view('uint32') & np.uint32(0xffffe000)).view('float32')
        y = (y.view('uint32') & np.uint32(0xffffe000)).view('float32')
        w = (w.view('uint32') & np.uint32(0xffffe000)).view('float32')
    x_tri = to_triton(x, device=device)
    y_tri = to_triton(y, device=device)
    w_tri = to_triton(w, device=device)
    # triton result
    if out_dtype == 'int8':
        z = 1 + numpy_random((M, N), dtype_str='int32', rs=rs)
    else:
        z = 1 + numpy_random((M, N), dtype_str=in_dtype, rs=rs) * .1

    z_tri = to_triton(z, device=device)
    if epilogue == 'trans':
        z_tri = torch.as_strided(z_tri, (M, N), [1, M])

    if out_dtype == 'int8':
        out_dtype = tl.int8
    elif out_dtype == 'float16' and epilogue != 'softmax':
        # TODO: for out_dtype == 'float16' and epilogue == 'softmax', it will
        # fail with the following error: 'llvm.fmul' op requires the same type
        # for all operands and results
        out_dtype = tl.float16
    else:
        out_dtype = tl.float32

    pgm = kernel[(1, 1)](x_tri, x_tri.stride(0), x_tri.stride(1), y_tri, y_tri.stride(0), y_tri.stride(1), w_tri,
                         w_tri.stride(0), w_tri.stride(1), z_tri, z_tri.stride(0), z_tri.stride(1), COL_A=col_a,
                         COL_B=col_b, BLOCK_M=M, BLOCK_K=K, BLOCK_N=N, ADD_MATRIX=epilogue == 'add-matrix',
                         ADD_ROWS=epilogue == 'add-rows', ADD_COLS=epilogue == 'add-cols',
                         DO_SOFTMAX=epilogue == 'softmax', CHAIN_DOT=epilogue == 'chain-dot', ALLOW_TF32=allow_tf32,
                         num_warps=num_warps, num_ctas=num_ctas, out_dtype=out_dtype)

    if epilogue == 'softmax' and (in_dtype != 'float32' or allow_tf32):
        if not is_cuda():
            pass
        else:
            ptx = pgm.asm["ptx"]
            start = ptx.find("shfl.sync.bfly")
            end = ptx.find("cvt.rn.f16.f32")
            red_code = ptx[start:end]
            assert len(red_code) > 0

            # skip this check on hopper because there are some functions whose name contain "shared" in ptx.
            # TODO: we should eliminate these unused functions in ptx code.
            if not (capability[0] >= 9):
                assert "shared" not in red_code
            assert "bar.sync" not in red_code
    # torch result
    if in_dtype == 'int8':
        z_ref = np.matmul(x.astype(np.float32), y.astype(np.float32())).astype(np.int32)
    else:
        z_ref = np.matmul(x, y)

    if epilogue == 'add-matrix':
        z_ref += z
    if epilogue == 'add-rows':
        z_ref += z[:, 0][:, None]
    if epilogue == 'add-cols':
        z_ref += z[0, :][None, :]
    if epilogue == 'softmax':
        num = np.exp(z_ref - np.max(z_ref, axis=-1, keepdims=True))
        denom = np.sum(num, axis=-1, keepdims=True)
        z_ref = num / denom
    if epilogue == 'chain-dot':
        z_ref = np.matmul(z_ref, w)
    # compare
    if in_dtype == 'float32':
        # XXX: Somehow there's a larger difference when we use float32
        np.testing.assert_allclose(z_ref, to_numpy(z_tri), rtol=0.01, atol=1e-3)
    elif out_dtype == tl.float16:
        np.testing.assert_allclose(z_ref, to_numpy(z_tri), rtol=0.01, atol=1e-2)
    else:
        # added atol, to loose precision for float16xfloat16->float32 case
        np.testing.assert_allclose(z_ref, to_numpy(z_tri), rtol=0.01, atol=1e-3)
    if not is_cuda():
        return
    # make sure ld/st are vectorized
    ptx = pgm.asm['ptx']
    if (K > 16 or N > 16 or M > 16) and (M * N // (num_warps * 32) >= 4):
        # XXX: skip small sizes because they are not vectorized
        assert 'ld.global.v4' in ptx
        assert 'st.global.v4' in ptx
    if in_dtype == 'float32' and allow_tf32:
        assert re.search(r'[mma|wgmma.mma_async].sync.aligned.m\d+n\d+k8(?:.row.col)?.f32.tf32.tf32', ptx)
    elif in_dtype == 'float16' and out_dtype == tl.float32:
        if capability[0] == 7 and capability[1] == 5:  # Turing
            assert re.search(r'mma.sync.aligned.m\d+n\d+k8(?:.row.col)?.f32.f16.f16', ptx)
        else:
            assert re.search(r'[mma|wgmma.mma_async].sync.aligned.m\d+n\d+k16(?:.row.col)?.f32.f16.f16', ptx)
    elif in_dtype == 'float16' and out_dtype == tl.float16:
        if capability[0] == 7 and capability[1] == 5:  # Turing
            assert re.search(r'mma.sync.aligned.m\d+n\d+k8(?:.row.col)?.f16.f16.f16', ptx)
        else:
            assert re.search(r'[mma|wgmma.mma_async].sync.aligned.m\d+n\d+k16(?:.row.col)?.f16.f16.f16', ptx)
    elif in_dtype == 'int8':
        if capability[0] == 7 and capability[1] == 5:  # Turing
            assert 'mma.sync.aligned.m8n8k16.row.col.satfinite.s32.s8.s8.s32' in ptx
        else:
            assert 'wgmma.mma_async.sync.aligned' in ptx or\
                'mma.sync.aligned.m16n8k32.row.col.satfinite.s32.s8.s8.s32' in ptx


@pytest.mark.parametrize("B", [1, 2, 4, 8])
@pytest.mark.parametrize("num_warps", [1, 2, 4, 8, 16])
@pytest.mark.parametrize("M, N, K", [(64, 64, 64), (32, 32, 32)])
@pytest.mark.parametrize("in_dtype_str, out_dtype_str", [('int8', 'int8'), ('float16', 'float16'),
                                                         ('float16', 'float32'), ('float32', 'float32')])
def test_dot3d(B, num_warps, M, N, K, in_dtype_str, out_dtype_str, device):
    if is_xpu():
        pytest.skip("FIXME: Incorrect result on XPU")
    if is_hip():
        pytest.skip('TODO test_dot3d not supported on HIP.')

    @triton.jit
    def kernel(
        q_ptr,
        k_ptr,
        o_ptr,
        stride_qb,
        stride_qm,
        stride_qk,
        stride_kb,
        stride_kk,
        stride_kn,
        stride_ob,
        stride_om,
        stride_on,
        BLOCK_B: tl.constexpr,
        BLOCK_M: tl.constexpr,
        BLOCK_N: tl.constexpr,
        BLOCK_K: tl.constexpr,
        ALLOW_TF32: tl.constexpr,
        out_dtype: tl.constexpr = tl.float32,
    ):
        startm = tl.program_id(0) * BLOCK_M
        startn = tl.program_id(1) * BLOCK_N
        offs_b = tl.arange(0, BLOCK_B)
        offs_m = startm + tl.arange(0, BLOCK_M)
        offs_n = startn + tl.arange(0, BLOCK_N)
        offs_k = tl.arange(0, BLOCK_K)
        q_ptrs = q_ptr + offs_b[:, None, None] * stride_qb + offs_m[None, :, None] * stride_qm + offs_k[
            None, None, :] * stride_qk
        k_ptrs = k_ptr + offs_b[:, None, None] * stride_kb + offs_k[None, :, None] * stride_kk + offs_n[
            None, None, :] * stride_kn
        q = tl.load(q_ptrs)
        k = tl.load(k_ptrs)
        qk = tl.dot(q, k, allow_tf32=ALLOW_TF32, out_dtype=out_dtype)
        o_ptrs = o_ptr + offs_b[:, None, None] * stride_ob + offs_m[None, :, None] * stride_om + offs_n[
            None, None, :] * stride_on
        tl.store(o_ptrs, qk)

    if out_dtype_str == 'int8':
        out_dtype = tl.int8
    elif out_dtype_str == 'float16':
        out_dtype = tl.float16
    else:
        out_dtype = tl.float32

    rs = RandomState(17)
    x = numpy_random((B, M, K), dtype_str=in_dtype_str, rs=rs)
    y = numpy_random((B, K, N), dtype_str=in_dtype_str, rs=rs)
    if in_dtype_str == 'int8':
        out = numpy_random((B, M, N), dtype_str='int32', rs=rs)
    else:
        out = numpy_random((B, M, N), dtype_str=out_dtype_str, rs=rs)

    x_tri = to_triton(x, device=device)
    y_tri = to_triton(y, device=device)
    out_tri = to_triton(out, device=device)

    BLOCK_B = B
    BLOCK_M, BLOCK_N = 32, 32
    BLOCK_K = K

    grid = (
        triton.cdiv(M, BLOCK_M),
        triton.cdiv(N, BLOCK_N),
    )
    kernel[grid](
        x_tri,
        y_tri,
        out_tri,
        x_tri.stride(0),
        x_tri.stride(1),
        x_tri.stride(2),
        y_tri.stride(0),
        y_tri.stride(1),
        y_tri.stride(2),
        out_tri.stride(0),
        out_tri.stride(1),
        out_tri.stride(2),
        BLOCK_B=BLOCK_B,
        BLOCK_M=BLOCK_M,
        BLOCK_N=BLOCK_N,
        BLOCK_K=BLOCK_K,
        ALLOW_TF32=bool(in_dtype_str == 'float32'),
        out_dtype=out_dtype,
        num_warps=num_warps,
    )

    if in_dtype_str == 'int8':
        out_ref = np.matmul(x.astype(np.float32), y.astype(np.float32)).astype(np.int32)
    else:
        out_ref = np.matmul(x, y)
    np.testing.assert_allclose(out_ref, to_numpy(out_tri), rtol=0.01, atol=1e-2)


def test_max_num_imprecise_acc(device):

    if is_hip():
        pytest.skip(
            'test_max_num_imprecise_acc for HIP currently broken in https://github.com/openai/triton. Use https://github.com/ROCmSoftwarePlatform/triton'
        )

    if is_cuda():
        capability = torch.cuda.get_device_capability()
        if capability != (9, 0):
            return

    @triton.jit
    def kernel(X, Y, Z, BLOCK_M: tl.constexpr, BLOCK_N: tl.constexpr, BLOCK_K: tl.constexpr,
               MAX_NUM_IMPRECISE_ACC: tl.constexpr):
        off_m = tl.arange(0, BLOCK_M)
        off_n = tl.arange(0, BLOCK_N)
        off_k = tl.arange(0, BLOCK_K)
        x = tl.load(X + off_m[:, None] * BLOCK_K + off_k[None, :])
        y = tl.load(Y + off_k[:, None] * BLOCK_N + off_n[None, :])
        z = tl.load(Z + off_m[:, None] * BLOCK_N + off_n[None, :])
        z = tl.dot(x, y, acc=z, max_num_imprecise_acc=MAX_NUM_IMPRECISE_ACC)
        tl.store(Z + off_m[:, None] * BLOCK_N + off_n[None, :], z)

    if torch.xpu.is_available():
        # FIXME: revisit problem size once tl.dot is lowered to DPAS.
        warnings.warn("FIXME: test case modified, reduced problem size")
        M, N, K, num_warps, MAX_NUM_IMPRECISE_ACC = 64, 64, 64, 4, 64
    else:
        M, N, K, num_warps, MAX_NUM_IMPRECISE_ACC = 128, 128, 128, 4, 64

    x = torch.zeros((M, K), dtype=torch.float8_e5m2, device=device)
    y = torch.zeros((K, N), dtype=torch.float8_e5m2, device=device)
    z = torch.zeros((M, N), dtype=torch.float32, device=device)
    h = kernel[(1, 1)](x, y, z, M, N, K, MAX_NUM_IMPRECISE_ACC, num_warps=num_warps)
    if not is_cuda():
        return
    assert h.asm["ptx"].count("add.f32") == (M * N) // (32 * num_warps) * (K / MAX_NUM_IMPRECISE_ACC)


@pytest.mark.parametrize('in_dtype', ['float32'])
def test_dot_mulbroadcastred(in_dtype, device):
    if is_cuda():
        capability = torch.cuda.get_device_capability()
        if capability[0] < 8:
            pytest.skip("Requires sm >= 80 to run")

    @triton.jit
    def kernel(Z, X, Y, M: tl.constexpr, N: tl.constexpr, K: tl.constexpr, BM: tl.constexpr, BN: tl.constexpr,
               BK: tl.constexpr):
        pidn = tl.program_id(1)
        pidm = tl.program_id(0)
        offm = tl.arange(0, BM)[:, None]
        offn = tl.arange(0, BN)[None, :]
        offak = tl.arange(0, BK)[None, :]
        offbk = tl.arange(0, BK)[:, None]
        acc = tl.full((BM, BN), 0.0, tl.float32)
        for ridx5 in range(0, K // BK):
            x = tl.load(X + ((pidm * K * BM) + (offm * K) + (ridx5 * BK) + offak))
            y = tl.load(Y + ((pidn * BN) + (offbk * N) + (ridx5 * N * BK) + offn))
            x = tl.expand_dims(x, axis=2)
            y = tl.expand_dims(y, axis=0)
            t = tl.sum(x * y, axis=1)
            acc = t + acc
        tl.store(Z + ((pidm * BM * N) + (pidn * BN) + (offm * N) + offn), acc)

    M, N, K = 256, 192, 160
    BM, BN, BK = 128, 32, 32
    rs = RandomState(17)
    x = numpy_random((M, K), dtype_str=in_dtype, rs=rs)
    y = numpy_random((K, N), dtype_str=in_dtype, rs=rs)
    x = x * 0.1
    y = y * 0.1
    z = numpy_random((M, N), dtype_str=in_dtype, rs=rs)
    x_tri = to_triton(x, device=device)
    y_tri = to_triton(y, device=device)
    z_tri = to_triton(z, device=device)
    grid = M // BM, N // BN
    h = kernel[grid](z_tri, x_tri, y_tri, M, N, K, BM, BN, BK)
    z_ref = np.matmul(x, y)
    np.testing.assert_allclose(z_ref, to_numpy(z_tri), atol=0.01)

    if not is_cuda():
        return
    assert "tt.dot" in h.asm['ttir']
    # when using MMAv3, we will not pipeline the load op for Y
    # as the loaded value is in rowmajor. But MMAv3 requires it's second
    # operand is in colmajor because transpose is not supported for MMAv3
    # with float32 input.
    if capability[0] >= 9:
        assert "triton_gpu.async_wait {num = 1 : i32}" in h.asm['ttgir']
    else:
        assert "triton_gpu.async_wait {num = 2 : i32}" in h.asm['ttgir']


@pytest.mark.parametrize("dtype_str", int_dtypes + uint_dtypes + float_dtypes + ['bfloat16'])
@pytest.mark.parametrize("shape", [(), (1, ), (128, )])
def test_full(dtype_str, shape, device):
    if dtype_str in uint_dtypes and not hasattr(torch, dtype_str):
        # PyTorch only has unsigned 8, but not 16, 32, or 64
        dtype = getattr(torch, dtype_str[1:])  # uintx -> intx
    else:
        dtype = getattr(torch, dtype_str)
    check_type_supported(dtype, device)  # bfloat16 on cc < 80 will not be tested

    @triton.jit
    def kernel_static(out):
        a = GENERATE_TEST_HERE
        tl.static_assert(a.shape == SHAPE)
        out_ptr = out + tl.arange(0, 128)[:]
        tl.store(out_ptr, a)

    @triton.jit
    def kernel_dynamic(out, val, dtype: tl.constexpr):
        a = tl.full(SHAPE, val, dtype)
        tl.static_assert(a.shape == SHAPE)
        out_ptr = out + tl.arange(0, 128)[:]
        tl.store(out_ptr, a)

    kernel_static_patched = patch_kernel(kernel_static, {
        'GENERATE_TEST_HERE': f"tl.full({shape}, 2, tl.{dtype_str})",
        'SHAPE': str(list(shape)),
    })
    out_static = torch.zeros((128), dtype=dtype, device=device)
    kernel_static_patched[(1, )](out_static)
    assert torch.all(out_static == 2)

    kernel_dynamic_patched = patch_kernel(kernel_dynamic, {'SHAPE': str(list(shape))})
    out_dynamic = torch.zeros((128), dtype=dtype, device=device)
    kernel_dynamic_patched[(1, )](out_dynamic, 2, getattr(triton.language, dtype_str))
    assert torch.all(out_dynamic == 2)


@pytest.mark.parametrize("literal, dtype_str", [(1e+50, "f64"), (1e+10, "f32"), (1.0, "f32"), ('float("inf")', "f32"),
                                                ('float("-inf")', "f32"), ('float("nan")', "f32"),
                                                ('float("-nan")', "f32"), (0., "f32"), (5, "i32"), (2**40, "i64")])
def test_constexpr(literal, dtype_str, device):

    @triton.jit
    def kernel(out_ptr):
        val = GENERATE_TEST_HERE
        tl.store(out_ptr.to(tl.pointer_type(val.dtype)), val)

    kernel_patched = patch_kernel(kernel, {'GENERATE_TEST_HERE': f"{literal}"})
    out = torch.zeros((1, ), dtype=torch.float32, device=device)
    h = kernel_patched[(1, )](out)
    assert re.search(r"arith.constant .* : " + dtype_str, h.asm["ttir"]) is not None


@pytest.mark.interpreter
@pytest.mark.parametrize("dtype_str", ['float32', 'float16'])
def test_dot_without_load(dtype_str, device):
    if is_cuda():
        capability = torch.cuda.get_device_capability()
        allow_tf32 = capability[0] > 7
    else:
        allow_tf32 = True

    if is_hip() and dtype_str == "float16":
        pytest.skip("TODO test_dot_without_load[float16] not supported in HIP")

    @triton.jit
    def _kernel(out, ALLOW_TF32: tl.constexpr):
        a = GENERATE_TEST_HERE
        b = GENERATE_TEST_HERE
        c = tl.dot(a, b, allow_tf32=ALLOW_TF32)
        out_ptr = out + tl.arange(0, 32)[:, None] * 32 + tl.arange(0, 32)[None, :]
        tl.store(out_ptr, c)

    kernel = patch_kernel(_kernel, {'GENERATE_TEST_HERE': f"tl.full((32, 32), 1.0, tl.{dtype_str})"})
    a = torch.ones((32, 32), dtype=getattr(torch, dtype_str), device=device)
    b = torch.ones((32, 32), dtype=getattr(torch, dtype_str), device=device)
    out_ref = torch.matmul(a, b)
    out = torch.zeros((32, 32), dtype=getattr(torch, dtype_str), device=device)
    kernel[(1, )](out, ALLOW_TF32=allow_tf32)
    assert torch.all(out == out_ref)


# ---------------
# test arange
# ---------------


@pytest.mark.interpreter
@pytest.mark.parametrize("start", [0, 1, 7, 16])
@pytest.mark.parametrize("num_ctas", num_ctas_list)
def test_arange(start, num_ctas, device):
    BLOCK = 128
    z_tri = torch.empty(BLOCK, dtype=torch.int32, device=device)

    @triton.jit
    def _kernel(z, BLOCK: tl.constexpr, START: tl.constexpr, END: tl.constexpr):
        off = tl.arange(0, BLOCK)
        val = tl.arange(START, END)
        tl.store(z + off, val)

    _kernel[(1, )](z_tri, START=start, END=start + BLOCK, BLOCK=BLOCK, num_ctas=num_ctas)
    z_ref = torch.arange(start, BLOCK + start, dtype=torch.int32, device=device)
    np.testing.assert_allclose(to_numpy(z_tri), to_numpy(z_ref))


# ---------------
# test load
# ---------------


@pytest.mark.interpreter
@pytest.mark.parametrize("dtype_str, size, size_diff, other", [(dtype_str, size, size_diff, other)
                                                               for dtype_str in torch_dtypes
                                                               for size in [128, 512]
                                                               for size_diff in [0, 1, 2, 3, 4]
                                                               for other in [0, 1]])
@pytest.mark.parametrize("num_ctas", num_ctas_list)
def test_masked_load(dtype_str, size, size_diff, other, num_ctas, device):
    dtype = getattr(torch, dtype_str)
    check_type_supported(dtype, device)  # bfloat16 on cc < 80 will not be tested

    input_size = size - size_diff
    output_size = size
    if dtype_str == 'bool':
        input = torch.randint(0, 2, (input_size, ), dtype=dtype, device=device)
    elif dtype_str in int_dtypes or dtype_str in uint_dtypes:
        input = torch.randint(0, 127, (input_size, ), dtype=dtype, device=device)
    else:
        input = torch.rand(input_size, dtype=dtype, device=device)
    output = torch.zeros((output_size, ), dtype=dtype, device=device)

    @triton.jit
    def _kernel(in_ptr, out_ptr, in_size: tl.constexpr, out_size: tl.constexpr):
        in_offsets = tl.arange(0, out_size)
        # Load inputs.
        x = GENERATE_TEST_HERE
        # Store output
        output_offsets = tl.arange(0, out_size)
        tl.store(out_ptr + output_offsets, x)

    mask_str = f"mask=in_offsets < in_size, other={other}" if size_diff > 0 else "None"
    kernel = patch_kernel(_kernel, {'GENERATE_TEST_HERE': f"tl.load(in_ptr + in_offsets, {mask_str})"})
    kernel[(1, )](input, output, input_size, output_size, num_ctas=num_ctas)

    reference_out = torch.cat((input, torch.full((size_diff, ), other, dtype=dtype, device=device)))
    # print((output - reference_out).nonzero())
    torch.testing.assert_close(output, reference_out)


# Testing masked loads with an intermate copy to shared memory run.


# FIXME: Shape too small for ldmatrix when num_ctas=4
@pytest.mark.interpreter
@pytest.mark.parametrize("dtype", [torch.bfloat16, torch.float16, torch.float32])
def test_masked_load_shared_memory(dtype, device):

    check_type_supported(dtype, device)  # bfloat16 on cc < 80 will not be tested

    M = 32
    N = 32
    K = 16

    in1 = torch.rand((M, K), dtype=dtype, device=device)
    in2 = torch.rand((K, N), dtype=dtype, device=device)
    out = torch.zeros((M, N), dtype=dtype, device=device)

    @triton.jit
    def _kernel(in1_ptr, in2_ptr, output_ptr, in_stride, in2_stride, out_stride, in_numel, in2_numel, out_numel,
                M: tl.constexpr, N: tl.constexpr, K: tl.constexpr):

        M_offsets = tl.arange(0, M)
        N_offsets = tl.arange(0, N)
        K_offsets = tl.arange(0, K)

        in_offsets = M_offsets[:, None] * in_stride + K_offsets[None, :]
        in2_offsets = K_offsets[:, None] * in2_stride + N_offsets[None, :]

        # Load inputs.
        x = tl.load(in1_ptr + in_offsets, mask=in_offsets < M * K)
        w = tl.load(in2_ptr + in2_offsets, mask=in2_offsets < K * N)

        # Without a dot product the memory doesn't get promoted to shared.
        o = tl.dot(x, w, out_dtype=tl.float32)

        # Store output
        output_offsets = M_offsets[:, None] * out_stride + N_offsets[None, :]
        tl.store(output_ptr + output_offsets, o, mask=output_offsets < M * N)

    pgm = _kernel[(1, )](in1, in2, out, in1.stride()[0], in2.stride()[0], out.stride()[0], in1.numel(), in2.numel(),
                         out.numel(), M=M, N=N, K=K)

    reference_out = torch.matmul(in1, in2)
    torch.testing.assert_close(out, reference_out, atol=1e-2, rtol=0)


@pytest.mark.interpreter
@pytest.mark.parametrize("cache", ["", ".ca", ".cg"])
def test_load_cache_modifier(cache, device):
    src = torch.empty(128, device=device)
    dst = torch.empty(128, device=device)

    @triton.jit
    def _kernel(dst, src, CACHE: tl.constexpr):
        offsets = tl.arange(0, 128)
        x = tl.load(src + offsets, cache_modifier=CACHE)
        tl.store(dst + offsets, x)

    pgm = _kernel[(1, )](dst, src, CACHE=cache)
    if not is_cuda():
        return

    ptx = pgm.asm['ptx']
    if cache == '':
        assert 'ld.global.ca' not in ptx
        assert 'ld.global.cg' not in ptx
    if cache == '.cg':
        assert 'ld.global.cg' in ptx
        assert 'ld.global.ca' not in ptx
    if cache == '.ca':
        assert 'ld.global.ca' in ptx
        assert 'ld.global.cg' not in ptx


@pytest.mark.parametrize("N", [16, 10, 11, 1024])
@pytest.mark.parametrize("num_ctas", num_ctas_list)
def test_vectorization(N, num_ctas, device):
    block_size = 1024 * num_ctas
    src = torch.empty(block_size, device=device)
    dst = torch.empty(block_size, device=device)

    @triton.jit
    def _kernel(dst, src, N, BLOCK_SIZE: tl.constexpr):
        offsets = tl.program_id(0) * BLOCK_SIZE + tl.arange(0, BLOCK_SIZE)
        x = tl.load(src + offsets, mask=offsets < N)
        tl.store(dst + offsets, x, mask=offsets < N)

    pgm = _kernel[(1, )](dst, src, N=N, BLOCK_SIZE=block_size)

    if not is_cuda():
        return

    ptx = pgm.asm["ptx"]
    if N % 16 == 0:
        assert "ld.global.v4.b32" in ptx
    else:
        assert "ld.global.b32" in ptx
    # np.testing.assert_allclose(dst, src[:N])


@pytest.mark.parametrize("has_hints", [False, True])
def test_vectorization_hints(has_hints, device):
    src = torch.empty(1024, device=device)
    dst = torch.empty(1024, device=device)
    off = torch.zeros(1, device=device, dtype=torch.int32)

    @triton.jit
    def _kernel(dst, src, off, N, BLOCK_SIZE: tl.constexpr, HINT: tl.constexpr):
        offsets = tl.program_id(0) * BLOCK_SIZE + tl.arange(0, BLOCK_SIZE)
        offsets = offsets + tl.load(off)
        if HINT:
            tl.max_contiguous(tl.multiple_of(offsets, 1024), 1024)
        x = tl.load(src + offsets, mask=offsets < N)
        tl.store(dst + offsets, x, mask=offsets < N)

    pgm = _kernel[(1, )](dst, src, off, N=1024, BLOCK_SIZE=src.shape[0], HINT=has_hints)
    if not is_cuda():
        return

    ptx = pgm.asm["ptx"]
    if has_hints:
        assert "ld.global.v4.b32" in ptx
    else:
        assert "ld.global.v4.b32" not in ptx


# ---------------
# test store
# ---------------


@pytest.mark.interpreter
@pytest.mark.parametrize("cache", ["", ".wb", ".cg", ".cs", ".wt"])
def test_store_cache_modifier(cache, device):
    src = torch.empty(128, device=device)
    dst = torch.empty(128, device=device)

    @triton.jit
    def _kernel(dst, src, CACHE: tl.constexpr):
        offsets = tl.arange(0, 128)
        x = tl.load(src + offsets)
        tl.store(dst + offsets, x, cache_modifier=CACHE)

    if not is_cuda():
        return
    pgm = _kernel[(1, )](dst, src, CACHE=cache)
    ptx = pgm.asm['ptx']
    if cache == '':
        assert 'st.global.wb' not in ptx
        assert 'st.global.cg' not in ptx
        assert 'st.global.cs' not in ptx
        assert 'st.global.wt' not in ptx
    if cache == '.wb':
        assert 'st.global.wb' in ptx
        assert 'st.global.cg' not in ptx
        assert 'st.global.cs' not in ptx
        assert 'st.global.wt' not in ptx
    if cache == '.cg':
        assert 'st.global.wb' not in ptx
        assert 'st.global.cg' in ptx
        assert 'st.global.cs' not in ptx
        assert 'st.global.wt' not in ptx
    if cache == '.cs':
        assert 'st.global.wb' not in ptx
        assert 'st.global.cg' not in ptx
        assert 'st.global.cs' in ptx
        assert 'st.global.wt' not in ptx
    if cache == '.wt':
        assert 'st.global.wb' not in ptx
        assert 'st.global.cg' not in ptx
        assert 'st.global.cs' not in ptx
        assert 'st.global.wt' in ptx


# ---------------
# test default
# ---------------
# TODO: can't be local to test_default


@triton.jit
def _impl(value=10):
    return value


@pytest.mark.interpreter
def test_default(device):
    value = 5
    ret0 = torch.zeros(1, dtype=torch.int32, device=device)
    ret1 = torch.zeros(1, dtype=torch.int32, device=device)

    @triton.jit
    def _kernel(ret0, ret1, value=3):
        tl.store(ret0, _impl())
        tl.store(ret1, _impl(value))

    _kernel[(1, )](ret0, ret1, value)
    assert ret0.item() == 10
    assert ret1.item() == value

    _kernel[(1, )](ret0, ret1)
    assert ret0.item() == 10
    assert ret1.item() == 3


# ---------------
# test noop
# ----------------


def test_noop(device):

    @triton.jit
    def kernel(x):
        pass

    x = to_triton(numpy_random((1, ), dtype_str='int32'), device=device)
    kernel[(1, )](x)


@pytest.mark.parametrize("device", ['xpu', 'cpu', 'cpu_pinned'])
def test_pointer_arguments(device):
    if is_xpu() and device in ['cpu_pinned']:
        pytest.xfail("RuntimeError: Pinned memory requires CUDA.")

    @triton.jit
    def kernel(x):
        pass

    pin_memory = 'pinned' in device
    x = torch.empty(1024, device=device.split('_')[0], pin_memory=pin_memory)
    if device == "cpu":
        with pytest.raises(ValueError):
            kernel[(1, )](x)
    else:
        kernel[(1, )](x)


@pytest.mark.parametrize("value, value_type", [(-1, 'i32'), (0, 'i32'), (-2**31, 'i32'), (2**31 - 1, 'i32'),
                                               (2**31, 'i64'), (2**32 - 1, 'i64'), (2**32, 'i64'), (2**63 - 1, 'i64'),
                                               (-2**63, 'i64'), (2**63, 'u64'), (2**64 - 1, 'u64')])
def test_value_specialization(value: int, value_type: str, device) -> None:
    spec_type = None

    def cache_hook(*args, **kwargs):
        nonlocal spec_type
        spec_type = kwargs["compile"]["signature"][0]

    JITFunction.cache_hook = cache_hook

    @triton.jit
    def kernel(VALUE, X):
        pass

    x = torch.tensor([3.14159], device=device)
    pgm = kernel[(1, )](value, x)

    JITFunction.cache_hook = None
    assert spec_type == value_type


# --------------------
# value specialization
# --------------------


@pytest.mark.parametrize("value, overflow", [(2**64 - 1, False), (2**64, True), (-2**63, False), (-2**63 - 1, True)])
def test_value_specialization_overflow(value: int, overflow: bool, device) -> None:

    @triton.jit
    def kernel(VALUE, X):
        pass

    x = torch.tensor([3.14159], device=device)

    if overflow:
        with pytest.raises(OverflowError):
            kernel[(1, )](value, x)
    else:
        kernel[(1, )](value, x)


# ----------------
# test constexpr
# ----------------


@pytest.mark.parametrize("op", ['+', '-', '*', '/', '%', '<', '>', '<<', '>>', '&', '^', '|'])
@pytest.mark.parametrize("is_lhs_constexpr", [False, True])
@pytest.mark.parametrize("is_rhs_constexpr", [True, False])
def test_bin_op_constexpr(op, is_lhs_constexpr, is_rhs_constexpr, device):

    @triton.jit
    def kernel(Z, X, Y):
        x = tl.load(X)
        y = tl.load(Y)
        z = GENERATE_TEST_HERE
        tl.store(Z, z)

    if op in ['<<', '>>', '&', '^', '|']:  # int op
        x_str = "3" if is_lhs_constexpr else "x"
        y_str = "4" if is_rhs_constexpr else "y"
        x = numpy_random((1, ), dtype_str="int32")

        # NOTE: bitshifting beyond bitwidth can lead to undefined behavior
        if op in ['<<', '>>']:
            y = numpy_random((1, ), dtype_str="int32", low=0, high=_bitwidth("int32"))
        else:
            y = numpy_random((1, ), dtype_str="int32")
    else:
        x_str = "3.14" if is_lhs_constexpr else "x"
        y_str = "4.13" if is_rhs_constexpr else "y"
        x = numpy_random((1, ), dtype_str="float32")
        y = numpy_random((1, ), dtype_str="float32")
    kernel = patch_kernel(kernel, {'GENERATE_TEST_HERE': f"{x_str} {op} {y_str}"})
    z = np.array(eval(f"{x_str} {op} {y_str}"))
    x_tri = to_triton(x, device=device)
    y_tri = to_triton(y, device=device)
    z_tri = to_triton(np.empty((1, ), dtype=z.dtype), device=device)
    kernel[(1, )](z_tri, x_tri, y_tri)
    if op == '%':
        warnings.warn("FIXME: test case modified, increased tolerance")
        np.testing.assert_allclose(z, to_numpy(z_tri), atol=1e-07)
    else:
        np.testing.assert_allclose(z, to_numpy(z_tri))


@pytest.mark.interpreter
def test_constexpr_shape(device):

    @triton.jit
    def kernel(X):
        off = tl.arange(0, 128 + 128)
        tl.store(X + off, off)

    x_tri = to_triton(np.empty((256, ), dtype=np.int32), device=device)
    kernel[(1, )](x_tri)
    np.testing.assert_equal(to_numpy(x_tri), np.arange(0, 256))


@pytest.mark.interpreter
def test_constexpr_scalar_shape(device):

    @triton.jit
    def kernel(X, s):
        off = tl.arange(0, 256)
        val = off % (256 // s)
        tl.store(X + off, val)

    x_tri = to_triton(np.empty((256, ), dtype=np.int32), device=device)
    kernel[(1, )](x_tri, 32)
    np.testing.assert_equal(to_numpy(x_tri), np.arange(0, 256) % 8)


reshape_list = [((64, ), (8, 8)), ((2, 32), (16, 4)), ((512, ), (2, 2, 2, 2, 2, 2, 2, 2, 2)), ((64, 32), (16, 8, 16))]


@pytest.mark.parametrize("formats", reshape_list)
def test_reshape(formats, device):
    in_format, out_format = formats

    @triton.jit
    def kernel(Z, X, out_tuple: tl.constexpr):
        x = tl.load(X_PTR_EXPR)
        z = tl.reshape(x, out_tuple)
        tl.store(Z_PTR_EXPR, z)

    def generate_kernel(shape_x, shape_z):
        to_replace = {
            'X_PTR_EXPR': make_ptr_str('X', shape_x),
            'Z_PTR_EXPR': make_ptr_str('Z', shape_z),
        }
        return patch_kernel(kernel, to_replace)

    x = numpy_random(in_format, dtype_str="int32")
    z = x.reshape(out_format)
    x_tri = to_triton(x, device=device)
    patched_kernel = generate_kernel(in_format, out_format)
    z_tri = to_triton(np.empty(out_format, dtype=np.int32), device=device)
    patched_kernel[(1, )](z_tri, x_tri, out_format)
    np.testing.assert_equal(z, to_numpy(z_tri))


def test_reshape_err(device):

    @triton.jit
    def kernel():
        x = tl.arange(0, 8 * 8)
        y = tl.reshape(x, (8 * 4, ))

    with pytest.raises(triton.CompilationError) as exc_info:
        kernel[(1, )]()

    assert "reshape" in str(exc_info.value)


def test_trans_reshape(device):

    @triton.jit
    def kernel(in_base_ptr, out_base_ptr, IN_SHAPE0: tl.constexpr, IN_SHAPE1: tl.constexpr):

        in_block_ptr = tl.make_block_ptr(
            base=in_base_ptr,
            shape=(IN_SHAPE0, IN_SHAPE1),
            strides=(IN_SHAPE1, 1),
            offsets=(0, 0),
            block_shape=(IN_SHAPE0, IN_SHAPE1),
            order=(1, 0),
        )
        x = tl.load(in_block_ptr)
        x = tl.reshape(x, (32, 4, 4, 2))
        x = tl.permute(x, (1, 2, 3, 0))
        x = tl.reshape(x, (IN_SHAPE0 * IN_SHAPE1, ))
        tl.store(out_base_ptr + tl.arange(0, IN_SHAPE0 * IN_SHAPE1), x)

    shape = (32, 32)
    input = torch.arange(math.prod(shape), dtype=torch.int32, device=device).reshape(shape)
    expected = torch.permute(input, (1, 0))
    # Don't do zeros_like -- that copies the layout, which we don't want.
    actual = torch.zeros(expected.shape, dtype=torch.int32, device=device)

    k = kernel[(1, )](input, actual, shape[0], shape[1])
    assert k.asm['ttgir'].count(
        'triton_gpu.convert_layout') == 1, "Expected exactly one convert_layout op in the TTGIR after optimization"

    np.testing.assert_equal(to_numpy(expected), to_numpy(actual))


# -------------
# test call
# -------------


@triton.jit
def val_multiplier(val, i):
    return val * i


@triton.jit(noinline=True)
def val_multiplier_noinline(val, i):
    return val * i


@triton.jit
def vecmul_kernel(ptr, n_elements, rep, type: tl.constexpr):
    pid = tl.program_id(axis=0)
    offsets = pid * 128 + tl.arange(0, 128)
    mask = offsets < n_elements
    vec = tl.load(ptr + offsets, mask=mask)
    for i in range(1, rep):
        if type == "inline":
            vec = val_multiplier(vec, i)
        else:
            vec = val_multiplier_noinline(vec, i)
    tl.store(ptr + offsets, vec, mask=mask)


@pytest.mark.parametrize("type", ["inline", "noinline"])
@pytest.mark.parametrize("num_ctas", num_ctas_list)
def test_call(type, num_ctas, device):

    @triton.jit
    def kernel(ptr, n_elements, num1, num2, type: tl.constexpr):
        vecmul_kernel(ptr, n_elements, num1, type)
        vecmul_kernel(ptr, n_elements, num2, type)

    size = 1024
    rand_val = numpy_random((size, ), dtype_str="float32")
    rand_val_tri = to_triton(rand_val, device=device)
    err_msg = ""
    try:
        kernel[(size // 128, )](rand_val_tri, size, 3, 5, type, num_ctas=num_ctas)
    except Exception as e:
        err_msg = str(e)

    if type == "noinline":
        assert err_msg != ""
    else:
        ans = rand_val * 1 * 2 * 1 * 2 * 3 * 4
        np.testing.assert_equal(to_numpy(rand_val_tri), ans)


# -------------
# test if
# -------------


@pytest.mark.parametrize("if_type", [
    "if", "if_and_dynamic", "if_exp_static", "if_exp_dynamic", "if_exp_dynamic_constexpr", "if_exp_dynamic_void",
    "if_and_static"
])
def test_if(if_type, device):

    @triton.jit
    def kernel(Cond, XTrue, XFalse, Ret, IfType: tl.constexpr, BoolVar: tl.constexpr, StaticVaue: tl.constexpr):
        pid = tl.program_id(0)
        cond = tl.load(Cond)
        if IfType == "if":
            if pid % 2 == 0:  # eq
                tl.store(Ret, tl.load(XTrue))
            elif 1 == pid % 2:  # req
                tl.store(Ret, tl.load(XFalse))
        elif IfType == "if_exp_dynamic":
            val = tl.load(XTrue) if pid % 2 == 0 else tl.load(XFalse)
            tl.store(Ret, val)
        elif IfType == "if_exp_dynamic_constexpr":
            val = 3.14 if pid % 2 == 0 else tl.load(XFalse)
            tl.store(Ret, val)
        elif IfType == "if_exp_dynamic_void":
            tl.store(Ret, tl.load(XTrue)) if pid % 2 == 0 else tl.store(Ret, tl.load(XFalse))
        elif IfType == "if_exp_static":
            tl.store(Ret, tl.load(XTrue)) if BoolVar else tl.store(Ret, tl.load(XFalse))
        elif IfType == "if_and_dynamic":
            if BoolVar and (1 != pid % 2 and pid % 2 != 1):  # rne and ne
                tl.store(Ret, tl.load(XTrue))
            else:
                tl.store(Ret, tl.load(XFalse))
        elif IfType == "if_and_static":
            if StaticVaue != 0 and StaticVaue != 0:
                tl.store(Ret, tl.load(XTrue))
            else:
                tl.store(Ret, tl.load(XFalse))

    cond = torch.ones(1, dtype=torch.int32, device=device)
    x_true = torch.tensor([3.14], dtype=torch.float32, device=device)
    x_false = torch.tensor([1.51], dtype=torch.float32, device=device)
    ret = torch.zeros(1, dtype=torch.float32, device=device)

    kernel[(1, )](cond, x_true, x_false, ret, if_type, True, 1)
    assert torch.equal(ret, x_true)


def test_num_warps_pow2(device):
    dst = torch.empty(128, device=device)

    @triton.jit
    def _kernel(dst):
        pass

    with pytest.raises(AssertionError, match='must be a power of 2'):
        _kernel[(1, )](dst=dst, num_warps=3)
    _kernel[(1, )](dst=dst, num_warps=1)
    _kernel[(1, )](dst=dst, num_warps=2)
    _kernel[(1, )](dst=dst, num_warps=4)


# -------------
# test precise math
# -------------
@pytest.mark.parametrize("expr_prec, expr_ref",
                         [('tl.math.sqrt_rn(x)', 'tl.math.sqrt(x.to(tl.float64)).to(tl.float32)'),
                          ('tl.math.div_rn(x,y)', '(x.to(tl.float64) / y.to(tl.float64)).to(tl.float32)')])
@pytest.mark.parametrize("num_ctas", num_ctas_list)
def test_precise_math(expr_prec, expr_ref, num_ctas, device):
    if is_hip():
        pytest.skip("TODO test_precise_math (added by https://github.com/openai/triton/pull/3172) does not work on HIP")

    if is_xpu() and expr_prec == 'tl.math.div_rn(x,y)':
        pytest.skip("FIXME: Fails to run on XPU")

    @triton.jit
    def kernel(X, Y, OUT, OUT_REF, BLOCK: tl.constexpr):
        x = tl.load(X + tl.arange(0, BLOCK))
        y = tl.load(Y + tl.arange(0, BLOCK))
        prec = PREC_CALC
        ref = REF_CALC
        tl.store(OUT + tl.arange(0, BLOCK), prec)
        tl.store(OUT_REF + tl.arange(0, BLOCK), ref)

    shape = (128, )
    out = torch.zeros(shape, dtype=torch.float32, device=device)
    out_ref = torch.zeros(shape, dtype=torch.float32, device=device)

    x = torch.randn(shape, dtype=torch.float32, device=device)
    y = torch.randn(shape, dtype=torch.float32, device=device)

    if (expr_prec.count('sqrt') > 0):
        x = torch.abs(x)

    if (expr_prec.count('div') > 0):
        y += 1e-6

    kernel = patch_kernel(kernel, {'PREC_CALC': expr_prec, 'REF_CALC': expr_ref})

    kernel[(1, )](x, y, out, out_ref, BLOCK=shape[0], num_ctas=num_ctas)
    assert torch.all(out == out_ref)  # bitwise exact


# -----------------------
# test inline asm
# -----------------------


@pytest.mark.parametrize("num_ctas", num_ctas_list)
def test_inline_asm(num_ctas, device):
    check_cuda_only(device)

    if is_hip():
        pytest.skip("test_inline_asm is not supported in HIP")

    @triton.jit
    def kernel(X, Y, Z, n: tl.constexpr, BLOCK: tl.constexpr):
        x = tl.load(X + tl.arange(0, BLOCK))
        y = tl.load(Y + tl.arange(0, BLOCK))
        s = tl.full([BLOCK], n, tl.int32)
        z = tl.inline_asm_elementwise("shf.l.wrap.b32 $0, $1, $2, $3;", "=r,r, r, r", [x, y, s], dtype=tl.int32,
                                      is_pure=True, pack=1)
        tl.store(Z + tl.arange(0, BLOCK), z)

    shape = (128, )
    rs = RandomState(17)
    x = numpy_random(shape, dtype_str='uint32', rs=rs)
    y = numpy_random(shape, dtype_str='uint32', rs=rs)
    x_tri = to_triton(x, device=device)
    y_tri = to_triton(y, device=device)
    n = 17
    z_tri = to_triton(numpy_random(shape, dtype_str='uint32', rs=rs), device=device)
    kernel[(1, )](x_tri, y_tri, z_tri, n, BLOCK=shape[0], num_ctas=num_ctas)
    y_ref = (y << n) | (x >> (32 - n))
    # compare
    np.testing.assert_equal(y_ref, to_numpy(z_tri))


@pytest.mark.parametrize("num_ctas", num_ctas_list)
def test_inline_asm_packed(num_ctas, device):
    check_cuda_only(device)

    if is_hip():
        pytest.skip("test_inline_asm is not supported in HIP")

    @triton.jit
    def kernel(X, Y, BLOCK: tl.constexpr):
        x = tl.load(X + tl.arange(0, BLOCK))
        # shift 4x8bits values together.
        y = tl.inline_asm_elementwise(
            "and.b32 $0, $1, 0x1F1F1F1F; \
                                       shl.b32 $0, $0, 3;", "=r,r", [
                x,
            ], dtype=tl.int8, is_pure=True, pack=4)
        tl.store(Y + tl.arange(0, BLOCK), y)

    shape = (512, )
    rs = RandomState(17)
    x = numpy_random(shape, dtype_str='uint8', rs=rs)
    x_tri = to_triton(x, device=device)
    y_tri = to_triton(numpy_random(shape, dtype_str='uint8', rs=rs), device=device)
    kernel[(1, )](x_tri, y_tri, BLOCK=shape[0], num_ctas=num_ctas)
    y_ref = x << 3
    # compare
    np.testing.assert_equal(y_ref, to_numpy(y_tri))


@pytest.mark.parametrize('num_ctas', num_ctas_list)
def test_inline_asm_with_pointers(num_ctas, device):
    check_cuda_only(device)

    if is_hip():
        pytest.skip('test_inline_asm is not supported in HIP')

    @triton.jit
    def kernel(X, Y, BLOCK: tl.constexpr):
        x_ptrs = X + tl.arange(0, BLOCK)
        y_ptrs = Y + tl.arange(0, BLOCK)
        tl.inline_asm_elementwise(
            "ld.global.b8 $0, [$1]; \
                                   shl.b32 $0, $0, 3; \
                                   st.global.b8 [$2], $0;", "=r,l,l", [x_ptrs, y_ptrs], dtype=tl.int8, is_pure=False,
            pack=1)

    shape = (512, )
    rs = RandomState(17)
    x = numpy_random(shape, dtype_str='uint8', rs=rs)
    x_tri = to_triton(x, device=device)
    y_tri = to_triton(numpy_random(shape, dtype_str='uint8', rs=rs), device=device)
    kernel[(1, )](x_tri, y_tri, BLOCK=shape[0], num_ctas=num_ctas)
    y_ref = x << 3
    # compare
    np.testing.assert_equal(y_ref, to_numpy(y_tri))


def test_inline_asm_multiple_outputs(device):
    check_cuda_only(device)
    if is_hip():
        pytest.skip('This test uses PTX inline assembly, so is not compatible with AMD')

    @triton.jit
    def kernel(A, B, C, D, BLOCK: tl.constexpr):
        a = tl.load(A + tl.arange(0, BLOCK))
        b = tl.load(B + tl.arange(0, BLOCK))

        # C = A - B
        # D = B - A
        (c, d) = tl.inline_asm_elementwise(
            asm="""
            sub.u32 $0, $2, $3;  // C = A - B
            sub.u32 $1, $3, $2;  // D = B - A
            """,
            constraints=(
                # 2 output registers: $0=C and $1=D.
                "=r,=r,"
                # 2 input registers: $2=A and $3=B.
                "r,r"),
            args=[a, b],
            dtype=(tl.uint32, tl.uint32),
            is_pure=True,
            pack=1,
        )
        tl.store(C + tl.arange(0, BLOCK), c)
        tl.store(D + tl.arange(0, BLOCK), d)

    shape = (512, )
    rs = RandomState(17)
    A = numpy_random(shape, dtype_str='uint32', rs=rs)
    B = numpy_random(shape, dtype_str='uint32', rs=rs)
    A_tri = to_triton(A, device=device)
    B_tri = to_triton(B, device=device)
    C_tri = to_triton(numpy_random(shape, dtype_str='uint32', rs=rs), device=device)
    D_tri = to_triton(numpy_random(shape, dtype_str='uint32', rs=rs), device=device)
    kernel[(1, )](A_tri, B_tri, C_tri, D_tri, BLOCK=shape[0])

    C_ref = A - B
    D_ref = B - A

    np.testing.assert_equal(C_ref, to_numpy(C_tri))
    np.testing.assert_equal(D_ref, to_numpy(D_tri))


def test_inline_asm_packed_multiple_outputs(device):
    check_cuda_only(device)
    if is_hip():
        pytest.skip('This test uses PTX inline assembly, so is not compatible with AMD')

    @triton.jit
    def kernel(A, B, C, D, BLOCK: tl.constexpr):
        a = tl.load(A + tl.arange(0, BLOCK))
        b = tl.load(B + tl.arange(0, BLOCK))

        # For each (a,b) in zip(a,b), perform the following:
        # - Let ai be `a` converted to int32.
        # - Let af be `a` converted to float.
        # - Let m be the max of ai and b.
        # - Return ai and mi.
        # Do the above 4 elements at a time.
        (c, d) = tl.inline_asm_elementwise(
            asm="""
            {
                // Unpack `a` into `ai`.
                .reg .b8 tmp<4>;
                mov.b32 {tmp0, tmp1, tmp2, tmp3}, $8;
                cvt.u32.u8 $0, tmp0;
                cvt.u32.u8 $1, tmp1;
                cvt.u32.u8 $2, tmp2;
                cvt.u32.u8 $3, tmp3;
            }
            // Convert `ai` to float.
            cvt.rn.f32.s32 $4, $0;
            cvt.rn.f32.s32 $5, $1;
            cvt.rn.f32.s32 $6, $2;
            cvt.rn.f32.s32 $7, $3;
            // Take max of `ai` and `b`.
            max.f32 $4, $4, $9;
            max.f32 $5, $5, $10;
            max.f32 $6, $6, $11;
            max.f32 $7, $7, $12;
            """,
            constraints=(
                # 8 output registers, namely
                #   $0=ai0, $1=ai1, $2=ai2, $3=ai3,
                #   $4=m0,  $5=m1,  $6=m2,  $7=m3.
                "=r,=r,=r,=r,=r,=r,=r,=r,"
                # 5 input registers, namely
                #   $8=ai,
                #   $9=b0, $10=b1, $11=b2, $12=b3.
                # The four elements from `a` are all packed into one register.
                "r,r,r,r,r"),
            args=[a, b],
            dtype=(tl.int32, tl.float32),
            is_pure=True,
            pack=4,
        )
        tl.store(C + tl.arange(0, BLOCK), c)
        tl.store(D + tl.arange(0, BLOCK), d)

    shape = (512, )
    rs = RandomState(17)
    A = numpy_random(shape, dtype_str='uint8', rs=rs)
    B = numpy_random(shape, dtype_str='float32', rs=rs)
    A_tri = to_triton(A, device=device)
    B_tri = to_triton(B, device=device)
    C_tri = to_triton(numpy_random(shape, dtype_str='int32', rs=rs), device=device)
    D_tri = to_triton(numpy_random(shape, dtype_str='float32', rs=rs), device=device)
    kernel[(1, )](A_tri, B_tri, C_tri, D_tri, BLOCK=shape[0])

    C_ref = A.astype(np.int32)
    D_ref = np.maximum(A.astype(np.float32), B)

    np.testing.assert_equal(C_ref, to_numpy(C_tri))
    np.testing.assert_equal(D_ref, to_numpy(D_tri))


# -----------------------
# test control flow
# -----------------------


@pytest.mark.parametrize("lo, hi, iv", [(2**30, 2**30 + 20, 1), (2**35, 2**35 + 20, 2), (2**35, 2**35 + 20, 3),
                                        (15, -16, -1), (15, -16, -2), (15, -16, -3), (-18, -22, -1), (22, 18, -1)])
def test_for_iv(lo, hi, iv, device):

    @triton.jit
    def kernel(Out, lo, hi, iv: tl.constexpr):
        acc = 0
        acc = acc.to(tl.int64)
        for i in range(lo, hi, iv):
            acc += i
        tl.store(Out, acc)

    out = to_triton(np.zeros((1, ), dtype=np.int64), device=device)
    kernel[(1, )](out, lo, hi, iv)
    assert out[0] == sum(range(lo, hi, iv))


def test_if_else(device):

    @triton.jit
    def kernel(Cond, TrueVal, FalseVal, Out):
        if tl.load(Cond):
            val = tl.load(TrueVal)
        else:
            val = tl.load(FalseVal)
        tl.store(Out, val)

    out = to_triton(np.zeros((1, ), dtype=np.int32), device=device)
    true_val = to_triton(np.full((1, ), 1, dtype=np.int32), device=device)
    false_val = to_triton(np.full((1, ), 2, dtype=np.int32), device=device)
    cond = to_triton(np.zeros((1, ), dtype=np.int32), device=device)
    # True
    cond[0] = True
    kernel[(1, )](cond, true_val, false_val, out)
    assert to_numpy(out)[0] == true_val[0]
    # False
    cond[0] = False
    kernel[(1, )](cond, true_val, false_val, out)
    assert to_numpy(out)[0] == false_val[0]


@pytest.mark.parametrize("mode", ["dynamic", "static"])
def test_if_return(mode, device):

    @triton.jit
    def kernel(ExitEarly, Out, cond: tl.constexpr, mode: tl.constexpr):
        if mode == "dynamic":
            if tl.load(ExitEarly):
                tl.store(Out, 0)
                return
        else:
            if cond:
                tl.store(Out, 0)
                return
        tl.store(Out, 1)

    out = to_triton(np.zeros((1, ), dtype=np.int32), device=device)
    exit_early = to_triton(np.zeros((1, ), dtype=np.int32), device=device)
    # exit early path taken
    exit_early[0] = 1
    kernel[(1, )](exit_early, out, True, mode)
    assert to_numpy(out)[0] == 0
    # exit early path not taken
    exit_early[0] = 0
    kernel[(1, )](exit_early, out, False, mode)
    assert to_numpy(out)[0] == 1


@triton.jit
def add_fn(x):
    return x + 1


@triton.jit(noinline=True)
def add_fn_noinline(x):
    return x + 1


@triton.jit
def add_fn_return(x, pid):
    if pid == 0:
        return x + 1
    else:
        return x + 2


@triton.jit
def add_fn_expr(Out, x):
    tl.store(Out, x)


@triton.jit
def add_fn_static_cond(x, cond: tl.constexpr):
    if cond == "":
        return x
    else:
        return x + 1


@pytest.mark.parametrize(
    "call_type",
    ["attribute", "attribute_jit", "jit", "jit_if", "jit_expr", "jit_static_cond", "jit_noinline", "jit_extern"])
def test_if_call(call_type, device):
    if is_hip():
        pytest.skip('test_if_call for HIP currently broken in upstream.')

    @triton.jit
    def kernel(Out, call_type: tl.constexpr):
        pid = tl.program_id(0)
        o = tl.load(Out)
        if call_type == "attribute":
            # call attribute
            if pid == 0:
                a = o
                a = a.to(tl.int32).to(tl.int32) + 1
                o = a
        elif call_type == "attribute_jit":
            # call attribute and jit function
            if pid == 0:
                a = o
                a = tl.load(Out + add_fn(a) - 1).to(tl.int32) + 1
                o = a
        elif call_type == "jit":
            if pid == 0:
                # regular function call
                a = o
                a = add_fn(a)
                o = a
        elif call_type == "jit_if":
            # function without end_if block
            if pid == 0:
                a = o
                a = add_fn_return(a, pid)
                o = a
        elif call_type == "jit_if_exp":
            # ifexp expression
            if pid == 0:
                a = o
                a = add_fn(a) if pid == 0 else add_fn_return(a, pid)
                o = a
        elif call_type == "jit_expr":
            # call without return
            if pid == 0:
                a = o + 1
                add_fn_expr(Out, a)
                o = a
        elif call_type == "jit_static_cond":
            if pid == 0:
                a = o + 1
                add_fn_static_cond(o, call_type)
                o = a
        elif call_type == "jit_noinline":
            if pid == 0:
                a = o + 1
                add_fn_noinline(a)
                o = a
        elif call_type == "jit_extern":
            if pid == 0:
                a = o + 1
                tl.cdiv(a, a)
                o = a

        tl.store(Out, o)

    out = to_triton(np.zeros((1, ), dtype=np.int32), device=device)
    kernel[(1, )](out, call_type)
    assert to_numpy(out)[0] == 1


@pytest.mark.parametrize("_cond1", [True, False])
@pytest.mark.parametrize("_cond2", [True, False])
@pytest.mark.parametrize("_cond3", [True, False])
def test_nested_if_else_return(_cond1, _cond2, _cond3, device):

    @triton.jit
    def kernel(Cond1, Cond2, Cond3, Val1, Val2, Val3, Out):
        val = 0
        if tl.load(Cond1):
            if tl.load(Cond2):
                val = tl.load(Val1)
            else:
                return
        else:
            if tl.load(Cond3):
                val = tl.load(Val2)
            else:
                val = tl.load(Val3)
        tl.store(Out, val)

    out = to_triton(np.full((1, ), -1, dtype=np.int32), device=device)
    cond1 = to_triton(np.full((1, ), _cond1, dtype=np.int32), device=device)
    cond2 = to_triton(np.full((1, ), _cond2, dtype=np.int32), device=device)
    cond3 = to_triton(np.full((1, ), _cond3, dtype=np.int32), device=device)
    val1 = to_triton(np.full((1, ), 1, dtype=np.int32), device=device)
    val2 = to_triton(np.full((1, ), 2, dtype=np.int32), device=device)
    val3 = to_triton(np.full((1, ), 3, dtype=np.int32), device=device)
    kernel[(1, )](cond1, cond2, cond3, val1, val2, val3, out)
    targets = {
        (True, True, True): val1[0],
        (True, True, False): val1[0],
        (True, False, True): out[0],
        (True, False, False): out[0],
        (False, True, True): val2[0],
        (False, True, False): val3[0],
        (False, False, True): val2[0],
        (False, False, False): val3[0],
    }
    assert out[0] == targets[(_cond1, _cond2, _cond3)]


def test_while(device):

    @triton.jit
    def kernel(InitI, Bound, CutOff, OutI, OutInitI, OutJ):
        init_i = tl.load(InitI)
        curr_i = init_i
        j = 0
        # Check that init_i is not updated by the loop
        while j < tl.load(Bound):
            curr_i = curr_i + (j == tl.load(CutOff))
            j += 1
            tl.store(OutInitI, init_i)
        tl.store(OutI, curr_i)
        tl.store(OutJ, j)

    out_i = to_triton(np.zeros((1, ), dtype=np.int32), device=device)
    out_j = to_triton(np.zeros((1, ), dtype=np.int32), device=device)
    init_i = to_triton(np.full((1, ), 1, dtype=np.int32), device=device)
    out_init_i = to_triton(np.full((1, ), 0, dtype=np.int32), device=device)
    bound = to_triton(np.full((1, ), 10, dtype=np.int32), device=device)
    cut_off = to_triton(np.full((1, ), 5, dtype=np.int32), device=device)
    kernel[(1, )](init_i, bound, cut_off, out_i, out_init_i, out_j)
    assert out_init_i[0] == init_i[0]
    assert out_i[0] == init_i[0] + 1
    assert out_j[0] == bound[0]


def test_nested_while(device):

    @triton.jit
    def nested_while(data, countPtr):
        for i in range(10):
            count = tl.load(countPtr)
            while count > 0:
                tl.store(data, tl.load(data) + 1.0)
                count = count - 2

    counter = torch.tensor([8], dtype=torch.int32, device=device)
    data = torch.zeros((1, ), device=device, dtype=torch.float32)
    nested_while[(1, )](data, counter)
    assert data[0] == 40


# -----------------------
# test extra
# -----------------------


def test_num_threads(device):
    if is_hip():
        pytest.skip("test_num_threads is not supported in HIP")

    @triton.jit
    def kernel(Out):
        num_threads: tl.constexpr = tl.extra.intel.num_threads()
        offs = tl.arange(0, num_threads)
        tl.store(Out + offs, 1)

    num_threads = 256
    out = to_triton(np.zeros((num_threads, ), dtype=np.int32), device=device)
    kernel[(1, )](out, num_warps=num_threads // 32)
    assert torch.sum(out) == 256


def test_globaltimer(device):
    if is_hip():
        pytest.skip("test_globaltimer is not supported in HIP")
    check_cuda_only(device)

    @triton.jit
    def kernel(Out1, Out2):
        start = tl.extra.intel.globaltimer()
        off = tl.arange(0, 128)
        for i in range(10000):
            tl.store(Out1 + off, tl.load(Out1 + off) + 1)
        end = tl.extra.intel.globaltimer()
        tl.store(Out2, end - start)

    out1 = to_triton(np.zeros((128, ), dtype=np.int64), device=device)
    out2 = to_triton(np.zeros((1, ), dtype=np.int64), device=device)
    h = kernel[(1, )](out1, out2)
    assert out2[0] > 0
    assert h.asm["ptx"].count("%globaltimer") == 2


def test_smid(device):
    if is_hip():
        pytest.skip("test_smid is not supported in HIP")
    check_cuda_only(device)

    @triton.jit
    def kernel(Out):
        tl.store(Out + tl.program_id(0), tl.extra.intel.smid())

    out = to_triton(np.zeros((1024, ), dtype=np.int32), device=device)
    h = kernel[(out.shape[0], )](out)
    assert out.sort()[0].unique().shape[0] > 0
    assert h.asm["ptx"].count("%smid") == 1


# -----------------------
# test layout conversions
# -----------------------
# TODO: backend should be tested separately

layouts = [
    BlockedLayout([1, 16], [8, THREADS_PER_WARP // 8], [4, 1], [1, 0], [1, 1], [1, 1], [0, 1]),
    BlockedLayout([1, 8], [2, THREADS_PER_WARP // 2], [4, 1], [1, 0], [1, 1], [1, 1], [0, 1]),
    BlockedLayout([1, 4], [4, THREADS_PER_WARP // 4], [2, 2], [1, 0], [1, 1], [1, 1], [0, 1]),
    BlockedLayout([1, 1], [1, THREADS_PER_WARP], [2, 2], [1, 0], [1, 1], [1, 1], [0, 1]),
    BlockedLayout([8, 1], [16, THREADS_PER_WARP // 16], [1, 4], [0, 1], [1, 1], [1, 1], [0, 1]),
    BlockedLayout([4, 1], [8, THREADS_PER_WARP // 8], [2, 2], [0, 1], [1, 1], [1, 1], [0, 1]),
    BlockedLayout([1, 1], [THREADS_PER_WARP, 1], [2, 2], [0, 1], [1, 1], [1, 1], [0, 1]),
    BlockedLayout([4, 4], [1, THREADS_PER_WARP], [4, 1], [1, 0], [1, 1], [1, 1], [0, 1])
]

intermediate_layouts = [
    None,
    SharedLayout(1, 1, 1, [1, 0], [1, 1], [1, 1], [0, 1]),
    SharedLayout(4, 2, 4, [1, 0], [1, 1], [1, 1], [0, 1]),
    SharedLayout(2, 2, 4, [1, 0], [1, 1], [1, 1], [0, 1]),
]


def compute_rep_shape(layout):
    if type(layout) is BlockedLayout:
        warp_shape = np.multiply(layout.sz_per_thread, layout.threads_per_warp)
        rep_shape = np.multiply(warp_shape, layout.warps_per_cta)
        return rep_shape
    else:
        assert "TODO: support compute_rep_shape for layout " + str(type(layout))


# This function gives a lower bound approximation of scratch buffer shape for convert_layout operation
def compute_scratch_buffer_shape(src_layout, dst_layout, shape):
    src_rep_shape = compute_rep_shape(src_layout)
    dst_rep_shape = compute_rep_shape(dst_layout)
    full_scratch_shape = np.maximum(src_rep_shape, dst_rep_shape)
    return np.minimum(full_scratch_shape, shape)


@pytest.mark.parametrize("M, N", [[64, 1], [64, 64], [128, 128], [1, 64]])
@pytest.mark.parametrize("dtype", ['float16'])
@pytest.mark.parametrize("src_layout", layouts)
@pytest.mark.parametrize("interm_layout", intermediate_layouts)
@pytest.mark.parametrize("dst_layout", layouts)
def test_convert2d(M, N, src_layout, interm_layout, dst_layout, dtype, device):
    if (M == 1 or N == 1) and interm_layout:
        pytest.xfail("Out of bound access when maxPhase > 1")
    if str(src_layout) == str(dst_layout):
        pytest.xfail("Do not convert same layout")
    if is_hip():
        scratch_shape = compute_scratch_buffer_shape(src_layout, dst_layout, (M, N))
        lds_size = 65536
        # consider int32 dtype in scratch buffer size,
        # because it is the largest dtype used in convert_layout in this test
        int32_size = 4
        # skip even if scratch buffer equal to lds_size, because real scratch buffer is typically larger due to padding
        if scratch_shape[0] * scratch_shape[1] * int32_size >= lds_size:
            pytest.skip("Scratch buffer is too large")

    layouts = f"""
    #src = {src_layout}
    #dst = {dst_layout}
    """ if interm_layout is None else f"""
    #src = {src_layout}
    #interm = {interm_layout}
    #dst = {dst_layout}
    """

    conversion = f"""
    %12 = triton_gpu.convert_layout %9 : tensor<{M}x{N}xi32, #src> -> tensor<{M}x{N}xi32, #dst>
    %13 = triton_gpu.convert_layout %11 : tensor<{M}x{N}xf16, #src> -> tensor<{M}x{N}xf16, #dst>
    """ if interm_layout is None else f"""
    %15 = triton_gpu.convert_layout %9 : tensor<{M}x{N}xi32, #src> -> tensor<{M}x{N}xi32, #interm>
    %16 = triton_gpu.convert_layout %15 : tensor<{M}x{N}xi32, #interm> -> tensor<{M}x{N}xi32, #src>
    %17 = triton_gpu.convert_layout %11 : tensor<{M}x{N}xf16, #src> -> tensor<{M}x{N}xf16, #interm>
    %18 = triton_gpu.convert_layout %17 : tensor<{M}x{N}xf16, #interm> -> tensor<{M}x{N}xf16, #src>

    %12 = triton_gpu.convert_layout %16 : tensor<{M}x{N}xi32, #src> -> tensor<{M}x{N}xi32, #dst>
    %13 = triton_gpu.convert_layout %18 : tensor<{M}x{N}xf16, #src> -> tensor<{M}x{N}xf16, #dst>
    """

    ir = layouts + f"""
    module attributes {{"triton_gpu.num-warps" = 4 : i32, "triton_gpu.num-ctas" = 1 : i32, "triton_gpu.threads-per-warp" = {THREADS_PER_WARP} : i32}} {{
  tt.func public @kernel_0d1d(%arg0: !tt.ptr<f16, 1> {{tt.divisibility = 16 : i32}}, %arg1: !tt.ptr<f16, 1> {{tt.divisibility = 16 : i32}}) {{
    %cst = arith.constant dense<{N}> : tensor<{M}x1xi32, #src>
    %0 = tt.make_range {{end = {M} : i32, start = 0 : i32}} : tensor<{M}xi32, #triton_gpu.slice<{{dim = 1, parent = #src}}>>
    %1 = tt.make_range {{end = {N} : i32, start = 0 : i32}} : tensor<{N}xi32, #triton_gpu.slice<{{dim = 0, parent = #src}}>>
    %2 = tt.splat %arg0 : !tt.ptr<f16, 1> -> tensor<{M}x{N}x!tt.ptr<f16, 1>, #src>
    %4 = tt.expand_dims %0 {{axis = 1 : i32}} : tensor<{M}xi32, #triton_gpu.slice<{{dim = 1, parent = #src}}>> -> tensor<{M}x1xi32, #src>
    %5 = arith.muli %4, %cst : tensor<{M}x1xi32, #src>
    %6 = tt.expand_dims %1 {{axis = 0 : i32}} : tensor<{N}xi32, #triton_gpu.slice<{{dim = 0, parent = #src}}>> -> tensor<1x{N}xi32, #src>
    %7 = tt.broadcast %6 : tensor<1x{N}xi32, #src> -> tensor<{M}x{N}xi32, #src>
    %8 = tt.broadcast %5 : tensor<{M}x1xi32, #src> -> tensor<{M}x{N}xi32, #src>
    %9 = arith.addi %8, %7 : tensor<{M}x{N}xi32, #src>
    %10 = tt.addptr %2, %9 : tensor<{M}x{N}x!tt.ptr<f16, 1>, #src>, tensor<{M}x{N}xi32, #src>
    %11 = tt.load %10 {{cache = 1 : i32, evict = 1 : i32, isVolatile = false}} : tensor<{M}x{N}xf16, #src>
    %3 = tt.splat %arg1 : !tt.ptr<f16, 1> -> tensor<{M}x{N}x!tt.ptr<f16, 1>, #dst>
    """ + conversion + f"""
    %14 = tt.addptr %3, %12 : tensor<{M}x{N}x!tt.ptr<f16, 1>, #dst>, tensor<{M}x{N}xi32, #dst>
    tt.store %14, %13 : tensor<{M}x{N}xf16, #dst>
    tt.return
  }}
}}
"""

    x = to_triton(numpy_random((M, N), dtype_str=dtype), device=device)
    z = torch.empty_like(x, device=device)

    # write the IR to a temporary file using mkstemp
    import tempfile
    with tempfile.NamedTemporaryFile(mode='w', suffix='.ttgir') as f:
        f.write(ir)
        f.flush()
        kernel = triton.compile(f.name, options={'threads_per_warp': THREADS_PER_WARP})
    kernel[(1, 1, 1)](x.data_ptr(), z.data_ptr())

    assert torch.equal(z, x)


mma_pairs = [
    [
        MmaLayout((2, 0), [1, 4], [1, 1], [1, 1], [0, 1], [16, 8]),
        MmaLayout((2, 0), [4, 1], [1, 1], [1, 1], [0, 1], [16, 8]),
    ],
    [
        MmaLayout((2, 0), [2, 8], [1, 1], [1, 1], [0, 1], [16, 8]),
        MmaLayout((2, 0), [8, 2], [1, 1], [1, 1], [0, 1], [16, 8]),
    ],
    [
        MmaLayout((2, 1), [1, 4], [1, 1], [1, 1], [0, 1], [16, 8]),
        MmaLayout((2, 1), [4, 1], [1, 1], [1, 1], [0, 1], [16, 8]),
    ],
    [
        MmaLayout((2, 1), [2, 8], [1, 1], [1, 1], [0, 1], [16, 8]),
        MmaLayout((2, 1), [8, 2], [1, 1], [1, 1], [0, 1], [16, 8]),
    ],
    # Mma -> mma support is TODO on Hopper (and Volta)
    # [
    #     MmaLayout((3, 0), [1, 4], [1, 1], [1, 1], [0, 1], [16, 8, 16]),
    #     MmaLayout((3, 0), [4, 1], [1, 1], [1, 1], [0, 1], [16, 8, 16]),
    # ],
    # [
    #     MmaLayout((3, 0), [2, 8], [1, 1], [1, 1], [0, 1], [16, 8, 16]),
    #     MmaLayout((3, 0), [8, 2], [1, 1], [1, 1], [0, 1], [16, 8, 16]),
    # ],
    # [
    #     MmaLayout((3, 1), [1, 4], [1, 1], [1, 1], [0, 1], [16, 8, 16]),
    #     MmaLayout((3, 1), [4, 1], [1, 1], [1, 1], [0, 1], [16, 8, 16]),
    # ],
    # [
    #     MmaLayout((3, 1), [2, 8], [1, 1], [1, 1], [0, 1], [16, 8, 16]),
    #     MmaLayout((3, 1), [8, 2], [1, 1], [1, 1], [0, 1], [16, 8, 16]),
    # ],
]


@pytest.mark.parametrize("M, N", [[64, 1], [1, 64], [64, 64], [128, 128], [256, 256]])
@pytest.mark.parametrize("dtype", ['float16'])
@pytest.mark.parametrize("mma_pair", mma_pairs)
def test_convertmma2mma(M, N, mma_pair, dtype, device):
    if is_hip() or is_xpu():
        pytest.xfail("test_mma2mma is not supported in HIP/XPU")

    src_layout, _ = mma_pair
    num_warps = np.cumprod(src_layout.warps_per_cta)[-1]

    def do_test(src_layout, dst_layout):
        layouts = f"""
        #src = {src_layout}
        #dst = {dst_layout}
        """

        conversion = f"""
        %12 = triton_gpu.convert_layout %9 : tensor<{M}x{N}xi32, #src> -> tensor<{M}x{N}xi32, #dst>
        %13 = triton_gpu.convert_layout %11 : tensor<{M}x{N}xf16, #src> -> tensor<{M}x{N}xf16, #dst>
        """

        ir = layouts + f"""
        module attributes {{"triton_gpu.num-warps" = {num_warps} : i32, "triton_gpu.num-ctas" = 1 : i32, "triton_gpu.threads-per-warp" = 32 : i32}} {{
        tt.func public @kernel_0d1d(%arg0: !tt.ptr<f16, 1> {{tt.divisibility = 16 : i32}}, %arg1: !tt.ptr<f16, 1> {{tt.divisibility = 16 : i32}}) {{
        %cst = arith.constant dense<{N}> : tensor<{M}x1xi32, #src>
        %0 = tt.make_range {{end = {M} : i32, start = 0 : i32}} : tensor<{M}xi32, #triton_gpu.slice<{{dim = 1, parent = #src}}>>
        %1 = tt.make_range {{end = {N} : i32, start = 0 : i32}} : tensor<{N}xi32, #triton_gpu.slice<{{dim = 0, parent = #src}}>>
        %2 = tt.splat %arg0 : !tt.ptr<f16, 1> -> tensor<{M}x{N}x!tt.ptr<f16, 1>, #src>
        %4 = tt.expand_dims %0 {{axis = 1 : i32}} : tensor<{M}xi32, #triton_gpu.slice<{{dim = 1, parent = #src}}>> -> tensor<{M}x1xi32, #src>
        %5 = arith.muli %4, %cst : tensor<{M}x1xi32, #src>
        %6 = tt.expand_dims %1 {{axis = 0 : i32}} : tensor<{N}xi32, #triton_gpu.slice<{{dim = 0, parent = #src}}>> -> tensor<1x{N}xi32, #src>
        %7 = tt.broadcast %6 : tensor<1x{N}xi32, #src> -> tensor<{M}x{N}xi32, #src>
        %8 = tt.broadcast %5 : tensor<{M}x1xi32, #src> -> tensor<{M}x{N}xi32, #src>
        %9 = arith.addi %8, %7 : tensor<{M}x{N}xi32, #src>
        %10 = tt.addptr %2, %9 : tensor<{M}x{N}x!tt.ptr<f16, 1>, #src>, tensor<{M}x{N}xi32, #src>
        %11 = tt.load %10 {{cache = 1 : i32, evict = 1 : i32, isVolatile = false}} : tensor<{M}x{N}xf16, #src>
        %3 = tt.splat %arg1 : !tt.ptr<f16, 1> -> tensor<{M}x{N}x!tt.ptr<f16, 1>, #dst>
        """ + conversion + f"""
        %14 = tt.addptr %3, %12 : tensor<{M}x{N}x!tt.ptr<f16, 1>, #dst>, tensor<{M}x{N}xi32, #dst>
        tt.store %14, %13 : tensor<{M}x{N}xf16, #dst>
        tt.return
        }}
        }}
        """

        x = to_triton(numpy_random((M, N), dtype_str=dtype), device=device)
        z = torch.empty_like(x)

        # write the IR to a temporary file using mkstemp
        import tempfile
        with tempfile.NamedTemporaryFile(mode='w', suffix='.ttgir') as f:
            f.write(ir)
            f.flush()
            kernel = triton.compile(f.name)
        kernel[(1, 1, 1)](x.data_ptr(), z.data_ptr())

        assert torch.equal(z, x)

    do_test(mma_pair[0], mma_pair[1])
    do_test(mma_pair[1], mma_pair[0])


@pytest.mark.interpreter
def test_load_scalar_with_mask(device):

    @triton.jit
    def kernel(Input, Index, Out, N: int):
        index = tl.load(Index)
        scalar = tl.load(Input + index, mask=index < N, other=0)
        tl.store(Out, scalar, mask=index < N)

    Index = torch.tensor([0], dtype=torch.int32, device=device)
    Input = torch.tensor([0], dtype=torch.int32, device=device)
    Out = torch.empty_like(Index, device=device)
    kernel[(1, )](Input, Index, Out, Index.numel())
    assert Out.data[0] == 0


# This test is used to test our own PTX codegen for float16 and int16 conversions
# maybe delete it later after ptxas has been fixed
@pytest.mark.parametrize("dtype_str", ['float16', 'int16'])
def test_ptx_cast(dtype_str, device):

    @triton.jit
    def kernel(in_ptr0, out_ptr2, xnumel, rnumel, dtype: tl.constexpr, XBLOCK: tl.constexpr, RBLOCK: tl.constexpr):
        xoffset = tl.program_id(0) * XBLOCK
        xindex = xoffset + tl.arange(0, XBLOCK)[:, None]
        xmask = xindex < xnumel
        rbase = tl.arange(0, RBLOCK)[None, :]
        x0 = xindex
        _tmp4 = (tl.zeros([XBLOCK, RBLOCK], dtype) - 10000).to(dtype)
        for roffset in range(0, rnumel, RBLOCK):
            rindex = roffset + rbase
            rmask = rindex < rnumel
            r1 = rindex
            tmp0 = tl.load(in_ptr0 + (r1 + (197 * x0)), rmask & xmask).to(dtype)
            tmp1 = 2
            tmp2 = tmp0 * tmp1
            tmp3 = tmp2.to(dtype)
            tmp5 = _tmp4 < tmp3
            _tmp4 = tl.where(rmask & xmask & tmp5, tmp3, _tmp4)
            tl.store(out_ptr2 + (r1 + (197 * x0) + tl.zeros([XBLOCK, RBLOCK], tl.int32)), _tmp4, rmask & xmask)

    torch.manual_seed(123)
    if dtype_str == 'int16':
        torch_dtype = torch.int16
        triton_dtype = tl.int32
    else:
        torch_dtype = torch.float16
        triton_dtype = tl.float32

    s0 = 4
    buf11 = -torch.ones((6 * s0, 197, 197), device=device, dtype=torch_dtype)
    buf14 = -torch.ones((s0, 6, 197, 197), device=device, dtype=torch_dtype)
    kernel[(4728, )](buf11, buf14, 1182 * s0, 197, triton_dtype, 1, 256, num_warps=2)
    assert buf14.to(torch.float32).mean() == -2.0


# -----------------------
# test fp8 -> fp32 dot
# -----------------------


def f8_to_f16(x, dtype):

    @triton.jit
    def kernel(Y, X, N, BLOCK_SIZE: tl.constexpr):
        pid = tl.program_id(0)
        offs = pid * BLOCK_SIZE + tl.arange(0, BLOCK_SIZE)
        mask = offs < N
        x = tl.load(X + offs, mask=mask)
        tl.store(Y + offs, x, mask=mask)

    ret = torch.empty(x.shape, dtype=torch.float16, device=x.device)
    grid = lambda META: (triton.cdiv(x.numel(), META['BLOCK_SIZE']), )
    dtype = getattr(tl, dtype)
    kernel[grid](ret, triton.reinterpret(x, dtype), ret.numel(), BLOCK_SIZE=1024)
    return ret


@triton.jit
def matmul_kernel(  #
        a_ptr, b_ptr, c_ptr,  #
        M, N, K,  #
        stride_am, stride_ak,  #
        stride_bk, stride_bn,  #
        stride_cm, stride_cn,  #
        BLOCK_SIZE_M: tl.constexpr, BLOCK_SIZE_N: tl.constexpr, BLOCK_SIZE_K: tl.constexpr,  #
        low_precision_acc: tl.constexpr,  #
        num_pipeline_stages: tl.constexpr = 3  #
):
    pid = tl.program_id(axis=0)
    num_pid_m = tl.cdiv(M, BLOCK_SIZE_M)
    pid_m = pid % num_pid_m
    pid_n = pid // num_pid_m
    offs_am = (pid_m * BLOCK_SIZE_M + tl.arange(0, BLOCK_SIZE_M)) % M
    offs_bn = (pid_n * BLOCK_SIZE_N + tl.arange(0, BLOCK_SIZE_N)) % N
    offs_k = tl.arange(0, BLOCK_SIZE_K)
    a_ptrs = a_ptr + (offs_am[:, None] * stride_am + offs_k[None, :] * stride_ak)
    b_ptrs = b_ptr + (offs_k[:, None] * stride_bk + offs_bn[None, :] * stride_bn)
    accumulator = tl.zeros((BLOCK_SIZE_M, BLOCK_SIZE_N), dtype=tl.float32)
    for k in tl.range(0, tl.cdiv(K, BLOCK_SIZE_K), num_stages=num_pipeline_stages):
        a = tl.load(a_ptrs)
        b = tl.load(b_ptrs)
        accumulator = tl.dot(a, b, acc=accumulator, max_num_imprecise_acc=low_precision_acc)
        a_ptrs += BLOCK_SIZE_K * stride_ak
        b_ptrs += BLOCK_SIZE_K * stride_bk
    offs_cm = pid_m * BLOCK_SIZE_M + tl.arange(0, BLOCK_SIZE_M)
    offs_cn = pid_n * BLOCK_SIZE_N + tl.arange(0, BLOCK_SIZE_N)
    c_ptrs = c_ptr + stride_cm * offs_cm[:, None] + stride_cn * offs_cn[None, :]
    tl.store(c_ptrs, accumulator)


@pytest.mark.parametrize("in_type_str", ['float8e5', 'float8e4nv'])
@pytest.mark.parametrize("low_precision_acc", [0, 32, 64, 128])
def test_fp8_dot_acc(in_type_str, low_precision_acc, device):
    if is_hip():
        pytest.skip('test_fp8_dot_acc for HIP currently broken in upstream.')

    check_type_supported(in_type_str, device)

    if is_xpu():
        # FIXME: revisit problem size once tl.dot is lowered to DPAS.
        warnings.warn("FIXME: test case modified, reduced problem size")
        M, N, K = 64, 128, 128
        BLOCK_M, BLOCK_N, BLOCK_K = 64, 128, 64
    else:
        M, N, K = 128, 256, 256
        BLOCK_M, BLOCK_N, BLOCK_K = 128, 256, 128

    A = numpy_random((M, K), dtype_str=in_type_str)
    B = numpy_random((K, N), dtype_str=in_type_str)
    Bt = B.T
    C = torch.empty((M, N), dtype=torch.float32, device=device)
    num_warps = 8
    a = to_triton(A, device=device, dst_type=in_type_str)
    b = to_triton(B, device=device, dst_type=in_type_str)
    grid = (triton.cdiv(M, BLOCK_M), 1)
    matmul_kernel[grid](a, b, C, M, N, K, a.stride(0), a.stride(1), b.stride(0), b.stride(1), C.stride(0), C.stride(1),
                        BLOCK_M, BLOCK_N, BLOCK_K, low_precision_acc, num_warps=num_warps)
    torch_a = torch.from_numpy(A)
    th_a = f8_to_f16(torch_a.xpu(), in_type_str)
    torch_b = torch.from_numpy(B)
    th_b = f8_to_f16(torch_b.xpu(), in_type_str)
    ref_out = torch.matmul(th_a, th_b).to(torch.float32)
    if in_type_str == 'float8e4nv':
        torch.testing.assert_close(ref_out, C, rtol=0.01, atol=0.01)
    elif low_precision_acc > 32:
        torch.testing.assert_close(ref_out, C, rtol=1e-3, atol=1e-3)
    else:
        torch.testing.assert_close(ref_out, C)


# -----------------------
# test enable_fp_fusion
# -----------------------


@pytest.mark.parametrize("enable_fp_fusion", [False, True])
def test_enable_fp_fusion(enable_fp_fusion, device):
    if is_hip():
        pytest.skip(
            'test_enable_fp_fusion for HIP currently broken in https://github.com/openai/triton. Use https://github.com/ROCmSoftwarePlatform/triton'
        )

    # Sequential multiply add can be fused by backend
    @triton.jit
    def mul_add(data):
        ptrs = data + tl.arange(0, 128)
        tl.store(ptrs, tl.load(ptrs) * 1.5 + 1.0)

    data = torch.randn((128, ), device=device, dtype=torch.float32)
    h = mul_add[(1, )](data, enable_fp_fusion=enable_fp_fusion)

    if not is_cuda():
        return
    found_fma = re.search(r'(mad|fma)\.r[nzmp]\.(ftz\.)?f32', h.asm["ptx"]) is not None
    assert found_fma == enable_fp_fusion


# -----------------------
# test propagate_nan
# -----------------------


@pytest.mark.parametrize("dtype", ['float16', 'float32'])
@pytest.mark.parametrize("propagate_nan", ['NONE', 'ALL'])
@pytest.mark.parametrize("func", ['minimum', 'maximum', 'clamp'])
def test_propagate_nan(dtype, propagate_nan, func, device):

    @triton.jit
    def kernel(A, B, C, propagate_nan: tl.constexpr, func: tl.constexpr):
        if func == 'clamp':
            tl.store(
                C,
                getattr(tl, func)(tl.load(A), -tl.load(B), tl.load(B),
                                  propagate_nan=getattr(tl.PropagateNan, propagate_nan)))
        else:
            tl.store(C,
                     getattr(tl, func)(tl.load(A), tl.load(B), propagate_nan=getattr(tl.PropagateNan, propagate_nan)))

    for mode in ['A', 'B', 'both']:
        if func == 'clamp' and mode == 'B':
            # clamp does not guarantee propagation from 'min' and 'max' args
            continue
        A = torch.randn((1, ), device=device, dtype=getattr(torch, dtype))
        if mode == 'A' or mode == 'both': A[0] = torch.nan
        B = torch.randn((1, ), device=device, dtype=getattr(torch, dtype))
        if mode == 'B' or mode == 'both': B[0] = torch.nan
        C = torch.zeros_like(A, device=device, dtype=getattr(torch, dtype))
        kernel[(1, )](A, B, C, propagate_nan, func)

        if mode == 'both' or propagate_nan == 'ALL':
            assert torch.isnan(C[0])
        else:
            assert not torch.isnan(C[0])


# -----------------------
# test clamp
# -----------------------


@pytest.mark.parametrize("dtype", ['float16', 'float32'])
def test_clamp(dtype, device):

    @triton.jit
    def kernel(x_ptr, min_ptr, max_ptr, out_ptr, ref_ptr, N, BLOCK_SIZE: tl.constexpr):

        off = tl.arange(0, BLOCK_SIZE)
        mask = off < N
        x = tl.load(x_ptr + off, mask=mask)
        min = tl.load(min_ptr + off, mask=mask)
        max = tl.load(max_ptr + off, mask=mask)
        out = out_ptr + off
        ref = ref_ptr + off

        tl.store(out, tl.clamp(x, min, max), mask=mask)
        ref_val = tl.minimum(tl.maximum(x, min), max)
        tl.store(ref, ref_val, mask=mask)

    size = 128

    x = torch.randn((size, ), device=device, dtype=getattr(torch, dtype))
    a = torch.randn((size, ), device=device, dtype=getattr(torch, dtype))
    b = torch.randn((size, ), device=device, dtype=getattr(torch, dtype))
    min = torch.min(a, b)
    max = torch.max(a, b)
    out = torch.zeros_like(x, device=device, dtype=getattr(torch, dtype))
    ref = torch.zeros_like(x, device=device, dtype=getattr(torch, dtype))

    kernel[(size, )](x, min, max, out, ref, x.numel(), BLOCK_SIZE=size)

    torch.testing.assert_close(out, ref)


# Test for symmetric clamp(x, -limit, limit), as it may go through optimized
# codegen in the backends
@pytest.mark.parametrize("dtype", ['float16', 'float32'])
def test_clamp_symmetric(dtype, device):

    @triton.jit
    def kernel(x_ptr, limit_ptr, out_ptr, ref_ptr, N, BLOCK_SIZE: tl.constexpr):

        off = tl.arange(0, BLOCK_SIZE)
        mask = off < N
        x = tl.load(x_ptr + off, mask=mask)
        limit = tl.load(limit_ptr + off, mask=mask)
        out = out_ptr + off
        ref = ref_ptr + off

        tl.store(out, tl.clamp(x, -limit, limit), mask=mask)
        ref_val = tl.minimum(tl.maximum(x, -limit), limit)
        tl.store(ref, ref_val, mask=mask)

    size = 128

    x = torch.randn((size, ), device=device, dtype=getattr(torch, dtype))
    limit = torch.randn((size, ), device=device, dtype=getattr(torch, dtype)).abs()
    out = torch.zeros_like(x, device=device, dtype=getattr(torch, dtype))
    ref = torch.zeros_like(x, device=device, dtype=getattr(torch, dtype))

    kernel[(size, )](x, limit, out, ref, x.numel(), BLOCK_SIZE=size)

    torch.testing.assert_close(out, ref)


# -----------------------
# test iterators
# -----------------------


@pytest.mark.interpreter
def test_static_range(device):

    @triton.jit
    def loop_kernel(Z, N: tl.constexpr, step: tl.constexpr):
        acc = 0
        for i in tl.static_range(0, N, step=step):
            acc += i
        tl.store(Z, acc)

    N = 100
    step = 7
    Out = torch.empty(1, dtype=torch.int32, device=device)
    loop_kernel[(1, )](Out, N, step)
    Acc = torch.tensor([0], dtype=torch.int32, device=device)
    for i in range(0, N, step):
        Acc += i
    assert (Out == Acc).all(), (Out, Acc)


def test_tl_range(device):
    if is_hip():
        pytest.skip("test_tl_range is not supported in HIP")
    M, N, K = 64, 64, 512
    BLOCK_M, BLOCK_N, BLOCK_K = M, N, 64
    a = torch.randn((M, K), device=device, dtype=torch.float16)
    b = torch.randn((K, N), device=device, dtype=torch.float16)
    c = torch.empty((M, N), dtype=torch.float32, device=device)
    pgm = matmul_kernel[
        1,
    ](a, b, c, M, N, K, a.stride(0), a.stride(1), b.stride(0), b.stride(1), c.stride(0), c.stride(1), BLOCK_M, BLOCK_N,
      BLOCK_K, 0, num_pipeline_stages=5)
    ref_out = torch.matmul(a, b).to(torch.float32)
    torch.testing.assert_close(ref_out, c, rtol=1e-3, atol=1e-3)
    if device in ['cuda']:
        capability = torch.cuda.get_device_capability()
        if capability[0] >= 8:
            ptx = pgm.asm['ptx']
            # check that the loop got pipelined with the right number of stages.
            assert 'cp.async.wait_group 0x6' in ptx<|MERGE_RESOLUTION|>--- conflicted
+++ resolved
@@ -2301,22 +2301,13 @@
     BlockedLayout([1, 4], [8, 4], [4, 1], [1, 0], [1, 1], [1, 1], [0, 1]),
     BlockedLayout([1, 4], [8, 4], [4, 1], [0, 1], [1, 1], [1, 1], [0, 1]),
     BlockedLayout([4, 4], [2, 16], [4, 1], [1, 0], [1, 1], [1, 1], [0, 1]),
-<<<<<<< HEAD
+    BlockedLayout([1, 2], [4, 8], [4, 1], [1, 0], [1, 1], [1, 1], [0, 1]),
     DpasLayout(repeatCount=8, systolic_depth=8, execution_size=8, ops_per_chan=1, threads_per_warp=32,
                warps_per_cta=[4, 1]),
     DpasLayout(repeatCount=8, systolic_depth=8, execution_size=16, ops_per_chan=2, threads_per_warp=32,
                warps_per_cta=[2, 2]),
     DpasLayout(repeatCount=8, systolic_depth=8, execution_size=8, ops_per_chan=4, threads_per_warp=32,
                warps_per_cta=[4, 1])
-=======
-    BlockedLayout([1, 2], [4, 8], [4, 1], [1, 0], [1, 1], [1, 1], [0, 1]),
-    MmaLayout(version=(2, 0), warps_per_cta=[4, 1], ctas_per_cga=[1, 1], cta_split_num=[1, 1], cta_order=[0, 1],
-              instr_shape=[16, 8]),
-    MmaLayout(version=(2, 0), warps_per_cta=[2, 2], ctas_per_cga=[1, 1], cta_split_num=[1, 1], cta_order=[0, 1],
-              instr_shape=[16, 8]),
-    MmaLayout(version=(3, 0), warps_per_cta=[4, 1], ctas_per_cga=[1, 1], cta_split_num=[1, 1], cta_order=[1, 0],
-              instr_shape=[16, 16, 16]),
->>>>>>> 441d6b10
 ]
 
 
@@ -2330,14 +2321,10 @@
     if is_hip():
         pytest.skip("TODO test_reduce_layouts is not supported in HIP")
     if reduce_op == "sum" and dtype_str == "float16" and M * N > 1024:
-<<<<<<< HEAD
         pytest.xfail("Skipping sum reduction on float16 due to accuracy issues")
-=======
-        pytest.skip("Skipping sum reduction on float16 due to accuracy issues")
     if epilogue_kind == 'expand_reduce2d' and isinstance(src_layout, MmaLayout):
         pytest.skip(
             "Currently MmaLayout combined with slice encoding and reduce op trigger device illegal memory access")
->>>>>>> 441d6b10
 
     ty = {"int32": "i32", "float32": "f32", "float16": "f16"}[dtype_str]
     arith_op = {
@@ -3273,6 +3260,9 @@
     if is_hip() and dtype_str == "float16":
         pytest.skip("TODO test_dot_without_load[float16] not supported in HIP")
 
+    if is_interpreter() and dtype_str == "float16":
+        pytest.skip("FIXME: RuntimeError: \"addmm_impl_cpu_\" not implemented for 'Half'")
+
     @triton.jit
     def _kernel(out, ALLOW_TF32: tl.constexpr):
         a = GENERATE_TEST_HERE
@@ -3366,6 +3356,9 @@
 def test_masked_load_shared_memory(dtype, device):
 
     check_type_supported(dtype, device)  # bfloat16 on cc < 80 will not be tested
+
+    if is_interpreter() and dtype == torch.float16:
+        pytest.skip("FIXME: RuntimeError: \"addmm_impl_cpu_\" not implemented for 'Half'")
 
     M = 32
     N = 32
