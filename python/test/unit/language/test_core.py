# flake8: noqa: F821,F841
import itertools
import re
import warnings
from typing import Optional, Union
import math

import numpy as np
import pytest
import torch
<<<<<<< HEAD
import intel_extension_for_pytorch  # type: ignore # noqa: F401
=======
import os
>>>>>>> e5c065e3
from numpy.random import RandomState

import triton
import triton.language as tl
from triton.runtime.jit import JITFunction, TensorWrapper, reinterpret


def is_interpreter():
    return os.environ.get('TRITON_INTERPRET', '0') == '1'


def is_cuda():
    return not is_interpreter() and triton.runtime.driver.active.get_current_target()[0] == "cuda"


def is_hip():
    return not is_interpreter() and triton.runtime.driver.active.get_current_target()[0] == "hip"


def is_xpu():
    return triton.runtime.driver.active.get_current_target()[0] == "xpu"


int_dtypes = ['int8', 'int16', 'int32', 'int64']
uint_dtypes = ['uint8', 'uint16', 'uint32', 'uint64']
float_dtypes = ['float16', 'float32', 'float64']
dtypes = int_dtypes + uint_dtypes + float_dtypes
dtypes_with_bfloat16 = dtypes + ['bfloat16']
torch_float8_dtypes = ['float8_e4m3fn', 'float8_e5m2']
torch_dtypes = ['bool'] + int_dtypes + ['uint8'] + float_dtypes + ['bfloat16']

# TODO: enable multiple cta cluster testing.
# num_ctas_list = [1, 4] if torch.cuda.get_device_capability()[0] == 9 else [1]
num_ctas_list = [1]

GPU_DIALECT = "triton_gpu"
if is_interpreter():
    THREADS_PER_WARP = 1
elif is_hip():
    THREADS_PER_WARP = 64
else:
    THREADS_PER_WARP = 32


def _bitwidth(dtype: str) -> int:
    # ex.: "int64" -> 64
    return int(re.search(r'(\d+)$', dtype).group(1))


def numpy_random(shape, dtype_str, rs: Optional[RandomState] = None, low=None, high=None):
    """
    Override `rs` if you're calling this function twice and don't want the same
    result for both calls.
    """
    if isinstance(shape, int):
        shape = (shape, )
    if rs is None:
        rs = RandomState(seed=17)
    if dtype_str in int_dtypes + uint_dtypes:
        iinfo = np.iinfo(getattr(np, dtype_str))
        low = iinfo.min if low is None else max(low, iinfo.min)
        high = iinfo.max if high is None else min(high, iinfo.max)
        dtype = getattr(np, dtype_str)
        x = rs.randint(low, high, shape, dtype=dtype)
        x[x == 0] = 1  # Workaround. Never return zero so tests of division don't error out.
        return x
    elif dtype_str and 'float8' in dtype_str:
        x = rs.randint(20, 40, shape, dtype=np.int8)
        return x
    elif dtype_str in float_dtypes:
        return rs.normal(0, 1, shape).astype(dtype_str)
    elif dtype_str == 'bfloat16':
        return (rs.normal(0, 1, shape).astype('float32').view('uint32') & np.uint32(0xffff0000)).view('float32')
    elif dtype_str in ['bool', 'int1', 'bool_']:
        return rs.normal(0, 1, shape) > 0.0
    else:
        raise RuntimeError(f'Unknown dtype {dtype_str}')


def to_triton(x: np.ndarray, device, dst_type=None) -> Union[TensorWrapper, torch.Tensor]:
    '''
    Note: We need dst_type because the type of x can be different from dst_type.
          For example: x is of type `float32`, dst_type is `bfloat16`.
          If dst_type is None, we infer dst_type from x.
    '''
    t = x.dtype.name
    if t in uint_dtypes:
        signed_type_name = t.lstrip('u')  # e.g. "uint16" -> "int16"
        x_signed = x.astype(getattr(np, signed_type_name))
        return reinterpret(torch.tensor(x_signed, device=device), getattr(tl, t))
    else:
        if dst_type and 'float8' in dst_type:
            return reinterpret(torch.tensor(x, device=device), getattr(tl, dst_type))
        if t == 'float32' and dst_type == 'bfloat16':
            return torch.tensor(x, device=device).bfloat16()
        return torch.tensor(x, device=device)


def torch_dtype_name(dtype) -> str:
    if isinstance(dtype, triton.language.dtype):
        return dtype.name
    elif isinstance(dtype, torch.dtype):
        # 'torch.int64' -> 'int64'
        m = re.match(r'^torch\.(\w+)$', str(dtype))
        return m.group(1)
    else:
        raise TypeError(f'not a triton or torch dtype: {type(dtype)}')


def to_numpy(x):
    if isinstance(x, TensorWrapper):
        return x.base.cpu().numpy().astype(getattr(np, torch_dtype_name(x.dtype)))
    elif isinstance(x, torch.Tensor):
        if x.dtype is torch.bfloat16:
            return x.cpu().float().numpy()
        return x.cpu().numpy()
    else:
        raise ValueError(f"Not a triton-compatible tensor: {x}")


def patch_kernel(template, to_replace):
    kernel = triton.JITFunction(template.fn)
    for key, value in to_replace.items():
        kernel.src = kernel.src.replace(key, value)
    return kernel


def check_cuda_only(device):
    if device not in ['cuda']:
        pytest.xfail("Only for cuda")


def check_type_supported(dtype, device):
    '''
    skip test if dtype is not supported on the current device
    '''
    if device in ['cuda']:
        cc = torch.cuda.get_device_capability()
        if cc[0] < 8 and (dtype is tl.bfloat16 or dtype == "bfloat16" or dtype is torch.bfloat16):
            pytest.skip("bfloat16 is only supported on NVGPU with cc >= 80")
        if cc[0] < 9 and dtype in {tl.float8e4nv, "float8e4nv", "float8_e4m3fn"}:
            pytest.skip("float8e4nv is only supported on NVGPU with cc >= 90")


class MmaLayout:

    def __init__(self, version, warps_per_cta, ctas_per_cga, cta_split_num, cta_order, instr_shape):
        self.version = version
        self.warps_per_cta = warps_per_cta
        self.ctas_per_cga = str(ctas_per_cga)
        self.cta_split_num = str(cta_split_num)
        self.cta_order = str(cta_order)
        self.instr_shape = str(instr_shape)

    def __str__(self):
        return f"#{GPU_DIALECT}.nvidia_mma<{{versionMajor={self.version[0]}, versionMinor={self.version[1]}, warpsPerCTA={str(self.warps_per_cta)}, CTAsPerCGA={self.ctas_per_cga}, CTASplitNum={self.cta_split_num}, CTAOrder={self.cta_order}, instrShape={self.instr_shape}}}>"


class DpasLayout:

    def __init__(self, repeatCount, systolic_depth, execution_size, ops_per_chan, threads_per_warp, warps_per_cta):
        self.repeatCount = repeatCount
        self.systolic_depth = str(systolic_depth)
        self.execution_size = str(execution_size)
        self.ops_per_chan = str(ops_per_chan)
        self.threads_per_warp = str(threads_per_warp)
        self.warps_per_cta = str(warps_per_cta)

    def __str__(self):
        return f"#triton_intel_gpu.dpas<{{repeatCount={self.repeatCount}, systolicDepth={self.systolic_depth}, executionSize = {self.execution_size}, opsPerChan = {self.ops_per_chan}, threadsPerWarp = {self.threads_per_warp}, warpsPerCTA={self.warps_per_cta}}}>"


class BlockedLayout:

    def __init__(self, size_per_thread, threads_per_warp, warps_per_cta, order, ctas_per_cga, cta_split_num, cta_order):
        self.sz_per_thread = str(size_per_thread)
        self.threads_per_warp = str(threads_per_warp)
        self.warps_per_cta = str(warps_per_cta)
        self.order = str(order)
        self.ctas_per_cga = str(ctas_per_cga)
        self.cta_split_num = str(cta_split_num)
        self.cta_order = str(cta_order)

    def __str__(self):
        return f"#{GPU_DIALECT}.blocked<{{sizePerThread={self.sz_per_thread}, threadsPerWarp={self.threads_per_warp}, warpsPerCTA={self.warps_per_cta}, order={self.order}, CTAsPerCGA={self.ctas_per_cga}, CTASplitNum={self.cta_split_num}, CTAOrder={self.cta_order}}}>"


class SharedLayout:

    def __init__(self, vec, per_phase, max_phase, order, ctas_per_cga, cta_split_num, cta_order):
        self.vec = str(vec)
        self.per_phase = str(per_phase)
        self.max_phase = str(max_phase)
        self.order = str(order)
        self.ctas_per_cga = str(ctas_per_cga)
        self.cta_split_num = str(cta_split_num)
        self.cta_order = str(cta_order)

    def __str__(self):
        return f"#{GPU_DIALECT}.shared<{{vec={self.vec}, perPhase={self.per_phase}, maxPhase={self.max_phase}, order={self.order}, CTAsPerCGA={self.ctas_per_cga}, CTASplitNum={self.cta_split_num}, CTAOrder={self.cta_order}}}>"


@pytest.mark.parametrize("dtype_x", list(dtypes) + ["bfloat16"])
def test_empty_kernel(dtype_x, device):
    SIZE = 128

    @triton.jit
    def kernel(X, SIZE: tl.constexpr):
        pass

    check_type_supported(dtype_x, device)
    x = to_triton(numpy_random(SIZE, dtype_str=dtype_x), device=device, dst_type=dtype_x)
    kernel[(1, )](x, SIZE=SIZE, num_warps=4)


# generic test functions
def _test_unary(dtype_x, expr, numpy_expr=None, device='cuda', num_ctas=1):
    check_type_supported(dtype_x, device)  # early return if dtype_x is not supported
    SIZE = 128
    # define the kernel / launch-grid

    @triton.jit
    def kernel(Z, X, SIZE: tl.constexpr):
        off = tl.arange(0, SIZE)
        x = tl.load(X + off)
        z = GENERATE_TEST_HERE
        tl.store(Z + off, z)

    kernel = patch_kernel(kernel, {'GENERATE_TEST_HERE': expr})
    # inputs
    x = numpy_random(SIZE, dtype_str=dtype_x)
    if 'log' in expr:
        x = np.abs(x) + 0.01
    # reference result
    z_ref = eval(expr if numpy_expr is None else numpy_expr)
    # triton result
    x_tri = to_triton(x, device=device, dst_type=dtype_x)
    z_tri = to_triton(np.empty_like(z_ref), device=device, dst_type=dtype_x)
    kernel[(1, )](z_tri, x_tri, SIZE=SIZE, num_warps=4, num_ctas=num_ctas)
    # compare
    np.testing.assert_allclose(z_ref, to_numpy(z_tri), rtol=0.01)


def _binary_op_dtype_override(a: str, b: str) -> Optional[np.dtype]:
    """
    Given two dtype strings, returns the numpy dtype Triton thinks binary
    operations on the two types should return. Returns None if the return value
    matches numpy. This is generally needed because Triton and pytorch return
    narrower floating point types than numpy in mixed operations, and because
    Triton follows C/C++ semantics around mixed signed/unsigned operations, and
    numpy/pytorch do not.
    """
    overrides = {
        ('float16', 'int16'): np.float16,
        ('float16', 'int32'): np.float16,
        ('float16', 'int64'): np.float16,
        ('float16', 'uint16'): np.float16,
        ('float16', 'uint32'): np.float16,
        ('float16', 'uint64'): np.float16,
        ('int8', 'uint8'): np.uint8,
        ('int8', 'uint16'): np.uint16,
        ('int8', 'uint32'): np.uint32,
        ('int8', 'uint64'): np.uint64,
        ('int16', 'uint16'): np.uint16,
        ('int16', 'uint32'): np.uint32,
        ('int16', 'uint64'): np.uint64,
        ('int32', 'uint32'): np.uint32,
        ('int32', 'uint64'): np.uint64,
        ('int64', 'uint64'): np.uint64,
    }
    key = (a, b) if a < b else (b, a)
    return overrides.get(key)


def _test_binary(dtype_x, dtype_y, expr, numpy_expr=None, mode_x='real', mode_y='real', device='cuda', num_ctas=1,
                 y_low=None, y_high=None):
    check_type_supported(dtype_x, device)  # early return if dtype_x is not supported
    check_type_supported(dtype_y, device)
    SIZE = 128
    # define the kernel / launch-grid

    @triton.jit
    def kernel(Z, X, Y, SIZE: tl.constexpr):
        off = tl.arange(0, SIZE)
        x = tl.load(X + off)
        y = tl.load(Y + off)
        z = GENERATE_TEST_HERE
        tl.store(Z + off, z)

    kernel = patch_kernel(kernel, {'GENERATE_TEST_HERE': expr})
    # inputs
    rs = RandomState(17)
    x = numpy_random(SIZE, dtype_str=dtype_x, rs=rs)
    y = numpy_random(SIZE, dtype_str=dtype_y, rs=rs, low=y_low, high=y_high)
    if mode_x == 'nan':
        x[:] = float('nan')
    if mode_y == 'nan':
        y[:] = float('nan')
    # reference result
    z_ref = eval(expr if numpy_expr is None else numpy_expr)
    dtype_z = _binary_op_dtype_override(dtype_x, dtype_y)
    if dtype_z is not None:
        z_ref = z_ref.astype(dtype_z)
    # triton result
    x_tri = to_triton(x, device=device, dst_type=dtype_x)
    y_tri = to_triton(y, device=device, dst_type=dtype_y)
    z_tri = to_triton(np.empty(SIZE, dtype=z_ref.dtype), device=device)
    kernel[(1, )](z_tri, x_tri, y_tri, SIZE=SIZE, num_warps=4, num_ctas=num_ctas)
    np.testing.assert_allclose(z_ref, to_numpy(z_tri), err_msg=expr, rtol=0.01)


def _mod_operation_ill_conditioned(dtype_x, dtype_y) -> bool:
    # The result of x % y is ill-conditioned if x % y is much smaller than x.
    # pytorch/CUDA has slightly different (probably better) rounding on
    # remainders than stock LLVM. We currently don't expect to match it
    # bit-for-bit.
    return (dtype_x, dtype_y) in [
        ('int8', 'float32'),
        ('int16', 'float16'),
        ('int16', 'bfloat16'),
        ('int16', 'float32'),
        ('int32', 'bfloat16'),
        ('int32', 'float16'),
        ('int32', 'float32'),
        ('int64', 'bfloat16'),
        ('int64', 'float16'),
        ('int64', 'float32'),
        ('int64', 'float64'),
        ('uint16', 'bfloat16'),
        ('uint16', 'float16'),
        ('uint16', 'float32'),
        ('uint32', 'bfloat16'),
        ('uint32', 'float16'),
        ('uint32', 'float32'),
        ('uint64', 'bfloat16'),
        ('uint64', 'float16'),
        ('uint64', 'float32'),
        ('uint64', 'float64'),
    ]


# ---------------
# test binary ops
# ---------------


@pytest.mark.interpreter
@pytest.mark.parametrize("dtype_x, dtype_y, op", [  #
    (dtype_x, dtype_y, op)
    for op in ['+', '-', '*', '/', '%']
    for dtype_x in dtypes_with_bfloat16
    for dtype_y in dtypes_with_bfloat16
])
@pytest.mark.parametrize("num_ctas", num_ctas_list)
def test_bin_op(dtype_x, dtype_y, op, num_ctas, device):
    expr = f' x {op} y'
    if op == '%' and dtype_x in int_dtypes + uint_dtypes and dtype_y in int_dtypes + uint_dtypes:
        # LLVM has 'numpy.fmod', not 'numpy.remainder', semantics on integer remainders.
        numpy_expr = 'np.fmod(x, y)'
    elif op in ('/', '%') and dtype_x in ('int16', 'float16', 'bfloat16') and dtype_y in ('int16', 'float16',
                                                                                          'bfloat16'):
        # Triton promotes 16-bit floating-point / and % to 32-bit because there
        # are no native div or FRem operations on float16. Since we have to
        # convert anyway, we may as well take the accuracy bump.
        numpy_expr = f'x.astype(np.float32) {op} y.astype(np.float32)'
    elif (dtype_x in uint_dtypes and dtype_y in int_dtypes and _bitwidth(dtype_x) >= _bitwidth(dtype_y)):
        numpy_expr = f'x.astype(np.{dtype_x}) {op} y.astype(np.{dtype_x})'
    elif (dtype_y in uint_dtypes and dtype_x in int_dtypes and _bitwidth(dtype_y) >= _bitwidth(dtype_x)):
        numpy_expr = f'x.astype(np.{dtype_y}) {op} y.astype(np.{dtype_y})'
    else:
        numpy_expr = None
    if op == '%' and _mod_operation_ill_conditioned(dtype_x, dtype_y):
        with pytest.raises(AssertionError, match='Not equal to tolerance'):
            _test_binary(dtype_x, dtype_y, expr, numpy_expr, device=device, num_ctas=num_ctas)
    elif (op in ('%', '/') and ((dtype_x in int_dtypes and dtype_y in uint_dtypes) or
                                (dtype_x in uint_dtypes and dtype_y in int_dtypes))):
        with pytest.raises(triton.CompilationError) as exc_info:
            _test_binary(dtype_x, dtype_y, expr, numpy_expr, device=device, num_ctas=num_ctas)
        assert re.match('Cannot use .* because they have different signedness', str(exc_info.value.__cause__))
    else:
        _test_binary(dtype_x, dtype_y, expr, numpy_expr, device=device, num_ctas=num_ctas)


@pytest.mark.parametrize("dtype, order", [(dtype, order) for dtype in dtypes_with_bfloat16 for order in [0, 1]])
def test_addptr(dtype, order, device):
    check_type_supported(dtype, device)

    @triton.jit
    def kernel(x, y, ORDER: tl.constexpr, SIZE: tl.constexpr):
        offs = tl.arange(0, SIZE)
        if ORDER == 0:
            tl.store(y + offs, tl.load(x + offs))
        else:
            tl.store(offs + y, tl.load(offs + x))

    SIZE = 1024
    rs = RandomState(17)
    x = numpy_random(SIZE, dtype_str=dtype, rs=rs)
    y = numpy_random(SIZE, dtype_str=dtype, rs=rs)
    x_tri = to_triton(x, dst_type=dtype, device=device)
    y_tri = to_triton(y, dst_type=dtype, device=device)
    y = x
    kernel[
        1,
    ](x_tri, y_tri, order, SIZE)
    np.testing.assert_allclose(y, to_numpy(y_tri))


@pytest.mark.parametrize("dtype_x, dtype_y", [  #
    (dtype_x, dtype_y) for dtype_x in int_dtypes for dtype_y in int_dtypes
] + [(dtype_x, dtype_y) for dtype_x in uint_dtypes for dtype_y in uint_dtypes])
@pytest.mark.parametrize("num_ctas", num_ctas_list)
def test_floordiv(dtype_x, dtype_y, num_ctas, device):
    # Triton has IEEE, not numpy/torch, semantics for %, and those carry
    # through to //, so we have to use a nonstandard expression to get a
    # reference result for //.
    expr = 'x // y'
    numpy_expr = '((x - np.fmod(x, y)) / y)'
    _test_binary(dtype_x, dtype_y, expr, numpy_expr, device=device, num_ctas=num_ctas)


def test_unsigned_name_mangling(device):
    # Test that uint32 and int32 are mangled differently by the compiler
    SIZE = 128
    # define the kernel / launch-grid

    @triton.jit
    def kernel(O1, O2, X, Y, SIZE: tl.constexpr):
        off = tl.arange(0, SIZE)
        x = tl.load(X + off)
        y = tl.load(Y + off)
        out1 = tl.abs(x)  # uint32 -> nop
        out2 = tl.abs(-y)  # int32 -> should have an effect
        tl.store(O1 + off, out1)
        tl.store(O2 + off, out2)

    dtype_x = 'uint32'
    dtype_y = 'int32'
    # inputs
    rs = RandomState(17)
    x = numpy_random(SIZE, dtype_str=dtype_x, rs=rs)
    y = numpy_random(SIZE, dtype_str=dtype_y, rs=rs)
    # reference result
    expect = (np.abs(x), np.abs(-y))
    # triton result
    x_tri = to_triton(x, device=device, dst_type=dtype_x)
    y_tri = to_triton(y, device=device, dst_type=dtype_y)
    actual = tuple(to_triton(np.empty_like(e), device=device) for e in expect)
    kernel[(1, )](actual[0], actual[1], x_tri, y_tri, SIZE=SIZE, num_warps=4)

    # Bitwise op, so expect exact equality
    assert (expect[0] == to_numpy(actual[0])).all()
    assert (expect[1] == to_numpy(actual[1])).all()


# test bitwise ops
# ---------------
@pytest.mark.parametrize("dtype_x, dtype_y, op", [  #
    (dtype_x, dtype_y, op)
    for op in ['&', '|', '^']
    for dtype_x in dtypes + dtypes_with_bfloat16
    for dtype_y in dtypes + dtypes_with_bfloat16
])
@pytest.mark.parametrize("num_ctas", num_ctas_list)
def test_bitwise_op(dtype_x, dtype_y, op, num_ctas, device):
    expr = f'x {op} y'
    if (dtype_x in uint_dtypes and dtype_y in int_dtypes and _bitwidth(dtype_x) >= _bitwidth(dtype_y)):
        numpy_expr = f'x.astype(np.{dtype_x}) {op} y.astype(np.{dtype_x})'
    elif (dtype_y in uint_dtypes and dtype_x in int_dtypes and _bitwidth(dtype_y) >= _bitwidth(dtype_x)):
        numpy_expr = f'x.astype(np.{dtype_y}) {op} y.astype(np.{dtype_y})'
    else:
        numpy_expr = None
    if 'float' in dtype_x + dtype_y:
        with pytest.raises(triton.CompilationError) as exc_info:
            _test_binary(dtype_x, dtype_y, expr, numpy_expr='np.array([])', device=device, num_ctas=num_ctas)
        # The CompilationError must have been caused by a C++ exception with this text.
        assert re.match('invalid operands of type', str(exc_info.value.__cause__))
    else:
        _test_binary(dtype_x, dtype_y, expr, numpy_expr, device=device, num_ctas=num_ctas)


@pytest.mark.parametrize("dtype_x, dtype_y, op", [  #
    (dtype_x, dtype_y, op)
    for op in ['<<', '>>']
    for dtype_x in int_dtypes + uint_dtypes
    for dtype_y in int_dtypes + uint_dtypes
])
@pytest.mark.parametrize("num_ctas", num_ctas_list)
def test_shift_op(dtype_x, dtype_y, op, num_ctas, device):
    expr = f'x {op} y'
    bw = max(_bitwidth(dtype_x), _bitwidth(dtype_y))
    if dtype_x.startswith('int'):
        dtype_z = f'int{bw}'
    else:
        dtype_z = f'uint{bw}'
    numpy_expr = f'x.astype(np.{dtype_z}) {op} y.astype(np.{dtype_z})'
    _test_binary(dtype_x, dtype_y, expr, numpy_expr, device=device, num_ctas=num_ctas, y_low=0, y_high=bw)


# ---------------
# test compare ops
# ---------------
ops = ['==', '!=', '>', '<', '>=', '<=']


@pytest.mark.parametrize(
    "dtype_x, dtype_y, op, mode_x, mode_y",
    # real
    [(dtype_x, dtype_y, op, 'real', 'real') for op in ops for dtype_x in dtypes for dtype_y in dtypes]
    # NaNs
    + [('float32', 'float32', op, mode_x, mode_y)
       for op in ops
       for mode_x, mode_y in [('nan', 'real'), ('real', 'nan'), ('nan', 'nan')]])
@pytest.mark.parametrize("num_ctas", num_ctas_list)
def test_compare_op(dtype_x, dtype_y, op, mode_x, mode_y, num_ctas, device):
    expr = f'x {op} y'
    if (dtype_x in uint_dtypes and dtype_y in int_dtypes and _bitwidth(dtype_x) >= _bitwidth(dtype_y)):
        numpy_expr = f'x.astype(np.{dtype_x}) {op} y.astype(np.{dtype_x})'
    elif (dtype_y in uint_dtypes and dtype_x in int_dtypes and _bitwidth(dtype_y) >= _bitwidth(dtype_x)):
        numpy_expr = f'x.astype(np.{dtype_y}) {op} y.astype(np.{dtype_y})'
    else:
        numpy_expr = None
    _test_binary(dtype_x, dtype_y, expr, numpy_expr, mode_x=mode_x, mode_y=mode_y, device=device, num_ctas=num_ctas)


# ---------------
# test broadcast
# ---------------
@pytest.mark.parametrize("dtype", dtypes_with_bfloat16)
def test_broadcast(dtype, device):

    @triton.jit
    def broadcast_kernel(x_ptr, y_ptr, y_broadcasted_ptr, M: tl.constexpr, N: tl.constexpr):
        offset1 = tl.arange(0, M)
        offset2 = tl.arange(0, N)
        x = tl.load(x_ptr + N * offset1[:, None] + offset2[None, :])
        y = tl.load(y_ptr + offset2)
        _, y_broadcasted = tl.broadcast(x, y)
        tl.store(y_broadcasted_ptr + N * offset1[:, None] + offset2[None, :], y_broadcasted)

    M = 32
    N = 64
    rs = RandomState(17)
    x = numpy_random((M, N), dtype_str=dtype, rs=rs)
    y = numpy_random(N, dtype_str=dtype, rs=rs)
    _, y_broadcasted_np = np.broadcast_arrays(x, y)

    x_tri = to_triton(x, device=device, dst_type=dtype)
    y_tri = to_triton(y, device=device, dst_type=dtype)
    y_broadcasted_tri = to_triton(np.empty((M, N), dtype=y_broadcasted_np.dtype), device=device, dst_type=dtype)

    broadcast_kernel[(1, )](x_tri, y_tri, y_broadcasted_tri, M=M, N=N)
    assert (y_broadcasted_np == to_numpy(y_broadcasted_tri)).all()


# ----------
# test slice
# ----------


def test_slice(device):

    @triton.jit
    def slice_kernel(XBLOCK: tl.constexpr):
        data = tl.arange(0, XBLOCK)
        tl.static_assert(data.shape == [XBLOCK])

        t = data[None, :]
        tl.static_assert(t.shape == [1, XBLOCK])

        t = data[None, :, None]
        tl.static_assert(t.shape == [1, XBLOCK, 1])

        scalar = tl.full([], 1, tl.int32)
        tl.static_assert(scalar.shape == [])

        t = scalar[None]
        tl.static_assert(t.shape == [1])

        t = scalar[None, None]
        tl.static_assert(t.shape == [1, 1])

    slice_kernel[(1, )](XBLOCK=32)


# ------------------
# test invalid slice
# ------------------


def test_invalid_slice(device):
    dst = torch.empty(128, device=device)

    @triton.jit
    def _kernel(dst):
        dst[10:]

    with pytest.raises(triton.CompilationError, match='unsupported tensor index'):
        _kernel[(1, )](dst=dst)


# ----------------
# test expand_dims
# ----------------
def test_expand_dims(device):

    @triton.jit
    def expand_dims_kernel(dummy, N: tl.constexpr):
        offset1 = tl.arange(0, N)

        t = tl.expand_dims(offset1, 0)
        tl.static_assert(t.shape == [1, N])

        t = tl.expand_dims(offset1, 1)
        tl.static_assert(t.shape == [N, 1])

        t = tl.expand_dims(offset1, -1)
        tl.static_assert(t.shape == [N, 1])

        t = tl.expand_dims(offset1, -2)
        tl.static_assert(t.shape == [1, N])

        t = tl.expand_dims(offset1, (0, -1))
        tl.static_assert(t.shape == [1, N, 1])

        t = tl.expand_dims(offset1, (0, 1, 3))
        tl.static_assert(t.shape == [1, 1, N, 1])

        t = tl.expand_dims(offset1, (-4, 2, -1))
        tl.static_assert(t.shape == [1, N, 1, 1])

        t = tl.expand_dims(offset1, (3, 1, 2))
        tl.static_assert(t.shape == [N, 1, 1, 1])

        scalar = tl.sum(offset1)
        tl.static_assert(scalar.shape == [])
        t = tl.expand_dims(scalar, 0)
        tl.static_assert(t.shape == [1])

        t = tl.expand_dims(scalar, -1)
        tl.static_assert(t.shape == [1])

    N = 32
    dummy_tensor = torch.empty((), device=device)
    expand_dims_kernel[(1, )](dummy_tensor, N)


def test_expand_dims_error_cases(device):

    @triton.jit
    def dim_out_of_range1(dummy, N: tl.constexpr):
        offset1 = tl.arange(0, N)

        t = tl.expand_dims(offset1, -2)
        t = tl.expand_dims(offset1, -3)

    @triton.jit
    def dim_out_of_range2(dummy, N: tl.constexpr):
        offset1 = tl.arange(0, N)

        t = tl.expand_dims(offset1, 1)
        t = tl.expand_dims(offset1, 2)

    @triton.jit
    def dim_out_of_range3(dummy, N: tl.constexpr):
        offset1 = tl.arange(0, 1)
        scalar = tl.sum(offset1)

        t = tl.expand_dims(scalar, 1)

    @triton.jit
    def duplicate_dim1(dummy, N: tl.constexpr):
        offset1 = tl.arange(0, N)

        t = tl.expand_dims(offset1, (0, 0))

    @triton.jit
    def duplicate_dim2(dummy, N: tl.constexpr):
        offset1 = tl.arange(0, N)

        t = tl.expand_dims(offset1, (0, -3))

    N = 32
    dummy_tensor = torch.empty((), device=device)

    with pytest.raises(triton.CompilationError, match="invalid axis -3"):
        dim_out_of_range1[(1, )](dummy_tensor, N)

    with pytest.raises(triton.CompilationError, match="invalid axis 2"):
        dim_out_of_range2[(1, )](dummy_tensor, N)

    with pytest.raises(triton.CompilationError, match="invalid axis 1"):
        dim_out_of_range3[(1, )](dummy_tensor, N)

    with pytest.raises(triton.CompilationError, match=r"duplicate axes, normalized axes = \[0, 0\]"):
        duplicate_dim1[(1, )](dummy_tensor, N)

    with pytest.raises(triton.CompilationError, match=r"duplicate axes, normalized axes = \[0, 0\]"):
        duplicate_dim2[(1, )](dummy_tensor, N)


# ----------------------------
# test invalid program id axis
# ----------------------------
def test_invalid_pid_axis(device):
    dst = torch.empty(128, device=device)

    @triton.jit
    def _kernel(dst):
        pid = tl.program_id(20)

    with pytest.raises(triton.CompilationError, match=r"program_id axis must be 0, 1, or 2 but got 20"):
        _kernel[(1, )](dst)


# ---------------
# test where
# ---------------
@pytest.mark.parametrize("dtype", dtypes_with_bfloat16 + ["*int32"])
@pytest.mark.parametrize("num_ctas", num_ctas_list)
def test_where(dtype, num_ctas, device):
    select_ptrs = False
    if dtype == "*int32":
        dtype = "int64"
        select_ptrs = True
    check_type_supported(dtype, device)

    @triton.jit
    def where_kernel(cond_ptr, a_ptr, b_ptr, output_ptr, n_elements, BLOCK_SIZE: tl.constexpr,
                     TEST_POINTERS: tl.constexpr, TEST_SCALAR_POINTERS: tl.constexpr):
        offsets = tl.program_id(axis=0) * BLOCK_SIZE + tl.arange(0, BLOCK_SIZE)
        mask = offsets < n_elements
        decide = tl.load(cond_ptr + offsets, mask=mask)
        if TEST_SCALAR_POINTERS:
            ptr = tl.where(tl.load(cond_ptr), a_ptr, b_ptr)
            output = tl.load(ptr + offsets, mask=mask)
        else:
            if TEST_POINTERS:
                a = tl.load(a_ptr + offsets, mask=mask).to(tl.pi32_t)
                b = tl.load(b_ptr + offsets, mask=mask).to(tl.pi32_t)
            else:
                a = tl.load(a_ptr + offsets, mask=mask)
                b = tl.load(b_ptr + offsets, mask=mask)
            output = tl.where(decide, a, b)
        tl.store(output_ptr + offsets, output, mask=mask)

    SIZE = 1_000
    rs = RandomState(17)
    cond = numpy_random(SIZE, 'bool', rs)
    x = numpy_random(SIZE, dtype_str=dtype, rs=rs)
    y = numpy_random(SIZE, dtype_str=dtype, rs=rs)
    z = np.where(cond, x, y)

    cond_tri = to_triton(cond, device=device)
    x_tri = to_triton(x, device=device, dst_type=dtype)
    y_tri = to_triton(y, device=device, dst_type=dtype)
    z_tri = to_triton(np.empty(SIZE, dtype=z.dtype), device=device, dst_type=dtype)

    grid = lambda meta: (triton.cdiv(SIZE, meta['BLOCK_SIZE']), )
    where_kernel[grid](cond_tri, x_tri, y_tri, z_tri, SIZE, BLOCK_SIZE=1024, TEST_POINTERS=select_ptrs,
                       TEST_SCALAR_POINTERS=False, num_ctas=num_ctas)
    assert (z == to_numpy(z_tri)).all()
    if select_ptrs:
        where_kernel[grid](cond_tri, x_tri, y_tri, z_tri, SIZE, BLOCK_SIZE=1024, TEST_POINTERS=select_ptrs,
                           TEST_SCALAR_POINTERS=True)
        z = np.where(cond[0], x, y)
        assert (z == to_numpy(z_tri)).all()


@pytest.mark.parametrize("num_ctas", num_ctas_list)
def test_where_broadcast(num_ctas, device):

    @triton.jit
    def where_kernel(cond_ptr, a_ptr, out_ptr, BLOCK_SIZE: tl.constexpr):
        xoffsets = tl.arange(0, BLOCK_SIZE)[:, None]
        yoffsets = tl.arange(0, BLOCK_SIZE)[None, :]

        mask = tl.load(cond_ptr + yoffsets)
        vals = tl.load(a_ptr + yoffsets + BLOCK_SIZE * xoffsets)
        res = tl.where(mask, vals, 0.)
        tl.store(out_ptr + yoffsets + BLOCK_SIZE * xoffsets, res)

    @triton.jit
    def where_scalar_condition(a_ptr, out_ptr, BLOCK_SIZE: tl.constexpr):
        xoffsets = tl.arange(0, BLOCK_SIZE)[:, None]
        yoffsets = tl.arange(0, BLOCK_SIZE)[None, :]
        mask = 0
        vals = tl.load(a_ptr + yoffsets + BLOCK_SIZE * xoffsets)
        res = tl.where(mask, vals, 0.)
        tl.store(out_ptr + yoffsets + BLOCK_SIZE * xoffsets, res)

    SIZE = 32
    dtype = 'float32'
    rs = RandomState(17)
    x = numpy_random((SIZE, SIZE), dtype_str=dtype, rs=rs)
    mask = numpy_random(SIZE, 'bool', rs=rs)
    z = np.where(mask, x, 0)
    cond_tri = to_triton(mask, device=device)
    x_tri = to_triton(x, device=device, dst_type=dtype)
    z_tri = to_triton(np.empty((SIZE, SIZE), dtype=z.dtype), device=device, dst_type=dtype)
    where_kernel[(1, )](cond_tri, x_tri, z_tri, SIZE)
    assert (z == to_numpy(z_tri)).all()
    where_scalar_condition[(1, )](x_tri, z_tri, SIZE, num_ctas=num_ctas)
    z = np.where(0, x, 0)
    assert (z == to_numpy(z_tri)).all()


# ---------------
# test unary ops
# ---------------


@pytest.mark.parametrize("dtype_x, expr",
                         [(dtype_x, ' -x') for dtype_x in dtypes_with_bfloat16] + [(dtype_x, ' ~x')
                                                                                   for dtype_x in int_dtypes])
@pytest.mark.parametrize("num_ctas", num_ctas_list)
def test_unary_op(dtype_x, expr, num_ctas, device):
    _test_unary(dtype_x, expr, device=device, num_ctas=num_ctas)


# ----------------
# test math ops
# ----------------


@pytest.mark.parametrize("dtype_x, expr, x", [(dtype_x, expr, x)
                                              for dtype_x in ["float32", "float64"]
                                              for expr in ['exp', 'log', 'cos', 'sin']
                                              for x in ['x', '3.0']])
def test_math_op(dtype_x, expr, device, x):
    _test_unary(dtype_x, f'tl.{expr}({x})', f'np.{expr}({x}) ', device=device)


# ----------------
# test abs
# ----------------


@pytest.mark.parametrize("dtype_x", [(dtype_x) for dtype_x in dtypes_with_bfloat16])
def test_abs(dtype_x, device):
    _test_unary(dtype_x, 'tl.abs(x)', 'np.abs(x) ', device=device)


@pytest.mark.parametrize("in_dtype", [tl.float8e4b15, tl.float8e4nv, tl.float8e5])
def test_abs_fp8(in_dtype, device):
    if is_hip():
        pytest.skip('test_abs_fp8 not supported on HIP.')

    @triton.jit
    def abs_kernel(X, Z, SIZE: tl.constexpr):
        off = tl.arange(0, SIZE)
        x = tl.load(X + off)
        z = tl.abs(x)
        tl.store(Z + off, z)

    f8_tensor = torch.tensor(range(-128, 128), dtype=torch.int8, device=device)
    # f32_to_f8 doesn't handle nan, so we make sure f8_tensor doesn't contain any nan
    all_exp_ones = (f8_tensor & 0b01111100) == 128 - 2**in_dtype.fp_mantissa_width
    f8_tensor[all_exp_ones] = 0
    f8 = triton.reinterpret(f8_tensor, in_dtype)
    n_elements = f8_tensor.numel()
    out_f8 = torch.empty_like(f8_tensor)
    abs_kernel[(1, )](f8, triton.reinterpret(out_f8, in_dtype), n_elements)

    f32_tensor = convert_float_to_float32(f8_tensor, in_dtype)
    expect = f32_tensor.abs()
    actual_f8 = convert_float_to_float32(out_f8, in_dtype)
    torch.testing.assert_close(actual_f8, expect, equal_nan=True)


# ----------------
# test transpose
# ----------------


@pytest.mark.parametrize("dtype_x", [(dtype_x) for dtype_x in dtypes_with_bfloat16])
def test_transpose(dtype_x, device):
    if is_hip():
        pytest.skip('test_transpose not supported on HIP.')
    SIZE = 128

    @triton.jit
    def kernel(Z, X, SIZE: tl.constexpr):
        off = tl.arange(0, SIZE)
        off2d = off[None, :] + (tl.arange(0, 2) * SIZE)[:, None]
        x = tl.load(X + off2d)
        z = x.T
        tl.store(Z + off2d.T, z)

    x = numpy_random([SIZE, 2], dtype_str=dtype_x)
    z_ref = x.T
    x_tri = to_triton(x, device=device, dst_type=dtype_x)
    z_tri = to_triton(np.empty_like(z_ref), device=device, dst_type=dtype_x)
    kernel[(1, )](z_tri, x_tri, SIZE=SIZE)
    np.testing.assert_allclose(z_ref, to_numpy(z_tri))


# ----------------
# test indexing
# ----------------


def make_ptr_str(name, shape):
    rank = len(shape)
    offsets = []
    stride = 1
    for i in reversed(range(rank)):
        idx = ', '.join([':' if ii == i else 'None' for ii in range(rank)])
        offsets += [f'tl.arange(0, {shape[i]})[{idx}]*{stride}']
        stride *= shape[i]
    return f"{name} + {' + '.join(offsets)}"


# TODO: handle `%4 = triton_gpu.convert_layout %3 : tensor<32xi32, #blocked0> -> tensor<32xi32, #triton_gpu.slice<{dim = 0, parent = #blocked1}>>``
@pytest.mark.parametrize("expr, dtype_str", [(f'x[{s}]', d)
                                             for s in ['None, :', ':, None', 'None, :, :', ':, :, None']
                                             for d in ['int32', 'uint32', 'uint16']])
@pytest.mark.parametrize("num_ctas", num_ctas_list)
def test_index1d(expr, dtype_str, num_ctas, device):
    rank_x = expr.count(':')
    rank_y = expr.count(',') + 1
    shape_x = [32 for _ in range(rank_x)]
    shape_z = [32 for _ in range(rank_y)]
    shape_z_rank_mismatch = [32 for _ in range(rank_y + 1)]
    shape_z_dim_mismatch = [64 for _ in range(rank_y)]

    # Triton kernel
    @triton.jit
    def kernel(Z, X, SIZE: tl.constexpr):
        m = tl.arange(0, SIZE)
        n = tl.arange(0, SIZE)
        x = tl.load(X_PTR_EXPR)
        z = GENERATE_TEST_HERE
        tl.store(Z_PTR_EXPR, z)

    def generate_kernel(shape_x, shape_z):
        to_replace = {
            'X_PTR_EXPR': make_ptr_str('X', shape_x),
            'Z_PTR_EXPR': make_ptr_str('Z', shape_z),
            'GENERATE_TEST_HERE': expr,
        }
        return patch_kernel(kernel, to_replace)

    kernel_match = generate_kernel(shape_x, shape_z)
    kernel_dim_mismatch = generate_kernel(shape_x, shape_z_dim_mismatch)
    kernel_rank_mismatch = generate_kernel(shape_x, shape_z_rank_mismatch)

    # torch result
    x = numpy_random(shape_x, dtype_str=dtype_str)
    y = np.zeros(shape_z, dtype=getattr(np, dtype_str))
    z_ref = eval(expr) + y
    # triton result
    z_tri = to_triton(np.empty_like(z_ref), device=device)
    x_tri = to_triton(x, device=device)
    kernel_match[(1, )](z_tri, x_tri, num_warps=1, SIZE=shape_x[0])
    # compare
    assert (z_ref == to_numpy(z_tri)).all()

    def catch_compilation_error(kernel):
        try:
            kernel[(1, )](z_tri, x_tri, num_warps=1, SIZE=shape_x[0], num_ctas=num_ctas)
        except triton.CompilationError as e:
            np.testing.assert_(True)
        except BaseException:
            np.testing.assert_(False)

    catch_compilation_error(kernel_dim_mismatch)
    catch_compilation_error(kernel_rank_mismatch)


# ---------------
# test tuples
# ---------------


@triton.jit
def tuples_fn(a, b):
    return a + b, \
        a - b, \
        a * b


def test_tuples(device):

    @triton.jit
    def with_fn(X, Y, A, B, C):
        x = tl.load(X)
        y = tl.load(Y)
        a, b, c = tuples_fn(x, y)
        tl.store(A, a)
        tl.store(B, b)
        tl.store(C, c)

    @triton.jit
    def without_fn(X, Y, A, B, C):
        x = tl.load(X)
        y = tl.load(Y)
        a, b, c = x + y, x - y, x * y
        tl.store(A, a)
        tl.store(B, b)
        tl.store(C, c)

    x = torch.tensor([1.3], device=device, dtype=torch.float32)
    y = torch.tensor([1.9], device=device, dtype=torch.float32)
    a_tri = torch.tensor([0], device=device, dtype=torch.float32)
    b_tri = torch.tensor([0], device=device, dtype=torch.float32)
    c_tri = torch.tensor([0], device=device, dtype=torch.float32)
    for kernel in [with_fn, without_fn]:
        kernel[(1, )](x, y, a_tri, b_tri, c_tri, num_warps=1)
        a_ref, b_ref, c_ref = x + y, x - y, x * y
        assert a_tri == a_ref
        assert b_tri == b_ref
        assert c_tri == c_ref


@triton.jit(noinline=True)
def noinline_simple_fn(x, y, Z):
    z = x + y
    tl.store(Z, z)


@triton.jit(noinline=True)
def noinline_call_graph_fn1(x):
    return x + 1


@triton.jit(noinline=True)
def noinline_call_graph_fn2(y):
    return y + 2


@triton.jit(noinline=True)
def noinline_call_graph_fn(x, y, Z):
    t0 = noinline_call_graph_fn1(x)
    t1 = noinline_call_graph_fn2(y)
    z = t0 + t1
    tl.store(Z, z)


@triton.jit(noinline=True)
def noinline_shared_fn(x, y, Z):
    offs = tl.arange(0, 16)[:, None] * 16 + tl.arange(0, 16)[None, :]
    z = tl.load(Z + offs)
    z = tl.dot(z, z) + x + y
    tl.store(Z + offs, z)


@triton.jit(noinline=True)
def noinline_dynamic_fn(x, y, Z):
    if x >= 1:
        x = noinline_call_graph_fn1(x)
    else:
        x = noinline_call_graph_fn2(x)
    if y >= 2:
        y = noinline_call_graph_fn2(y)
    else:
        y = noinline_call_graph_fn1(y)
    z = x + y
    tl.store(Z, z)


@triton.jit(noinline=True)
def noinline_call_multi_values_fn(x, y):
    return x + 1, y + 2


@triton.jit(noinline=True)
def noinline_multi_values_fn(x, y, Z):
    x, y = noinline_call_multi_values_fn(x, y)
    z = x + y
    tl.store(Z, z)


@pytest.mark.parametrize("mode", ["simple", "call_graph", "shared", "dynamic", "multi_values"])
def test_noinline(mode, device):

    @triton.jit
    def kernel(X, Y, Z):
        x = tl.load(X)
        y = tl.load(Y)
        GENERATE_TEST_HERE(x, y, Z)

    func_name = f'noinline_{mode}_fn'
    kernel = patch_kernel(kernel, {'GENERATE_TEST_HERE': func_name})
    x = torch.tensor([1.0], device=device, dtype=torch.float32)
    y = torch.tensor([2.0], device=device, dtype=torch.float32)
    if mode == "shared":
        z = torch.ones((16, 16), device=device, dtype=torch.float32)
    else:
        z = torch.tensor([0.0], device=device, dtype=torch.float32)
    kernel[(1, )](x, y, z, num_warps=1)
    if mode == "simple":
        assert torch.equal(z, x + y)
    elif mode == "call_graph" or mode == "dynamic" or mode == "multi_values":
        assert torch.equal(z, x + 1 + y + 2)
    elif mode == "shared":
        ref = torch.full((16, 16), 16, device=device, dtype=torch.float32)
        assert torch.equal(z, ref + x + y)


# ---------------
# test atomics
# ---------------
@pytest.mark.parametrize(
    "op, dtype_x_str, mode, sem",
    itertools.chain.from_iterable([[
        ('add', 'float16', mode, sem),
        ('add', 'uint32', mode, sem),
        ('add', 'int32', mode, sem),
        ('add', 'float32', mode, sem),
        ('add', 'uint64', mode, sem),
        ('add', 'int64', mode, sem),
        ('add', 'float64', mode, sem),
        ('max', 'uint32', mode, sem),
        ('max', 'int32', mode, sem),
        ('max', 'float32', mode, sem),
        ('max', 'uint64', mode, sem),
        ('max', 'int64', mode, sem),
        ('max', 'float64', mode, sem),
        ('min', 'uint32', mode, sem),
        ('min', 'int32', mode, sem),
        ('min', 'float32', mode, sem),
        ('min', 'uint64', mode, sem),
        ('min', 'int64', mode, sem),
        ('min', 'float64', mode, sem),
    ]
                                   for mode in ['all_neg', 'all_pos', 'min_neg', 'max_pos']
                                   for sem in [None, 'acquire', 'release', 'acq_rel', 'relaxed']]))
def test_atomic_rmw(op, dtype_x_str, mode, sem, device):
    if is_hip():
        pytest.skip(
            'test_atomic_rmw for HIP currently broken in https://github.com/openai/triton. Use https://github.com/ROCmSoftwarePlatform/triton'
        )

    if is_cuda():
        capability = torch.cuda.get_device_capability()
        if capability[0] < 7:
            if dtype_x_str == 'float16':
                pytest.skip("Only test atomic float16 ops on devices with sm >= 70")

    if is_xpu():
        capability = 0
        if dtype_x_str == 'float16':
            pytest.skip("FIXME: Atomic RMW for float16 not yet supported by IGC")

    n_programs = 5

    # triton kernel
    @triton.jit
    def kernel(X, Z):
        pid = tl.program_id(0)
        x = tl.load(X + pid)
        old = GENERATE_TEST_HERE
        tl.static_assert(old.dtype == x.dtype)

    sem_arg = sem if sem is None else f'"{sem}"'
    kernel = patch_kernel(kernel, {'GENERATE_TEST_HERE': f'tl.atomic_{op}(Z, x, sem={sem_arg})'})
    numpy_op = {'add': np.sum, 'max': np.max, 'min': np.min}[op]
    max_neutral = float('-inf') if dtype_x_str in float_dtypes else np.iinfo(getattr(np, dtype_x_str)).min
    min_neutral = float('inf') if dtype_x_str in float_dtypes else np.iinfo(getattr(np, dtype_x_str)).max
    neutral = {'add': 0, 'max': max_neutral, 'min': min_neutral}[op]

    # triton result
    rs = RandomState(17)
    x = np.array([2**i for i in range(n_programs)], dtype=getattr(np, dtype_x_str))
    if mode == 'all_neg':
        x = -np.abs(x)
    if mode == 'all_pos':
        x = np.abs(x)
    if mode == 'min_neg':
        idx = rs.randint(n_programs, size=(1, )).item()
        x[idx] = -np.max(np.abs(x)) - 1
    if mode == 'max_pos':
        idx = rs.randint(n_programs, size=(1, )).item()
        x[idx] = np.max(np.abs(x)) + 1
    x_tri = to_triton(x, device=device)

    z_tri = to_triton(np.array([neutral], dtype=getattr(np, dtype_x_str)), device=device)
    h = kernel[(n_programs, )](x_tri, z_tri)
    # torch result
    z_ref = numpy_op(x).astype(getattr(np, dtype_x_str))
    # compare
    exact = op not in ['add']
    if exact:
        assert z_ref.item() == to_numpy(z_tri).item()
    else:
        np.testing.assert_allclose(z_ref, to_numpy(z_tri), rtol=0.01)
    sem_str = "acq_rel" if sem is None else sem
    if not is_cuda():
        return

    assert f"atom.global.gpu.{sem_str}" in h.asm["ptx"]


@pytest.mark.parametrize("num_ctas", num_ctas_list)
def test_atomic_rmw_predicate(num_ctas, device):

    @triton.jit
    def kernel(X):
        val = tl.program_id(0)
        if val < 64:
            tl.atomic_max(X, val)

    x = torch.zeros((1, ), device=device, dtype=torch.int32)
    kernel[(4096, )](x, num_ctas=num_ctas)
    assert x.item() == 63


@pytest.mark.parametrize("shape, axis, num_ctas", [(shape, axis, num_ctas)
                                                   for shape in [(2, 2), (2, 8), (8, 2), (8, 8), (32, 32), (64, 64)]
                                                   for axis in [0, 1]
                                                   for num_ctas in num_ctas_list])
def test_tensor_atomic_rmw(shape, axis, num_ctas, device):
    if is_hip():
        pytest.skip(
            'test_tensor_atomic_rmw for HIP currently broken in https://github.com/openai/triton. Use https://github.com/ROCmSoftwarePlatform/triton'
        )

    shape0, shape1 = shape
    # triton kernel

    @triton.jit
    def kernel(Z, X, AXIS: tl.constexpr, SHAPE0: tl.constexpr, SHAPE1: tl.constexpr):
        off0 = tl.arange(0, SHAPE0)
        off1 = tl.arange(0, SHAPE1)
        x = tl.load(X + off0[:, None] * SHAPE1 + off1[None, :])
        z = tl.sum(x, axis=AXIS)
        if AXIS == 1:
            tl.atomic_add(Z + off0, z)
        else:
            tl.atomic_add(Z + off1, z)

    rs = RandomState(17)
    x = numpy_random((shape0, shape1), dtype_str="float32", rs=rs)
    # reference result
    z_ref = np.sum(x, axis=axis, keepdims=False)
    # triton result
    x_tri = to_triton(x, device=device)
    z_shape = (shape0, ) if axis == 1 else (shape1, )
    z_tri = to_triton(np.zeros(z_shape, dtype="float32"), device=device)
    kernel[(1, )](z_tri, x_tri, axis, shape0, shape1, num_ctas=num_ctas)
    np.testing.assert_allclose(z_ref, to_numpy(z_tri), rtol=1e-4)


@pytest.mark.parametrize("num_ctas", num_ctas_list)
def test_tensor_atomic_rmw_block(num_ctas, device):
    if is_hip():
        pytest.skip(
            'test_tensor_atomic_rmw_block for HIP currently broken in https://github.com/openai/triton. Use https://github.com/ROCmSoftwarePlatform/triton'
        )
    shape = (8, 8)

    @triton.jit
    def kernel(X, SHAPE0: tl.constexpr, SHAPE1: tl.constexpr):
        off0 = tl.arange(0, SHAPE0)
        off1 = tl.arange(0, SHAPE1)
        offs = off0[:, None] * SHAPE1 + off1[None, :]
        val = offs.to(tl.float32)
        x = X + offs
        tl.atomic_min(x, val)

    x = torch.ones((8, 8), device=device, dtype=torch.float32)
    kernel[(2, )](x, shape[0], shape[1], num_ctas=num_ctas)
    assert torch.min(x).item() == 0.0


@pytest.mark.parametrize("sem", [None, 'acquire', 'release', 'acq_rel', 'relaxed'])
@pytest.mark.parametrize("num_ctas", num_ctas_list)
def test_atomic_cas(sem, num_ctas, device):
    # 1. make sure that atomic_cas changes the original value (Lock)
    @triton.jit
    def change_value(Lock):
        tl.atomic_cas(Lock, 0, 1)

    Lock = torch.zeros((1, ), device=device, dtype=torch.int32)
    change_value[(1, )](Lock)

    assert (Lock[0] == 1)

    # 2. only one block enters the critical section
    @triton.jit
    def serialized_add(data, Lock, SEM: tl.constexpr):
        ptrs = data + tl.arange(0, 128)
        while tl.atomic_cas(Lock, 0, 1, SEM) == 1:
            pass

        tl.store(ptrs, tl.load(ptrs) + 1.0)

        # release lock
        tl.atomic_xchg(Lock, 0)

    Lock = torch.zeros((1, ), device=device, dtype=torch.int32)
    data = torch.zeros((128, ), device=device, dtype=torch.float32)
    ref = torch.full((128, ), 64.0)
    h = serialized_add[(64, )](data, Lock, SEM=sem, num_ctas=num_ctas)
    sem_str = "acq_rel" if sem is None else sem
    np.testing.assert_allclose(to_numpy(data), to_numpy(ref))
    if not is_cuda():
        return
    assert f"atom.global.{sem_str}" in h.asm["ptx"]


@pytest.mark.parametrize("sem", [None, 'acquire', 'release', 'acq_rel', 'relaxed'])
@pytest.mark.parametrize("num_ctas", num_ctas_list)
def test_tensor_atomic_cas(sem, num_ctas, device):
    if is_hip():
        pytest.skip(
            'test_tensor_atomic_cas for HIP currently broken in https://github.com/openai/triton. Use https://github.com/ROCmSoftwarePlatform/triton'
        )

    @triton.jit
    def change_value(X, BLOCK_SIZE: tl.constexpr):
        pid = tl.program_id(axis=0)
        block_start = pid * BLOCK_SIZE
        offsets = block_start + tl.arange(0, BLOCK_SIZE)
        t1 = tl.full((BLOCK_SIZE, ), 0, dtype=tl.int64)
        t2 = tl.full((BLOCK_SIZE, ), 2, dtype=tl.int64)
        tl.atomic_cas(X + offsets, t1, t2)

    X = torch.tensor([0, 1, 0, 1, 0, 1, 0, 1], device=device, dtype=torch.int64)
    Y = torch.tensor([2, 1, 2, 1, 2, 1, 2, 1], device=device, dtype=torch.int64)

    change_value[(2, )](X, 4)
    assert (torch.equal(X, Y))


# ---------------
# test cast
# ---------------


@pytest.mark.parametrize("dtype_x, dtype_z, bitcast, size",
                         [(dtype_x, dtype_z, False, 1024) for dtype_x in dtypes for dtype_z in dtypes] + [
                             ('float32', 'bfloat16', False, 1024),
                             ('bfloat16', 'float32', False, 1024),
                             ('float32', 'int32', True, 1024),
                             ('float32', 'int1', False, 1024),
                             ('int8', 'bfloat16', False, 1024),
                         ] + [(f'uint{x}', f'int{x}', True, 1024)
                              for x in [8, 16, 32, 64]] + [(f'int{x}', f'uint{x}', True, 1024)
                                                           for x in [8, 16, 32, 64]] +
                         (([(dtype_x, dtype_z, False, size)
                            for dtype_x in torch_float8_dtypes
                            for dtype_z in ["float16", "float32", "bfloat16"]
                            for size in [1024, 32]]  #
                           + [(dtype_x, dtype_z, False, size)
                              for dtype_z in torch_float8_dtypes
                              for dtype_x in ["float16", "float32", "bfloat16"]
                              for size in [1024, 32]]) if torch.__version__ >= "2.1" else []))
@pytest.mark.parametrize("num_ctas", num_ctas_list)
def test_cast(dtype_x, dtype_z, bitcast, size, num_ctas, device):
    # bfloat16 on cc < 80 will not be tested
    check_type_supported(dtype_x, device)
    check_type_supported(dtype_z, device)

    if is_hip() and (dtype_z in ("bfloat16", "float8_e4m3fn") or dtype_x == "float8_e4m3fn"):
        pytest.skip(f'test_cast{(dtype_x, dtype_z)} cast to bfloat16 not supported on HIP.')

    torch.manual_seed(0)
    # This is tricky because numpy doesn't have bfloat, and torch doesn't have uints.
    if dtype_x.startswith('bfloat'):
        x_tri = torch.randn(size, dtype=getattr(torch, dtype_x), device=device)
    elif dtype_x.startswith('float8'):
        x_tri = torch.randn(size, dtype=torch.half, device=device).to(dtype=getattr(torch, dtype_x))
    else:
        x = numpy_random(size, dtype_str=dtype_x, low=-10, high=10) * 10
        # Triton clamps negative values to zero, while numpy wraps around
        # intmax, so avoid negatives for now.
        # TODO: figure out which one should actually be happening, and test it
        if dtype_z in uint_dtypes:
            x = np.absolute(x)
        x_tri = to_triton(x, device=device)
    if 'float' in dtype_z and 'float' in dtype_x:
        # make sure we use values that can be represented in both types
        x_tri = x_tri.to(getattr(torch, dtype_z)).to(getattr(torch, dtype_x))
    # triton kernel

    @triton.jit
    def kernel(X, Z, BITCAST: tl.constexpr, SIZE: tl.constexpr):
        x_ptr = X + tl.arange(0, SIZE)
        z_ptr = Z + tl.arange(0, SIZE)
        x = tl.load(x_ptr)
        z = x.to(Z.dtype.element_ty, bitcast=BITCAST)
        tl.store(z_ptr, z)

    dtype_z_np = dtype_z if dtype_z != 'int1' else 'bool_'
    # triton result
    if dtype_z.startswith('bfloat'):
        z_tri = torch.empty((size, ), dtype=getattr(torch, dtype_z), device=device)
    elif dtype_z.startswith('float8'):
        z_tri = torch.empty((size, ), dtype=torch.half, device=device).to(dtype=getattr(torch, dtype_z))
    else:
        z_tri = to_triton(np.empty((size, ), dtype=getattr(np, dtype_z_np)), device=device)
    kernel[(1, )](x_tri, z_tri, BITCAST=bitcast, SIZE=size, num_warps=1, num_ctas=num_ctas)
    # torch result
    if dtype_z.startswith('bfloat') or dtype_x.startswith('bfloat') or dtype_z.startswith(
            'float8') or dtype_x.startswith('float8'):
        assert bitcast is False
        z_ref = x_tri.to(z_tri.dtype)
        torch.testing.assert_close(z_ref, z_tri, rtol=0, atol=0)
    else:
        if bitcast:
            z_ref = x.view(getattr(np, dtype_z_np))
        else:
            z_ref = x.astype(getattr(np, dtype_z_np))
        np.testing.assert_allclose(z_ref, to_numpy(z_tri), rtol=0, atol=0)


@pytest.mark.parametrize("dtype_str, num_warps",
                         [(dtype_str, num_warps) for dtype_str in int_dtypes + float_dtypes for num_warps in [4, 8]])
def test_cat(dtype_str, num_warps, device):
    check_type_supported(dtype_str, device)

    @triton.jit
    def kernel(X, Y, Z, N: tl.constexpr):
        offs = tl.arange(0, N)
        x = tl.load(X + offs)
        y = tl.load(Y + offs)
        z = tl.cat(x, y, can_reorder=True)
        tl.store(Z + tl.arange(0, 2 * N), z)

    x = torch.arange(0, 128, device=device).to(getattr(torch, dtype_str))
    y = torch.arange(-128, 0, device=device).to(getattr(torch, dtype_str))
    z_ref = torch.cat([x, y], dim=0).sum()
    z = torch.zeros((256, ), dtype=getattr(torch, dtype_str), device=device)
    kernel[(1, )](x, y, z, N=128, num_warps=num_warps)
    assert z.sum() == z_ref
    # check if there's no duplicate value in z
    assert z.unique().size(0) == z.size(0)


@pytest.mark.parametrize("dtype_str", list(torch_dtypes))
@pytest.mark.parametrize("num_ctas", num_ctas_list)
def test_store_constant(dtype_str, num_ctas, device):
    check_type_supported(dtype_str, device)
    """Tests that boolean True is stored as 1"""

    @triton.jit
    def kernel(output_ptr, n_elements, BLOCK_SIZE: tl.constexpr):
        offsets = tl.program_id(axis=0) * BLOCK_SIZE + tl.arange(0, BLOCK_SIZE)
        mask = offsets < n_elements
        output = GENERATE_TEST_HERE
        tl.store(output_ptr + offsets, output, mask=mask)

    triton_dtype_str = 'uint8' if dtype_str == 'bool' else dtype_str
    kernel = patch_kernel(kernel, {'GENERATE_TEST_HERE': f'tl.zeros([BLOCK_SIZE], dtype=tl.{triton_dtype_str}) + 1'})
    block_size = 128
    ref = torch.ones([block_size], dtype=getattr(torch, dtype_str), device=device)
    output = torch.zeros([block_size], dtype=getattr(torch, dtype_str), device=device)
    kernel[(1, )](output, block_size, BLOCK_SIZE=block_size, num_ctas=num_ctas)

    assert torch.all(output == ref)


def test_load_store_same_ptr(device):

    @triton.jit()
    def kernel(in_out_ptr):
        pid = tl.program_id(axis=0)
        x = tl.load(in_out_ptr + pid)
        out = x * 2
        tl.store(in_out_ptr + pid, out)

    for _ in range(1000):
        x = torch.ones((65536, ), device=device, dtype=torch.float32)
        if is_hip():
            kernel[(65536, )](x, num_warps=16)  # threads per Warp for ROCM is 64
        else:
            kernel[(65536, )](x, num_warps=32)
        assert torch.all(x == 2)


def test_join(device):
    if is_hip():
        pytest.skip("test_join not supported on HIP")

    @triton.jit
    def kernel(X, Y, Z, N: tl.constexpr):
        offs = tl.arange(0, N)
        x = tl.load(X + offs)
        y = tl.load(Y + offs)
        z = tl._experimental_join(x, y)
        tl.store(Z + tl.arange(0, N)[:, None] * 2 + tl.arange(0, 2)[None, :], z)

    x = torch.arange(0, 128, device=device).to(torch.int32)
    y = torch.arange(-128, 0, device=device).to(torch.int32)
    z_ref = torch.stack([x, y], dim=-1)
    z = torch.zeros_like(z_ref)
    kernel[(1, )](x, y, z, N=128)

    np.testing.assert_equal(to_numpy(z_ref), to_numpy(z))


def test_join_with_mma(device):
    if is_hip():
        pytest.skip("test_join_with_mma not supported on HIP")

    @triton.jit
    def kernel(X, Z):
        x = tl.load(X + 16 * tl.arange(0, 32)[:, None] + tl.arange(0, 16)[None, :])  # (32,16)
        x2 = tl._experimental_join(x, 2 * x)  # (32,16,2)
        x3 = tl.reshape(x2, (32, 32))
        z = tl.dot(x3, x3)  # (32,32)
        tl.store(Z + 32 * tl.arange(0, 32)[:, None] + tl.arange(0, 32)[None, :], z)

    x = torch.arange(0, 32 * 16, device=device, dtype=torch.float32).reshape((32, 16))
    r = torch.stack([x, 2 * x], dim=-1).reshape((32, 32))
    z_ref = torch.matmul(r, r)
    z = torch.zeros_like(z_ref)
    kernel[(1, )](x, z)

    torch.testing.assert_close(z, z_ref)


def test_split(device):
    if is_hip():
        pytest.skip("test_split not supported on HIP")

    @triton.jit
    def kernel(X, Z1, Z2, N: tl.constexpr):
        offs = tl.arange(0, N)
        x = tl.load(X + offs)
        x1 = tl.reshape(x, (N // 2, 2))
        z1, z2 = tl._experimental_split(x1)
        tl.store(Z1 + tl.arange(0, N // 2), z1)
        tl.store(Z2 + tl.arange(0, N // 2), z2)

    x = torch.arange(0, 256, device=device).to(torch.int32).reshape((128, 2))
    z1_ref, z2_ref = (x[:, 0], x[:, 1])
    z1 = torch.zeros_like(z1_ref)
    z2 = torch.zeros_like(z2_ref)
    kernel[(1, )](x, z1, z2, N=256)

    np.testing.assert_equal(to_numpy(z1_ref), to_numpy(z1))
    np.testing.assert_equal(to_numpy(z2_ref), to_numpy(z2))


def convert_float_to_float32(fp: torch.tensor, dtype=None):
    if not dtype:
        dtype = getattr(tl, torch_dtype_name(fp.dtype))

    fp = fp.view(getattr(torch, f"int{dtype.primitive_bitwidth}"))
    exp_width = dtype.primitive_bitwidth - dtype.fp_mantissa_width - 1
    exp_bias = dtype.exponent_bias
    sign = ((fp >> (dtype.primitive_bitwidth - 1)) & 0x01).int()
    exp = ((fp >> dtype.fp_mantissa_width) & ((1 << exp_width) - 1)).int()
    frac = (fp & ((1 << dtype.fp_mantissa_width) - 1)).int()

    output = torch.where(
        exp == 0,
        # subnormal
        ((-1.0)**sign) * (2.0**(1 - exp_bias)) * (frac / (2.0**dtype.fp_mantissa_width)),
        # normal
        ((-1.0)**sign) * (2.0**(exp - exp_bias)) * (1.0 + frac / (2.0**dtype.fp_mantissa_width))).float()

    extended_exp = (
        (1 << (tl.float32.primitive_bitwidth - tl.float32.fp_mantissa_width - 1)) - 1) << tl.float32.fp_mantissa_width
    # special cases, exp is 0b11..1
    if dtype in [tl.float8e4nv, tl.float8e4b15]:
        # float8e4m3nv does not have infinities
        output[fp == 0b01111111] = torch.nan
        output[fp == 0b11111111] = torch.nan
    else:
        output = torch.where(exp == (1 << exp_width) - 1,
                             ((sign << (tl.float32.primitive_bitwidth - 1)) | extended_exp
                              | (frac << (tl.float32.fp_mantissa_width - dtype.fp_mantissa_width)))  #
                             .view(torch.float32), output)
    return output


@pytest.mark.parametrize("in_dtype", [torch.float16, torch.bfloat16])
def test_convert_float16_to_float32(in_dtype, device):
    """Tests that check convert_float_to_float32 function"""
    check_type_supported(in_dtype, device)

    f16_input = torch.tensor(range(-int(2**(16 - 1)), int(2**(16 - 1))), dtype=torch.int16).view(in_dtype)
    f32_output = convert_float_to_float32(f16_input)

    nan = f16_input.isnan()
    assert torch.all(f32_output[nan].isnan())
    inf = f16_input.isinf()
    assert torch.all(f32_output[inf].isinf())
    other = torch.logical_not(torch.logical_or(nan, inf))
    assert torch.all(f16_input[other] == f32_output[other])


def serialize_fp8(np_data, in_dtype):
    if in_dtype == tl.float8e4b15x4:
        # triton's f8e4b15 format is optimized for software emulation
        # as a result, each pack of 4xfp8 values:
        # s0b0s1b1s2b2s3b3 (for s, b sign and bits respectively)
        # is actually internally stored as
        # s0s2b0b2s1s3b1b3
        # we apply the conversion here
        f8x4 = np_data.view(np.uint32)
        s = [(f8x4 & (0x80000000 >> i)) << i for i in range(0, 32, 8)]
        b = [(f8x4 & (0x7f000000 >> i)) << i for i in range(0, 32, 8)]
        signs = (s[0] >> 0) | (s[1] >> 16) | (s[2] >> 1) | (s[3] >> 17)
        bits = (b[0] >> 1) | (b[1] >> 17) | (b[2] >> 8) | (b[3] >> 24)
        # tensor of triton fp8 data
        return (signs | bits).view(np.int8)
    else:
        return np_data


# inverse of `serialize_fp8`


def deserialize_fp8(np_data, in_dtype):
    if in_dtype == tl.float8e4b15x4:
        f8x4 = np_data.view(np.uint32)
        s = [(f8x4 & (0x80000000 >> i)) << i for i in [0, 16, 1, 17]]
        b = [(f8x4 & (0x7f000000 >> i)) << i for i in [1, 17, 8, 24]]
        signs = (s[0] >> 0) | (s[1] >> 8) | (s[2] >> 16) | (s[3] >> 24)
        bits = (b[0] >> 0) | (b[1] >> 8) | (b[2] >> 16) | (b[3] >> 24)
        return (signs | bits).view(np.int8)
    else:
        return np_data


# ---------------
# test reduce
# ---------------


def get_reduced_dtype(dtype_str, op):
    if op in ('argmin', 'argmax'):
        return 'int32'
    if dtype_str == 'bfloat16':
        return 'float32'
    return dtype_str


@pytest.mark.parametrize("op, dtype_str, shape", [(op, dtype, shape) for op in [
    'min',
    'max',
    'min-with-indices',
    'max-with-indices',
    'argmin-tie-break-left',
    'argmax-tie-break-left',
    'sum',
] for dtype in dtypes_with_bfloat16 for shape in [32, 64, 128, 512]])
@pytest.mark.parametrize("num_ctas", num_ctas_list)
def test_reduce1d(op, dtype_str, shape, num_ctas, device):
    check_type_supported(dtype_str, device)  # bfloat16 on cc < 80 will not be tested

    if is_hip():
        pytest.skip("test_reduce1d not supported on HIP")

    # triton kernel
    @triton.jit
    def kernel(X, Z, BLOCK: tl.constexpr):
        x = tl.load(X + tl.arange(0, BLOCK))
        GENERATE_TEST_HERE
        tl.store(Z, z)

    if 'with-indices' in op:
        patch = f'z, _ = tl.{op.split("-")[0]}(x, axis=0, return_indices=True)'
    elif 'arg' in op:
        tie_break_left = 'tie-break-left' in op
        patch = f'z = tl.{op.split("-")[0]}(x, axis=0, tie_break_left={tie_break_left})'
    else:
        patch = f'z = tl.{op}(x, axis=0)'
    kernel = patch_kernel(kernel, {'GENERATE_TEST_HERE': patch})
    # input
    rs = RandomState(17)
    # limit the range of integers so that the sum does not overflow
    x = numpy_random((shape, ), dtype_str=dtype_str, rs=rs)
    numpy_op = {
        'sum': np.sum,
        'max': np.max,
        'min': np.min,
        'max-with-indices': np.max,
        'min-with-indices': np.min,
        'argmin-tie-break-fast': np.argmin,
        'argmin-tie-break-left': np.argmin,
        'argmax-tie-break-fast': np.argmax,
        'argmax-tie-break-left': np.argmax,
    }[op]
    if 'tie-break-left' in op:
        x[3:10] = numpy_op(x)
    x_tri = to_triton(x, device=device)
    # numpy result
    z_dtype_str = 'int32' if op in ('argmin', 'argmax') else dtype_str
    z_tri_dtype_str = z_dtype_str
    if op not in ['argmin', 'argmax'] and dtype_str == 'bfloat16':
        z_dtype_str = 'float32'
        z_ref = numpy_op(x).astype(getattr(np, z_dtype_str))
        # trunc mantissa for a fair comparison of accuracy
        z_ref = (z_ref.view('uint32') & np.uint32(0xffff0000)).view('float32')
        z_tri_dtype_str = 'bfloat16'
    else:
        z_ref = numpy_op(x).astype(getattr(np, z_dtype_str))
    # triton result
    z_tri = to_triton(numpy_random((1, ), dtype_str=z_dtype_str, rs=rs), device=device, dst_type=z_tri_dtype_str)
    kernel[(1, )](x_tri, z_tri, BLOCK=shape, num_ctas=num_ctas)
    z_tri = to_numpy(z_tri)
    # compare
    if op == 'sum':
        np.testing.assert_allclose(z_ref, z_tri, rtol=0.01)
    else:
        if op in ('argmin', 'argmax'):
            # argmin and argmax can have multiple valid indices.
            # so instead we compare the values pointed by indices
            np.testing.assert_equal(x[z_ref], x[z_tri])
        else:
            np.testing.assert_equal(z_ref, z_tri)


# TODO: [Qingyi] Fix argmin / argmax
reduce_configs1 = [(op, dtype, (1, 1024), axis, False)
                   for dtype in dtypes_with_bfloat16
                   for op in ['min', 'max', 'sum', 'argmin', 'argmax']
                   for axis in [1]]

# shape (128, 256) and (32, 1024) are not enabled on sm86 because the required shared memory
# exceeds the limit of 99KB
reduce2d_shapes = [(2, 32), (4, 32), (4, 128)]
# TODO: fix and uncomment
# , (32, 64), (64, 128)]
if is_cuda() and 'V100' in torch.cuda.get_device_name(0):
    reduce2d_shapes += [(128, 256) and (32, 1024)]

reduce_configs2 = [(op, 'float32', shape, axis, False)
                   for op in ['min', 'max', 'sum', 'argmin', 'argmax']
                   for shape in reduce2d_shapes
                   for axis in [0, 1]] + [(op, 'float32', [16, 32], None, False) for op in ['min', 'max', 'sum']]

reduce3d_shapes = [(2, 32, 16), (32, 2, 16), (32, 16, 2)]
reduce_configs3 = [(op, 'float32', shape, axis, False)
                   for op in ['min', 'max', 'sum', 'argmin', 'argmax']
                   for shape in reduce3d_shapes
                   for axis in [0, 1, 2]]
invalid_config = [('sum', 'float32', (32, 32), axis, False) for axis in [2, 3]]
negative_config = [('sum', 'float32', (32, 32), -1, False)]
keep_dims_2d_configs = [(op, 'float32', (32, 32), axis, True)
                        for op in ['min', 'max', 'sum', 'argmin', 'argmax']
                        for axis in [0, 1]] + [(op, 'float32', (32, 32), None, True) for op in ['min', 'max', 'sum']]
keep_dims_3d_configs = [(op, 'float32', (32, 2, 16), axis, True)
                        for op in ['min', 'max', 'sum', 'argmin', 'argmax']
                        for axis in [0, 1, 2]] + [(op, 'float32', (32, 2, 16), None, True)
                                                  for op in ['min', 'max', 'sum']]


@pytest.mark.parametrize(
    "op, dtype_str, shape, axis, keep_dims", reduce_configs1 + reduce_configs2 + reduce_configs3 + invalid_config +
    negative_config + keep_dims_2d_configs + keep_dims_3d_configs)
@pytest.mark.parametrize("num_ctas", num_ctas_list)
def test_reduce(op, dtype_str, shape, axis, keep_dims, num_ctas, device):
    check_type_supported(dtype_str, device)  # bfloat16 on cc < 80 will not be tested

    if is_hip():
        pytest.skip("test_reduce2d not supported on HIP")
    # triton kernel

    @triton.jit
    def kernel(X, Z, BLOCK_M: tl.constexpr, BLOCK_N: tl.constexpr, BLOCK_K: tl.constexpr, IS_3D: tl.constexpr,
               AXIS: tl.constexpr, KEEP_DIMS: tl.constexpr):
        range_m = tl.arange(0, BLOCK_M)
        range_n = tl.arange(0, BLOCK_N)
        range_k = tl.arange(0, BLOCK_K)
        if IS_3D:
            x = tl.load(X + range_m[:, None, None] * BLOCK_N * BLOCK_K + range_n[None, :, None] * BLOCK_K +
                        range_k[None, None, :])
        else:
            x = tl.load(X + range_m[:, None] * BLOCK_N + range_n[None, :])
        z = GENERATE_TEST_HERE

        z_ptr = Z
        if KEEP_DIMS and AXIS is None:
            if IS_3D:
                z_ptr = z_ptr[None, None, None, :]
            else:
                z_ptr = z_ptr[None, None, :]
        if IS_3D:
            if AXIS == 0:
                z_ptr = Z + range_n[:, None] * BLOCK_K + range_k[None, :]
            elif AXIS == 1 or AXIS == -2:
                z_ptr = Z + range_m[:, None] * BLOCK_K + range_k[None, :]
            elif AXIS == 2 or AXIS == -1:
                z_ptr = Z + range_m[:, None] * BLOCK_N + range_n[None, :]
        else:
            if AXIS == 0:
                z_ptr = Z + range_n
            elif AXIS == 1 or AXIS == -1:
                z_ptr = Z + range_m
        if KEEP_DIMS and AXIS is not None:
            z_ptr = tl.expand_dims(z_ptr, axis=AXIS)
        tl.store(z_ptr, z)

    kernel = patch_kernel(kernel, {'GENERATE_TEST_HERE': f'tl.{op}(x, axis=AXIS, keep_dims=KEEP_DIMS)'})
    # input
    rs = RandomState(17)
    # limit the range of integers so that the sum does not overflow
    x = numpy_random(shape, dtype_str=dtype_str, rs=rs)
    x_tri = to_triton(x, device=device)
    numpy_op = {'sum': np.sum, 'max': np.max, 'min': np.min, 'argmin': np.argmin, 'argmax': np.argmax}[op]
    z_dtype_str = get_reduced_dtype(dtype_str, op)
    z_tri_dtype_str = z_dtype_str

    # numpy result
    # Silence numpy error on axis out of bounds, to give triton a chance to fail
    np_axis = axis if axis is not None and axis < len(shape) else None
    if op not in ['argmin', 'argmax'] and dtype_str == 'bfloat16':
        z_dtype_str = 'float32'
        z_tri_dtype_str = 'bfloat16'
        z_ref = numpy_op(x, axis=np_axis, keepdims=keep_dims).astype(getattr(np, z_dtype_str))
        # trunc mantissa for a fair comparison of accuracy
        z_ref = (z_ref.view('uint32') & np.uint32(0xffff0000)).view('float32')
    else:
        z_ref = numpy_op(x, axis=np_axis, keepdims=keep_dims).astype(getattr(np, z_dtype_str))

    # triton result
    z_shape = z_ref.shape
    z_tri = to_triton(numpy_random(z_shape, dtype_str=z_dtype_str, rs=rs), device=device, dst_type=z_tri_dtype_str)
    BLOCK_K = 1 if len(shape) == 2 else shape[2]
    IS_3D = bool(len(shape) == 3)
    if axis is not None and axis >= len(shape):
        with pytest.raises(triton.CompilationError):
            kernel[(1, )](x_tri, z_tri, BLOCK_M=shape[0], BLOCK_N=shape[1], BLOCK_K=BLOCK_K, IS_3D=IS_3D, AXIS=axis,
                          KEEP_DIMS=keep_dims, num_ctas=num_ctas)
        return
    else:
        kernel[(1, )](x_tri, z_tri, BLOCK_M=shape[0], BLOCK_N=shape[1], BLOCK_K=BLOCK_K, IS_3D=IS_3D, AXIS=axis,
                      KEEP_DIMS=keep_dims, num_ctas=num_ctas)

    z_tri = to_numpy(z_tri)

    # compare
    if op == 'sum':
        np.testing.assert_allclose(z_ref, z_tri, rtol=0.01)
    else:
        if op in ('argmin', 'argmax'):
            # argmin and argmax can have multiple valid indices.
            # so instead we compare the values pointed by indices
            z_ref_index = z_ref
            z_tri_index = z_tri
            if not keep_dims:
                z_ref_index = np.expand_dims(z_ref, axis=axis)
                z_tri_index = np.expand_dims(z_tri, axis=axis)
            z_ref_value = np.take_along_axis(x, z_ref_index, axis=axis)
            z_tri_value = np.take_along_axis(x, z_tri_index, axis=axis)
            np.testing.assert_equal(z_ref_value, z_tri_value)
        else:
            np.testing.assert_equal(z_ref, z_tri)


scan2d_shapes = [(8, 32), (16, 32), (32, 16), (2, 1024), (1024, 2), (32, 32), (1, 1024)]

scan_configs = [(op, type, shape, axis, num_warps)
                for num_warps in [4, 16]
                for type in ['int32', 'float32']
                for axis in [1, 0]
                for shape in scan2d_shapes
                for op in ['cumsum', 'cumprod', 'get_first_element', 'linear_recurrence', 'cummax']]
negative_config = [('cumsum', 'float32', (32, 32), -1, 4)]


@triton.jit
# trivial associative but not commutative function
def get_first_element(a, b):
    return a


# Compute x_i = a_i * x_{i-1} + b_i
@triton.jit
def linear_recurrence(a1, b1, a2, b2):
    return a1 * a2, b1 * a2 + b2


@triton.jit
def cummax(v0, i0, v1, i1):
    gt = v0 > v1
    return tl.where(gt, v0, v1), tl.where(gt, i0, i1)


@pytest.mark.parametrize("op, dtype_str, shape, axis, num_warps", scan_configs + negative_config)
def test_scan2d(op, dtype_str, shape, axis, num_warps, device):
    check_type_supported(dtype_str, device)

    # triton kernel
    @triton.jit
    def kernel(X, Y, Z, BLOCK_M: tl.constexpr, BLOCK_N: tl.constexpr, AXIS: tl.constexpr):
        range_m = tl.arange(0, BLOCK_M)
        range_n = tl.arange(0, BLOCK_N)
        x = tl.load(X + range_m[:, None] * BLOCK_N + range_n[None, :])
        y = tl.load(Y + range_m[:, None] * BLOCK_N + range_n[None, :])
        GENERATE_TEST_HERE
        tl.store(Z + range_m[:, None] * BLOCK_N + range_n[None, :], z)

    if op == 'cumsum' or op == 'cumprod':
        kernel = patch_kernel(kernel, {'GENERATE_TEST_HERE': f'z = tl.{op}(x, axis={axis})'})
    elif op == 'get_first_element':
        kernel = patch_kernel(kernel,
                              {'GENERATE_TEST_HERE': f'z = tl.associative_scan(x, axis={axis}, combine_fn={op})'})
    elif op == 'cummax':
        rg = "range_m[:, None]" if axis == 0 else "range_n[None, :]"
        rg = f"tl.broadcast_to({rg}.to(tl.int64), [BLOCK_M, BLOCK_N])"
        kernel = patch_kernel(
            kernel, {'GENERATE_TEST_HERE': f'_, z = tl.associative_scan((x, {rg}), axis={axis}, combine_fn={op})'})
    else:
        assert op == 'linear_recurrence'
        kernel = patch_kernel(
            kernel, {'GENERATE_TEST_HERE': f'_, z = tl.associative_scan((x, y), axis={axis}, combine_fn={op})'})
    # input
    rs = RandomState(17)
    if op == 'linear_recurrence' and dtype_str in int_dtypes:
        # If the numbers are too large the op will overflow
        # We sample numbers in -1, 0, 1
        x = rs.randint(-1, 2, shape, dtype=dtype_str)
        y = rs.randint(-1, 2, shape, dtype=dtype_str)
    else:
        x = numpy_random(shape, dtype_str=dtype_str, rs=rs)
        # y is just used in linear_recurrence
        y = numpy_random(shape, dtype_str=dtype_str, rs=rs)
    z = np.empty_like(x)
    x_tri = to_triton(x, device=device)
    y_tri = to_triton(y, device=device)
    if op == 'cumsum' or op == 'cumprod':
        numpy_op = {'cumsum': np.cumsum, 'cumprod': np.cumprod}[op]
        z_dtype_str = dtype_str
        z_ref = numpy_op(x, axis=axis).astype(getattr(np, z_dtype_str))
    elif op == 'cummax':
        # NumPy does not have cummax
        z = z.astype(np.int64)
        z_ref = torch.cummax(torch.from_numpy(x), axis=axis).indices.numpy()
    elif op == 'linear_recurrence':
        # Simplify to the axis=1 case
        x_ref = x.T if axis == 0 else x
        y_ref = y.T if axis == 0 else y
        result = []
        for x_refi, y_refi in zip(x_ref, y_ref):
            li = []
            acc = 0
            for xi, yi in zip(x_refi, y_refi):
                acc = xi * acc + yi
                li.append(acc)
            result.append(li)
        z_ref = np.array(result)
        if axis == 0:
            z_ref = z_ref.T
    else:
        assert op == 'get_first_element'
        z_ref = x
        if axis == 0:
            z_ref[1:] = x[0]
        else:
            z_ref[:, 1:] = x[:, 0:1]
    # triton result
    z_tri = to_triton(z, device=device)
    kernel[(1, )](x_tri, y_tri, z_tri, BLOCK_M=shape[0], BLOCK_N=shape[1], AXIS=axis, num_warps=num_warps)
    z_tri = to_numpy(z_tri)
    # compare
    if dtype_str == 'float32':
        if op == 'cumprod':
            np.testing.assert_allclose(z_ref, z_tri, rtol=0.01, atol=1e-3)
        else:
            np.testing.assert_allclose(z_ref, z_tri, rtol=0.01)
    else:
        np.testing.assert_equal(z_ref, z_tri)


scan_layouts = [
    BlockedLayout([1, 4], [4, 8], [4, 1], [0, 1], [1, 1], [1, 1], [0, 1]),
    BlockedLayout([1, 4], [8, 4], [4, 1], [0, 1], [1, 1], [1, 1], [0, 1]),
    BlockedLayout([4, 1], [4, 8], [1, 4], [0, 1], [1, 1], [1, 1], [0, 1]),
    BlockedLayout([2, 2], [4, 8], [2, 2], [0, 1], [1, 1], [1, 1], [0, 1]),
    BlockedLayout([2, 2], [8, 4], [2, 2], [0, 1], [1, 1], [1, 1], [0, 1]),
    BlockedLayout([1, 4], [4, 8], [4, 1], [1, 0], [1, 1], [1, 1], [0, 1]),
    BlockedLayout([1, 4], [8, 4], [4, 1], [1, 0], [1, 1], [1, 1], [0, 1]),
    BlockedLayout([4, 1], [4, 8], [1, 4], [1, 0], [1, 1], [1, 1], [0, 1]),
    BlockedLayout([2, 2], [4, 8], [2, 2], [1, 0], [1, 1], [1, 1], [0, 1]),
    BlockedLayout([2, 2], [8, 4], [2, 2], [1, 0], [1, 1], [1, 1], [0, 1]),
]

# ---------------
# test histogram
# ---------------


@pytest.mark.parametrize("M, N", [[2048, 2], [1024, 8], [1024, 128], [256, 512], [32, 512], [8, 512], [8, 2]])
def test_histogram(M, N, device):
    if is_hip():
        pytest.skip(
            'test_histogram for HIP currently broken in https://github.com/openai/triton. Use https://github.com/ROCmSoftwarePlatform/triton'
        )

    @triton.jit
    def histogram_kernel(x_ptr, z_ptr, M: tl.constexpr, N: tl.constexpr):
        offset1 = tl.arange(0, M)
        offset2 = tl.arange(0, N)
        x = tl.load(x_ptr + offset1)
        z = tl.histogram(x, N)
        tl.store(z_ptr + offset2, z)

    torch.manual_seed(17)
    x = torch.randint(0, N, (M, ), device=device, dtype=torch.int32)
    z = torch.empty(N, dtype=torch.int32, device=device)
    # FIXME: use regular histc when supported for xpu.
    if is_xpu():
        z_torch = torch.histc(x.to('cpu').to(torch.float32), bins=N, min=0, max=N - 1).to(torch.int32).to('xpu')
    else:
        z_torch = torch.histc(x, bins=N, min=0, max=N - 1)
    histogram_kernel[(1, )](x, z, M=M, N=N)
    assert (z_torch == z).all()


@pytest.mark.parametrize("op", ['sum', 'max', 'min'])
@pytest.mark.parametrize("BLOCK_N", [32, 64, 128])
@pytest.mark.parametrize("N", [512, 1024, 2048])
@pytest.mark.parametrize("num_pid_n", [2, 4])
def test_locality(op, BLOCK_N, N, num_pid_n, device):
    if is_hip():
        pytest.skip(
            'test_locality for HIP currently broken in https://github.com/openai/triton. Use https://github.com/ROCmSoftwarePlatform/triton'
        )

    @triton.jit
    def kernel(X, Y, N, BLOCK_M: tl.constexpr, BLOCK_N: tl.constexpr):
        start_m = tl.program_id(0)
        pid_n = tl.program_id(1)
        num_pid_n = tl.num_programs(1)
        local = INITIALIZE_PATCH
        off_m = start_m * BLOCK_M + tl.arange(0, BLOCK_M)
        for start_n in range(pid_n, tl.cdiv(N, BLOCK_N), num_pid_n):
            off_n = start_n * BLOCK_N + tl.arange(0, BLOCK_N)
            Xs = X + off_m[:, None] * N + off_n[None, :]
            x = tl.load(Xs)
            local = ACCUMULATE_PATCH
        tl.store(Y + off_m * num_pid_n + pid_n, local)

    initialize_patch = {
        'sum': 'tl.zeros([BLOCK_M], dtype=tl.float32)',
        'max': 'tl.full([BLOCK_M], float("-inf"), dtype=tl.float32)',
        'min': 'tl.full([BLOCK_M], float("inf"), dtype=tl.float32)',
    }[op]
    reduce_patch = {
        'sum': 'local + tl.sum(x, axis=1)',
        'max': 'tl.maximum(local, tl.max(x, axis=1))',
        'min': 'tl.minimum(local, tl.min(x, axis=1))',
    }[op]
    numpy_op = {
        'sum': np.sum,
        'max': np.max,
        'min': np.min,
    }[op]
    kernel = patch_kernel(kernel, {'ACCUMULATE_PATCH': reduce_patch, 'INITIALIZE_PATCH': initialize_patch})
    torch.manual_seed(0)
    BLOCK_M = 32
    x = torch.randn((BLOCK_M, N), dtype=torch.float32, device=device)
    y = torch.randn((BLOCK_M, num_pid_n), dtype=torch.float32, device=device)
    h = kernel[(1, num_pid_n, 1)](x, y, N, BLOCK_M, BLOCK_N)
    assert h.asm['ttgir'].count(
        '"tt.reduce"') == 2, "tt.reduce should be called twice, otherwise the optimization didn't work"
    y_ref = numpy_op(x.cpu().numpy(), axis=1, keepdims=True)
    y_tri = numpy_op(y.cpu().numpy(), axis=1, keepdims=True)
    np.testing.assert_allclose(y_tri, y_ref, rtol=0.01, atol=1e-3)


@pytest.mark.parametrize("M, N", [[32, 16], [32, 32], [32, 64], [64, 32]])
@pytest.mark.parametrize("src_layout", scan_layouts)
@pytest.mark.parametrize("axis", [0, 1])
def test_scan_layouts(M, N, src_layout, axis, device):
    if is_hip():
        pytest.skip("test_scan_layouts is not supported in HIP")

    ir = f"""
    #blocked = {src_layout}
    module attributes {{"triton_gpu.num-warps" = 4 : i32, "triton_gpu.num-ctas" = 1 : i32, "triton_gpu.threads-per-warp" = 32 : i32}} {{
    tt.func public @kernel_0d1d(%arg0: !tt.ptr<i32, 1> {{tt.divisibility = 16 : i32}}, %arg1: !tt.ptr<i32, 1> {{tt.divisibility = 16 : i32}}) {{
      %cst = arith.constant dense<{N}> : tensor<{M}x1xi32, #blocked>
      %0 = tt.make_range {{end = {M} : i32, start = 0 : i32}} : tensor<{M}xi32, #triton_gpu.slice<{{dim = 1, parent = #blocked}}>>
      %1 = tt.expand_dims %0 {{axis = 1 : i32}} : tensor<{M}xi32, #triton_gpu.slice<{{dim = 1, parent = #blocked}}>> -> tensor<{M}x1xi32, #blocked>
      %2 = arith.muli %1, %cst : tensor<{M}x1xi32, #blocked>
      %3 = tt.splat %arg0 : !tt.ptr<i32, 1> -> tensor<{M}x1x!tt.ptr<i32, 1>, #blocked>
      %4 = tt.addptr %3, %2 : tensor<{M}x1x!tt.ptr<i32, 1>, #blocked>, tensor<{M}x1xi32, #blocked>
      %5 = tt.make_range {{end = {N} : i32, start = 0 : i32}} : tensor<{N}xi32, #triton_gpu.slice<{{dim = 0, parent = #blocked}}>>
      %6 = tt.expand_dims %5 {{axis = 0 : i32}} : tensor<{N}xi32, #triton_gpu.slice<{{dim = 0, parent = #blocked}}>> -> tensor<1x{N}xi32, #blocked>
      %7 = tt.broadcast %4 : tensor<{M}x1x!tt.ptr<i32, 1>, #blocked> -> tensor<{M}x{N}x!tt.ptr<i32, 1>, #blocked>
      %8 = tt.broadcast %6 : tensor<1x{N}xi32, #blocked> -> tensor<{M}x{N}xi32, #blocked>
      %9 = tt.addptr %7, %8 : tensor<{M}x{N}x!tt.ptr<i32, 1>, #blocked>, tensor<{M}x{N}xi32, #blocked>
      %10 = tt.load %9 {{cache = 1 : i32, evict = 1 : i32, isVolatile = false}} : tensor<{M}x{N}xi32, #blocked>
      %11 = "tt.scan"(%10) <{{axis = {axis} : i32}}> ({{
      ^bb0(%arg2: i32, %arg3: i32):
        %16 = arith.addi %arg2, %arg3 : i32
        tt.scan.return %16 : i32
      }}) : (tensor<{M}x{N}xi32, #blocked>) -> tensor<{M}x{N}xi32, #blocked>
      %12 = tt.splat %arg1 : !tt.ptr<i32, 1> -> tensor<{M}x1x!tt.ptr<i32, 1>, #blocked>
      %13 = tt.addptr %12, %2 : tensor<{M}x1x!tt.ptr<i32, 1>, #blocked>, tensor<{M}x1xi32, #blocked>
      %14 = tt.broadcast %13 : tensor<{M}x1x!tt.ptr<i32, 1>, #blocked> -> tensor<{M}x{N}x!tt.ptr<i32, 1>, #blocked>
      %15 = tt.addptr %14, %8 : tensor<{M}x{N}x!tt.ptr<i32, 1>, #blocked>, tensor<{M}x{N}xi32, #blocked>
      tt.store %15, %11 {{cache = 1 : i32, evict = 1 : i32}} : tensor<{M}x{N}xi32, #blocked>
      tt.return
    }}
    }}
    """

    import tempfile
    with tempfile.NamedTemporaryFile(mode='w', suffix='.ttgir') as f:
        f.write(ir)
        f.flush()
        kernel = triton.compile(f.name)
    rs = RandomState(17)
    x = rs.randint(-100, 100, (M, N)).astype('int32')

    z = np.zeros((M, N)).astype('int32')
    x_tri = torch.tensor(x, device=device)
    z_tri = torch.tensor(z, device=device)

    kernel[(1, 1, 1)](x_tri, z_tri)

    z_ref = np.cumsum(x, axis=axis)

    np.testing.assert_equal(z_ref, z_tri.cpu().numpy())


layouts = [
    BlockedLayout([1, 4], [8, 4], [4, 1], [1, 0], [1, 1], [1, 1], [0, 1]),
    BlockedLayout([1, 4], [8, 4], [4, 1], [0, 1], [1, 1], [1, 1], [0, 1]),
    BlockedLayout([4, 4], [2, 16], [4, 1], [1, 0], [1, 1], [1, 1], [0, 1]),
    DpasLayout(repeatCount=8, systolic_depth=8, execution_size=8, ops_per_chan=1, threads_per_warp=32,
               warps_per_cta=[4, 1]),
    DpasLayout(repeatCount=8, systolic_depth=8, execution_size=16, ops_per_chan=2, threads_per_warp=32,
               warps_per_cta=[2, 2]),
    DpasLayout(repeatCount=8, systolic_depth=8, execution_size=8, ops_per_chan=4, threads_per_warp=32,
               warps_per_cta=[4, 1])
]


@pytest.mark.parametrize("M, N", [[128, 16], [128, 128], [32, 128], [32, 32]])
@pytest.mark.parametrize("src_layout", layouts)
@pytest.mark.parametrize("axis", [0, 1])
@pytest.mark.parametrize("reduce2d", [False, True])
@pytest.mark.parametrize("dtype_str", ["int32", "float32", "float16"])
@pytest.mark.parametrize("reduce_op", ["sum", "max"])
def test_reduce_layouts(M, N, src_layout, axis, reduce2d, dtype_str, reduce_op, device):
    if is_hip():
        pytest.skip("test_reduce_layouts is not supported in HIP")
    if reduce_op == "sum" and dtype_str == "float16" and M * N > 1024:
        pytest.xfail("Skipping sum reduction on float16 due to accuracy issues")

    ty = {"int32": "i32", "float32": "f32", "float16": "f16"}[dtype_str]
    arith_op = {
        "max": {"int32": "arith.maxsi", "float32": "arith.maximumf", "float16": "arith.maximumf"},  #
        "sum": {"int32": "arith.addi", "float32": "arith.addf", "float16": "arith.addf"}
    }[reduce_op][dtype_str]
    numpy_op = {"max": np.max, "sum": np.sum}[reduce_op]
    rdims_1d = f"{N}" if axis == 0 else f"{M}"
    rdims_2d = f"1x{N}" if axis == 0 else f"{M}x1"
    store_range = "%7" if axis == 0 else "%1"
    blocked = BlockedLayout([1, 1], [32, 1], [4, 1], [0, 1], [1, 1], [1, 1], [0, 1])
    epilogue = f"""
        %14 = "tt.reduce"(%13) ({{
        ^bb0(%arg3: {ty}, %arg4: {ty}):
          %17 = {arith_op} %arg3, %arg4 : {ty}
          tt.reduce.return %17 : {ty}
        }}) {{axis = 0 : i32}} : (tensor<{rdims_1d}x{ty}, #{GPU_DIALECT}.slice<{{dim = {axis}, parent = #src}}>>) -> {ty}
        tt.store %arg2, %14 {{cache = 1 : i32, evict = 1 : i32}} : {ty}
        tt.return
        }}
        }}
    """ if reduce2d else f"""
        %14 = tt.splat %arg2 : !tt.ptr<{ty}, 1> -> tensor<{rdims_2d}x!tt.ptr<{ty}, 1>, #blocked>
        %15 = tt.addptr %14, {store_range} : tensor<{rdims_2d}x!tt.ptr<{ty}>, #blocked>, tensor<{rdims_2d}xi32, #blocked>
        %16 = {GPU_DIALECT}.convert_layout %13 : tensor<{rdims_1d}x{ty}, #{GPU_DIALECT}.slice<{{dim = {axis}, parent = #src}}>> -> tensor<{rdims_1d}x{ty}, #{GPU_DIALECT}.slice<{{dim = {axis}, parent = #blocked}}>>
        %17 = tt.expand_dims %16 {{axis = {axis} : i32}} : tensor<{rdims_1d}x{ty}, #{GPU_DIALECT}.slice<{{dim = {axis}, parent = #blocked}}>> -> tensor<{rdims_2d}x{ty}, #blocked>
        tt.store %15, %17 {{cache = 1 : i32, evict = 1 : i32}} : tensor<{rdims_2d}x{ty}, #blocked>
        tt.return
        }}
        }}
    """

    ir = f"""
    #blocked = {blocked}
    #src = {src_layout}
    module attributes {{"triton_gpu.num-warps" = 4 : i32, "triton_gpu.num-ctas" = 1 : i32, "triton_gpu.threads-per-warp" = 32 : i32}} {{
    tt.func public @kernel_0d1d2c3d4c(%arg0: !tt.ptr<{ty}, 1> {{tt.divisibility = 16 : i32}}, %arg1: i32 {{tt.divisibility = 16 : i32}}, %arg2: !tt.ptr<{ty}, 1> {{tt.divisibility = 16 : i32}}) {{
        %0 = tt.make_range {{end = {M} : i32, start = 0 : i32}} : tensor<{M}xi32, #{GPU_DIALECT}.slice<{{dim = 1, parent = #blocked}}>>
        %1 = tt.expand_dims %0 {{axis = 1 : i32}} : tensor<{M}xi32, #{GPU_DIALECT}.slice<{{dim = 1, parent = #blocked}}>> -> tensor<{M}x1xi32, #blocked>
        %2 = tt.splat %arg1 : i32 -> tensor<{M}x1xi32, #blocked>
        %3 = arith.muli %1, %2 : tensor<{M}x1xi32, #blocked>
        %4 = tt.splat %arg0 : !tt.ptr<{ty}, 1> -> tensor<{M}x1x!tt.ptr<{ty}, 1>, #blocked>
        %5 = tt.addptr %4, %3 : tensor<{M}x1x!tt.ptr<{ty}, 1>, #blocked>, tensor<{M}x1xi32, #blocked>
        %6 = tt.make_range {{end = {N} : i32, start = 0 : i32}} : tensor<{N}xi32, #{GPU_DIALECT}.slice<{{dim = 0, parent = #blocked}}>>
        %7 = tt.expand_dims %6 {{axis = 0 : i32}} : tensor<{N}xi32, #{GPU_DIALECT}.slice<{{dim = 0, parent = #blocked}}>> -> tensor<1x{N}xi32, #blocked>
        %8 = tt.broadcast %5 : tensor<{M}x1x!tt.ptr<{ty}, 1>, #blocked> -> tensor<{M}x{N}x!tt.ptr<{ty}, 1>, #blocked>
        %9 = tt.broadcast %7 : tensor<1x{N}xi32, #blocked> -> tensor<{M}x{N}xi32, #blocked>
        %10 = tt.addptr %8, %9 : tensor<{M}x{N}x!tt.ptr<{ty}, 1>, #blocked>, tensor<{M}x{N}xi32, #blocked>
        %11 = tt.load %10 {{cache = 1 : i32, evict = 1 : i32, isVolatile = false}} : tensor<{M}x{N}x{ty}, #blocked>
        %12 = {GPU_DIALECT}.convert_layout %11 : tensor<{M}x{N}x{ty}, #blocked> -> tensor<{M}x{N}x{ty}, #src>
        %13 = "tt.reduce"(%12) ({{
        ^bb0(%arg3: {ty}, %arg4: {ty}):
          %17 = {arith_op} %arg3, %arg4 : {ty}
          tt.reduce.return %17 : {ty}
        }}) {{axis = {axis} : i32}} : (tensor<{M}x{N}x{ty}, #src>) -> tensor<{rdims_1d}x{ty}, #{GPU_DIALECT}.slice<{{dim = {axis}, parent = #src}}>>
    """ + epilogue

    import tempfile
    with tempfile.NamedTemporaryFile(mode='w', suffix='.ttgir') as f:
        f.write(ir)
        f.flush()
        kernel = triton.compile(f.name)

    rs = RandomState(17)
    x = numpy_random((M, N), dtype_str=dtype_str, rs=rs, low=0, high=10)
    z_shape = (1, 1) if reduce2d else (1, N) if axis == 0 else (M, 1)
    z = np.zeros(z_shape).astype(dtype_str)

    x_tri = torch.tensor(x, device=device)
    z_tri = torch.tensor(z, device=device)

    pgm = kernel[(1, 1, 1)](x_tri, x_tri.stride(0), z_tri)
    z_ref = numpy_op(x) if reduce2d else numpy_op(x, axis=axis, keepdims=True)

    if dtype_str == 'float16':
        np.testing.assert_allclose(z_ref, to_numpy(z_tri), rtol=0.01, atol=1e-2)
    else:
        np.testing.assert_allclose(z_ref, to_numpy(z_tri), rtol=0.01, atol=1e-3)


layouts = [
    BlockedLayout([1, 4], [1, 32], [4, 1], [1, 0], [1, 1], [1, 1], [0, 1]),
    BlockedLayout([1, 4], [1, 32], [2, 2], [1, 0], [1, 1], [1, 1], [0, 1]),
    DpasLayout(repeatCount=8, systolic_depth=8, execution_size=8, ops_per_chan=1, threads_per_warp=32,
               warps_per_cta=[4, 1]),
]


@pytest.mark.parametrize("M", [32, 64, 128, 256])
@pytest.mark.parametrize("src_layout", layouts)
def test_store_op(M, src_layout, device):
    if is_hip():
        pytest.skip("test_convert1d is not supported yet in HIP")

    ir = f"""
    #src = {src_layout}
    module attributes {{"{GPU_DIALECT}.num-warps" = 4 : i32, "{GPU_DIALECT}.num-ctas" = 1 : i32, "{GPU_DIALECT}.threads-per-warp" = {THREADS_PER_WARP} : i32}} {{
        tt.func public @kernel(%arg0: !tt.ptr<f32, 1> {{tt.divisibility = 16 : i32}}, %arg1: !tt.ptr<f32, 1> {{tt.divisibility = 16 : i32}}) {{
            %0 = tt.make_range {{end = {M} : i32, start = 0 : i32}} : tensor<{M}xi32, #{GPU_DIALECT}.slice<{{dim = 1, parent = #src}}>>
            %1 = tt.splat %arg0 : !tt.ptr<f32, 1> -> tensor<{M}x!tt.ptr<f32, 1>, #{GPU_DIALECT}.slice<{{dim = 1, parent = #src}}>>
            %2 = tt.addptr %1, %0 : tensor<{M}x!tt.ptr<f32, 1>, #{GPU_DIALECT}.slice<{{dim = 1, parent = #src}}>>, tensor<{M}xi32, #{GPU_DIALECT}.slice<{{dim = 1, parent = #src}}>>
            %3 = tt.load %2 {{cache = 1 : i32, evict = 1 : i32, isVolatile = false}} : tensor<{M}xf32, #{GPU_DIALECT}.slice<{{dim = 1, parent = #src}}>>
            %4 = tt.expand_dims %3 {{axis = 1 : i32}} : tensor<{M}xf32, #{GPU_DIALECT}.slice<{{dim = 1, parent = #src}}>> -> tensor<{M}x1xf32, #src>
            %5 = tt.make_range {{end = {M} : i32, start = 0 : i32}} : tensor<{M}xi32, #{GPU_DIALECT}.slice<{{dim = 1, parent = #src}}>>
            %6 = tt.expand_dims %5 {{axis = 1 : i32}} : tensor<{M}xi32, #{GPU_DIALECT}.slice<{{dim = 1, parent = #src}}>> -> tensor<{M}x1xi32, #src>
            %7 = tt.splat %arg1 : !tt.ptr<f32, 1> -> tensor<{M}x1x!tt.ptr<f32, 1>, #src>
            %8 = tt.addptr %7, %6 : tensor<{M}x1x!tt.ptr<f32, 1>, #src>, tensor<{M}x1xi32, #src>
            tt.store %8, %4 : tensor<{M}x1xf32, #src>
            tt.return
        }}
    }}
    """

    import tempfile
    with tempfile.NamedTemporaryFile(mode='w', suffix='.ttgir') as f:
        f.write(ir)
        f.flush()
        store_kernel = triton.compile(f.name)

    rs = RandomState(17)
    x = rs.randint(0, 4, (M, 1)).astype('float32')
    y = np.zeros((M, 1), dtype='float32')
    x_tri = torch.tensor(x, device=device)
    y_tri = torch.tensor(y, device=device)

    pgm = store_kernel[(1, 1, 1)](x_tri, y_tri)
    y_ref = x
    np.testing.assert_allclose(y_ref, y_tri.cpu().numpy(), rtol=0.01, atol=1e-3)


layouts = [
    BlockedLayout([1, 4], [1, 32], [4, 1], [1, 0], [1, 1], [1, 1], [0, 1]),
    BlockedLayout([1, 4], [1, 32], [2, 2], [1, 0], [1, 1], [1, 1], [0, 1]),
    DpasLayout(repeatCount=8, systolic_depth=8, execution_size=8, ops_per_chan=1, threads_per_warp=32,
               warps_per_cta=[4, 1]),
]


@pytest.mark.parametrize("M", [64, 128, 256])
@pytest.mark.parametrize("src_layout", layouts)
@pytest.mark.parametrize("dst_layout", layouts)
@pytest.mark.parametrize("src_dim", [0, 1])
@pytest.mark.parametrize("dst_dim", [0, 1])
def test_convert1d(M, src_layout, dst_layout, src_dim, dst_dim, device):
    ir = f"""
    #dst = {dst_layout}
    #src = {src_layout}
    module attributes {{"{GPU_DIALECT}.num-warps" = 4 : i32, "triton_gpu.num-ctas" = 1 : i32, "triton_gpu.threads-per-warp" = {THREADS_PER_WARP} : i32}} {{
        tt.func public @kernel(%arg0: !tt.ptr<i32, 1> {{tt.divisibility = 16 : i32}}, %arg1: !tt.ptr<i32, 1> {{tt.divisibility = 16 : i32}}) {{
            %0 = tt.splat %arg0 : !tt.ptr<i32, 1> -> tensor<{M}x!tt.ptr<i32, 1>, #{GPU_DIALECT}.slice<{{dim = {src_dim}, parent = #src}}>>
            %1 = tt.make_range {{end = {M} : i32, start = 0 : i32}} : tensor<{M}xi32, #{GPU_DIALECT}.slice<{{dim = {src_dim}, parent = #src}}>>
            %2 = tt.addptr %0, %1 : tensor<{M}x!tt.ptr<i32, 1>, #{GPU_DIALECT}.slice<{{dim = {src_dim}, parent = #src}}>>, tensor<{M}xi32, #{GPU_DIALECT}.slice<{{dim = {src_dim}, parent = #src}}>>
            %3 = tt.load %2 {{cache = 1 : i32, evict = 1 : i32, isVolatile = false}} : tensor<{M}xi32, #{GPU_DIALECT}.slice<{{dim = {src_dim}, parent = #src}}>>
            %4 = tt.splat %arg1 : !tt.ptr<i32, 1> -> tensor<{M}x!tt.ptr<i32, 1>, #{GPU_DIALECT}.slice<{{dim = {dst_dim}, parent = #dst}}>>
            %5 = tt.make_range {{end = {M} : i32, start = 0 : i32}} : tensor<{M}xi32, #{GPU_DIALECT}.slice<{{dim = {dst_dim}, parent = #dst}}>>
            %6 = tt.addptr %4, %5 : tensor<{M}x!tt.ptr<i32, 1>, #{GPU_DIALECT}.slice<{{dim = {dst_dim}, parent = #dst}}>>, tensor<{M}xi32, #{GPU_DIALECT}.slice<{{dim = {dst_dim}, parent = #dst}}>>
            %7 = {GPU_DIALECT}.convert_layout %3 : tensor<{M}xi32, #{GPU_DIALECT}.slice<{{dim = {src_dim}, parent = #src}}>> -> tensor<{M}xi32, #{GPU_DIALECT}.slice<{{dim = {dst_dim}, parent = #dst}}>>
            tt.store %6, %7 : tensor<{M}xi32, #{GPU_DIALECT}.slice<{{dim = {dst_dim}, parent = #dst}}>>
            tt.return
        }}
    }}
    """
    import tempfile
    with tempfile.NamedTemporaryFile(mode='w', suffix='.ttgir') as f:
        f.write(ir)
        f.flush()
        kernel = triton.compile(f.name)

    rs = RandomState(17)
    x = rs.randint(0, 4, (M, )).astype('int32')
    y = np.zeros((M, ), dtype='int32')
    x_tri = torch.tensor(x, device=device)
    y_tri = torch.tensor(y, device=device)
    pgm = kernel[(1, 1, 1)](x_tri, y_tri)
    y_ref = x
    np.testing.assert_allclose(y_ref, y_tri.cpu().numpy(), rtol=0.01, atol=1e-3)


@triton.jit
def _welford_combine(mean_1, m2_1, weight_1, mean_2, m2_2, weight_2):
    delta = mean_2 - mean_1
    new_weight = weight_1 + weight_2
    w2_over_w = weight_2 / new_weight
    return (
        mean_1 + delta * w2_over_w,
        m2_1 + m2_2 + delta * delta * weight_1 * w2_over_w,
        new_weight,
    )


layouts = [
    BlockedLayout([1, 4], [1, 32], [4, 1], [1, 0], [1, 1], [1, 1], [0, 1]),
    BlockedLayout([1, 4], [1, 32], [2, 2], [1, 0], [1, 1], [1, 1], [0, 1]),
    BlockedLayout([1, 4], [1, 32], [1, 4], [1, 0], [1, 1], [1, 1], [0, 1]),
    BlockedLayout([1, 4], [8, 4], [2, 2], [0, 1], [1, 1], [1, 1], [0, 1])
]


@pytest.mark.parametrize("M, N", [[128, 128], [256, 128], [256, 256], [128, 256]])
@pytest.mark.parametrize("src_layout", layouts)
@pytest.mark.parametrize("op", ["sum", "max"])
@pytest.mark.parametrize("first_axis", [0, 1])
def test_chain_reduce(M, N, src_layout, op, device, first_axis):
    if is_hip():
        pytest.skip("test_chain_reduce is not supported in HIP")

    op_str = ""
    if op == "sum":
        op_str = """
        %13 = arith.addi %arg2, %arg3 : i32
        tt.reduce.return %13 : i32"""
    elif op == "max":
        op_str = """
        %13 = arith.cmpi "sgt", %arg2, %arg3 : i32
        %14 = arith.select %13, %arg2, %arg3 : i32
        tt.reduce.return %14 : i32"""
    ir = f"""
    #src = {src_layout}
    module attributes {{"{GPU_DIALECT}.num-warps" = 4 : i32, "triton_gpu.num-ctas" = 1 : i32, "triton_gpu.threads-per-warp" = {THREADS_PER_WARP} : i32}} {{
    tt.func public @sum_kernel_0d1d(%arg0: !tt.ptr<i32, 1> {{tt.divisibility = 16 : i32}}, %arg1: !tt.ptr<i32, 1> {{tt.divisibility = 16 : i32}}) {{
        %cst = arith.constant dense<{N}> : tensor<{M}x1xi32, #src>
        %0 = tt.make_range {{end = {M} : i32, start = 0 : i32}} : tensor<{M}xi32, #{GPU_DIALECT}.slice<{{dim = 1, parent = #src}}>>
        %1 = tt.expand_dims %0 {{axis = 1 : i32}} : tensor<{M}xi32, #{GPU_DIALECT}.slice<{{dim = 1, parent = #src}}>> -> tensor<{M}x1xi32, #src>
        %2 = arith.muli %1, %cst : tensor<{M}x1xi32, #src>
        %3 = tt.make_range {{end = {N} : i32, start = 0 : i32}} : tensor<{N}xi32, #{GPU_DIALECT}.slice<{{dim = 0, parent = #src}}>>
        %4 = tt.expand_dims %3 {{axis = 0 : i32}} : tensor<{N}xi32, #{GPU_DIALECT}.slice<{{dim = 0, parent = #src}}>> -> tensor<1x{N}xi32, #src>
        %5 = tt.broadcast %2 : tensor<{M}x1xi32, #src> -> tensor<{M}x{N}xi32, #src>
        %6 = tt.broadcast %4 : tensor<1x{N}xi32, #src> -> tensor<{M}x{N}xi32, #src>
        %7 = arith.addi %5, %6 : tensor<{M}x{N}xi32, #src>
        %8 = tt.splat %arg0 : !tt.ptr<i32, 1> -> tensor<{M}x{N}x!tt.ptr<i32, 1>, #src>
        %9 = tt.addptr %8, %7 : tensor<{M}x{N}x!tt.ptr<i32, 1>, #src>, tensor<{M}x{N}xi32, #src>
        %10 = tt.load %9 {{cache = 1 : i32, evict = 1 : i32, isVolatile = false}} : tensor<{M}x{N}xi32, #src>
        %11 = "tt.reduce"(%10) ({{
        ^bb0(%arg2: i32, %arg3: i32):
        {op_str}
        }}) {{axis = {first_axis} : i32}} : (tensor<{M}x{N}xi32, #src>) -> tensor<{M if first_axis == 1 else N}xi32, #{GPU_DIALECT}.slice<{{dim = {first_axis}, parent = #src}}>>
        %12 = "tt.reduce"(%11) ({{
        ^bb0(%arg2: i32, %arg3: i32):
        {op_str}
        }}) {{axis = 0 : i32}} : (tensor<{M if first_axis == 1 else N}xi32, #{GPU_DIALECT}.slice<{{dim = {first_axis}, parent = #src}}>>) -> i32
        tt.store %arg1, %12 {{cache = 1 : i32, evict = 1 : i32}} : i32
        tt.return
    }}
    }}
    """
    import tempfile
    with tempfile.NamedTemporaryFile(mode='w', suffix='.ttgir') as f:
        f.write(ir)
        f.flush()
        kernel = triton.compile(f.name)

    rs = RandomState(17)
    x = rs.randint(0, 4, (M, N)).astype('int32')

    z = np.zeros((1, )).astype('int32')

    x_tri = torch.tensor(x, device=device)
    z_tri = torch.tensor(z, device=device)

    pgm = kernel[(1, 1, 1)](x_tri, z_tri)
    if op == "sum":
        z_ref = np.sum(x)
    elif op == "max":
        z_ref = np.max(x)

    np.testing.assert_allclose(z_ref, z_tri.cpu().numpy(), rtol=0.01, atol=1e-3)


def test_generic_reduction(device):
    if is_hip():
        pytest.skip(
            'test_generic_reduction for HIP currently broken in https://github.com/openai/triton. Use https://github.com/ROCmSoftwarePlatform/triton'
        )

    @triton.jit
    def var_mean_kernel(X, out_mean, out_var, BLOCK: tl.constexpr):
        xindex = tl.arange(0, BLOCK)
        x = tl.load(X + xindex)
        mean = x
        m2 = tl.zeros_like(x)
        weight = tl.full(x.shape, 1, x.dtype)
        (mean, m2, weight) = tl.reduce((mean, m2, weight), 0, _welford_combine)
        tl.store(out_mean, mean)
        tl.store(out_var, m2 / weight)

    SIZE = 512
    x = torch.rand(SIZE, device=device)
    out_mean = torch.empty((), device=device)
    out_var = torch.empty((), device=device)

    var_mean_kernel[(1, )](x, out_mean, out_var, BLOCK=SIZE)

    expect_var, expect_mean = torch.var_mean(x, dim=0, correction=0)
    torch.testing.assert_close(out_mean, expect_mean)
    torch.testing.assert_close(out_var, expect_var)


# ---------------
# test permute
# ---------------


@pytest.mark.parametrize("dtype_str, shape, perm", [(dtype, shape, perm)
                                                    # TODO: bfloat16
                                                    for dtype in ['float8e4b15', 'float16', 'float32']
                                                    for shape in [(64, 64), (128, 128)]
                                                    for perm in [(1, 0)]])
@pytest.mark.parametrize("num_ctas", num_ctas_list)
def test_permute(dtype_str, shape, perm, num_ctas, device):
    check_type_supported(dtype_str, device)  # bfloat16 on cc < 80 will not be tested
    if is_hip():
        pytest.skip("test_permute is not supported in HIP")

    # triton kernel
    @triton.jit
    def kernel(X, stride_xm, stride_xn, Z, stride_zm, stride_zn, BLOCK_M: tl.constexpr, BLOCK_N: tl.constexpr):
        off_m = tl.arange(0, BLOCK_M)
        off_n = tl.arange(0, BLOCK_N)
        Xs = X + off_m[:, None] * stride_xm + off_n[None, :] * stride_xn
        Zs = Z + off_m[:, None] * stride_zm + off_n[None, :] * stride_zn
        tl.store(Zs, tl.load(Xs))

    # input
    x = numpy_random(shape, dtype_str=dtype_str)
    # triton result
    z_tri = to_triton(np.empty_like(x), device=device, dst_type=dtype_str)
    z_tri_contiguous = to_triton(np.empty_like(x), device=device, dst_type=dtype_str)
    x_tri = to_triton(x, device=device, dst_type=dtype_str)
    pgm = kernel[(1, 1)](x_tri, x_tri.stride(0), x_tri.stride(1), z_tri, z_tri.stride(1), z_tri.stride(0),
                         BLOCK_M=shape[0], BLOCK_N=shape[1], num_ctas=num_ctas)
    pgm_contiguous = kernel[(1, 1)](x_tri, x_tri.stride(1),
                                    x_tri.stride(0), z_tri_contiguous, z_tri_contiguous.stride(0),
                                    z_tri_contiguous.stride(1), BLOCK_M=shape[0], BLOCK_N=shape[1], num_ctas=num_ctas)
    # numpy result
    if dtype_str == 'float8e4b15':
        ty = tl.float8e4b15
        z_ref = serialize_fp8(deserialize_fp8(x, ty).T.copy(), ty)
        z_tri = z_tri.base
        z_tri_contiguous = z_tri_contiguous.base
    else:
        z_ref = x.transpose(*perm)
    # compare
    np.testing.assert_allclose(to_numpy(z_tri), z_ref)
    np.testing.assert_allclose(to_numpy(z_tri_contiguous), z_ref)

    if not is_cuda():
        return

    # parse ptx to make sure ld/st are vectorized
    ptx = pgm.asm['ptx']
    assert 'ld.global.v4' in ptx
    assert 'st.global.v4' in ptx
    ptx = pgm_contiguous.asm['ptx']
    assert 'ld.global.v4' in ptx
    assert 'st.global.v4' in ptx


@pytest.mark.parametrize("dtype_str", ["int32", "int8"])
@pytest.mark.parametrize("shape", [(2, 4), (16, 16)])
@pytest.mark.parametrize("perm", list(itertools.permutations([0, 1])))
def test_trans_2d(dtype_str, shape, perm, device):
    if is_hip():
        pytest.skip('test_trans_2d for HIP currently broken')

    @triton.jit
    def kernel(In, Out, in_shape1: tl.constexpr, in_shape2: tl.constexpr, ou_shape1: tl.constexpr,
               ou_shape2: tl.constexpr, trans1: tl.constexpr, trans2: tl.constexpr):
        in_offs = tl.arange(0, in_shape1)[:, None] * in_shape2 + tl.arange(0, in_shape2)[None, :]
        ou_offs = tl.arange(0, ou_shape1)[:, None] * ou_shape2 + tl.arange(0, ou_shape2)[None, :]
        tl.store(Out + ou_offs, tl.permute(tl.load(In + in_offs), (trans1, trans2)))

    input = torch.arange(math.prod(shape), dtype=getattr(torch, dtype_str), device=device).reshape(shape)
    expected = torch.permute(input, perm)
    # Don't do zeros_like -- that copies the layout, which we don't want.
    actual = torch.zeros(expected.shape, dtype=getattr(torch, dtype_str), device=device)

    kernel[(1, )](input, actual, *shape, *[shape[i] for i in perm], *perm)

    np.testing.assert_equal(to_numpy(expected), to_numpy(actual))


@pytest.mark.parametrize("dtype_str", ["int32", "int8"])
@pytest.mark.parametrize("shape", [(2, 2, 8, 64), (4, 4, 4, 4)])
@pytest.mark.parametrize("perm", list(itertools.permutations([0, 1, 2, 3])))
def test_trans_4d(dtype_str, shape, perm, device):
    if is_hip():
        pytest.skip('test_trans_4d for HIP currently broken')

    @triton.jit
    def kernel(In, Out,  #
               in_shape1: tl.constexpr, in_shape2: tl.constexpr, in_shape3: tl.constexpr, in_shape4: tl.constexpr,
               ou_shape1: tl.constexpr, ou_shape2: tl.constexpr, ou_shape3: tl.constexpr, ou_shape4: tl.constexpr,
               trans1: tl.constexpr, trans2: tl.constexpr, trans3: tl.constexpr, trans4: tl.constexpr):
        in_ptr = tl.make_block_ptr(
            base=In,
            shape=(in_shape1, in_shape2, in_shape3, in_shape4),
            strides=(in_shape4 * in_shape3 * in_shape2, in_shape4 * in_shape3, in_shape4, 1),
            offsets=(0, 0, 0, 0),
            block_shape=(in_shape1, in_shape2, in_shape3, in_shape4),
            order=(3, 2, 1, 0),
        )
        out_ptr = tl.make_block_ptr(
            base=Out,
            shape=(ou_shape1, ou_shape2, ou_shape3, ou_shape4),
            strides=(ou_shape4 * ou_shape3 * ou_shape2, ou_shape4 * ou_shape3, ou_shape4, 1),
            offsets=(0, 0, 0, 0),
            block_shape=(ou_shape1, ou_shape2, ou_shape3, ou_shape4),
            order=(3, 2, 1, 0),
        )
        tl.store(out_ptr, tl.permute(tl.load(in_ptr), (trans1, trans2, trans3, trans4)))

    input = torch.arange(math.prod(shape), dtype=getattr(torch, dtype_str), device=device).reshape(shape)
    expected = torch.permute(input, perm)
    # Don't do zeros_like -- that copies the layout, which we don't want.
    actual = torch.zeros(expected.shape, dtype=getattr(torch, dtype_str), device=device)

    kernel[(1, )](input, actual, *shape, *[shape[i] for i in perm], *perm, num_warps=8)

    np.testing.assert_equal(to_numpy(expected), to_numpy(actual))


# ---------------
# test dot
# ---------------


@pytest.mark.interpreter
@pytest.mark.parametrize(
    "M, N, K, num_warps, col_a, col_b, epilogue, allow_tf32, in_dtype, out_dtype",
    [(*shape, 4, False, False, epilogue, allow_tf32, in_dtype, out_dtype)
     for shape in [(64, 64, 64), (32, 32, 32), (16, 16, 16)]
     for epilogue in ['none', 'trans', 'add-matrix', 'add-rows', 'add-cols', 'softmax', 'chain-dot']
     for allow_tf32 in [True, False]
     for in_dtype, out_dtype in [('float16', 'float16'), ('float16', 'float32'), ('float32', 'float32')]
     if not (allow_tf32 and (in_dtype in ['float16']))] +
    [(*shape_nw, col_a, col_b, 'none', allow_tf32, in_dtype, out_dtype)
     for shape_nw in [[128, 256, 32, 8], [128, 16, 32, 4], [32, 128, 64, 4], [128, 128, 64, 4], [64, 128, 128, 4],
                      [32, 128, 64, 2], [64, 64, 32, 4], [32, 32, 128, 16], [128, 128, 64, 2], [64, 128, 128, 2]]
     for allow_tf32 in [True]
     for col_a in [True, False]
     for col_b in [True, False]
     for in_dtype, out_dtype in [('int8', 'int8'), ('float16', 'float16'), ('float16', 'float32'), ('float32',
                                                                                                    'float32')]] +
    [(64, 64, 64, 4, col_a, col_b, 'none', False, 'float32', 'float32')
     for col_a in [True, False]
     for col_b in [True, False]] + [(64, 64, 64, 4, False, False, 'chain-dot', False, 'bfloat16', 'float32')])
@pytest.mark.parametrize("num_ctas", num_ctas_list)
def test_dot(M, N, K, num_warps, col_a, col_b, epilogue, allow_tf32, in_dtype, out_dtype, num_ctas, device):
    if is_cuda():
        capability = torch.cuda.get_device_capability()

        if capability[0] < 7:
            pytest.skip("Only test tl.dot() on devices with sm >= 70")
        if capability[0] < 8:
            if capability[1] == 0 and in_dtype == 'int8':
                pytest.skip("Only test int8 on devices with sm >= 75")
            if allow_tf32:
                pytest.skip("Only test tf32 on devices with sm >= 80")
        if capability[0] == 7:
            if (M, N, K, num_warps) in [(128, 256, 32, 8), (64, 128, 128, 4), (64, 128, 128, 2)]:
                pytest.skip("shared memory out of resource")
            if out_dtype == 'float16':
                # TODO: support out_dtype=float16 for tl.dot on V100
                pytest.skip("Only test out_dtype=float16 on devices with sm >=80")

    if is_xpu():
        capability = 0

        if (M, N, K, num_warps) in [(128, 256, 32, 8), (64, 128, 128, 4), (64, 128, 128, 2)]:
<<<<<<< HEAD
            pytest.skip("FIXME: shared memory out of resource - reevaluate with DPAS")
        if (M, N, K, num_warps) in [(32, 128, 64, 2)]:
            if out_dtype == 'int8' and ((col_a, col_b) not in [False, True]):
                pytest.skip("FIXME: Incorrect results on XPU")
            if out_dtype == 'float32' and in_dtype == 'float16' and col_b is True:
                pytest.skip("FIXME: Incorrect results on XPU")
        if (M, N, K, num_warps) in [(128, 128, 64, 2)]:
            pytest.skip("FIXME: Fails to run on XPU")
        if (M, N, K, num_warps) in [(128, 128, 64, 4)] and (in_dtype, out_dtype) not in ['float32', 'float32']:
            pytest.skip("FIXME: Fails to run on XPU")
=======
            pytest.skip("shared memory out of resource")
        if out_dtype == 'float16':
            # TODO: support out_dtype=float16 for tl.dot on V100
            pytest.skip("Only test out_dtype=float16 on devices with sm >=80")
    if is_interpreter() and in_dtype == 'int8':
        pytest.skip(
            "numpy.dot with int8 inputs will overflow while tl.dot doesn't because MMA instruction's accumulator is 32-bit"
        )
>>>>>>> e5c065e3

    if is_cuda():
        torch.backends.cuda.matmul.allow_tf32 = allow_tf32

    if num_ctas > 1 and in_dtype == 'int8':
        # FIXME: mma v2 with num_ctas > 1 does not work
        pytest.xfail()

    # triton kernel
    @triton.jit
    def kernel(X, stride_xm, stride_xk, Y, stride_yk, stride_yn, W, stride_wn, stride_wl, Z, stride_zm, stride_zn,
               BLOCK_M: tl.constexpr, BLOCK_N: tl.constexpr, BLOCK_K: tl.constexpr, ADD_MATRIX: tl.constexpr,
               ADD_ROWS: tl.constexpr, ADD_COLS: tl.constexpr, ALLOW_TF32: tl.constexpr, DO_SOFTMAX: tl.constexpr,
               CHAIN_DOT: tl.constexpr, COL_A: tl.constexpr, COL_B: tl.constexpr, out_dtype: tl.constexpr = tl.float32):
        off_m = tl.arange(0, BLOCK_M)
        off_n = tl.arange(0, BLOCK_N)
        off_l = tl.arange(0, BLOCK_N)
        off_k = tl.arange(0, BLOCK_K)
        Xs = X + off_m[:, None] * stride_xm + off_k[None, :] * stride_xk
        Ys = Y + off_k[:, None] * stride_yk + off_n[None, :] * stride_yn
        Ws = W + off_n[:, None] * stride_wn + off_l[None, :] * stride_wl
        Zs = Z + off_m[:, None] * stride_zm + off_n[None, :] * stride_zn
        x = tl.load(Xs)
        y = tl.load(Ys)
        z = tl.dot(x, y, allow_tf32=ALLOW_TF32, out_dtype=out_dtype)
        if ADD_MATRIX:
            z += tl.load(Zs)
        if ADD_ROWS:
            ZRs = Z + off_m * stride_zm
            z += tl.load(ZRs)[:, None]
        if ADD_COLS:
            ZCs = Z + off_n * stride_zn
            z += tl.load(ZCs)[None, :]
        if DO_SOFTMAX:
            max = tl.max(z, 1)
            z = z - max[:, None]
            num = tl.exp(z.to(tl.float32)).to(max.dtype)
            den = tl.sum(num, 1)
            z = num / den[:, None]
        if CHAIN_DOT:
            w = tl.load(Ws)
            z = tl.dot(z.to(w.dtype), w, allow_tf32=ALLOW_TF32, out_dtype=out_dtype)
        tl.store(Zs, z)

    # input
    rs = RandomState(17)
    if col_a:
        x = numpy_random((K, M), dtype_str=in_dtype, rs=rs).T
    else:
        x = numpy_random((M, K), dtype_str=in_dtype, rs=rs)
    if col_b:
        y = numpy_random((N, K), dtype_str=in_dtype, rs=rs).T
    else:
        y = numpy_random((K, N), dtype_str=in_dtype, rs=rs)
    w = numpy_random((N, N), dtype_str=in_dtype, rs=rs)
    if 'int' not in in_dtype:
        x *= .1
        y *= .1
    if in_dtype == 'float32' and allow_tf32:
        x = (x.view('uint32') & np.uint32(0xffffe000)).view('float32')
        y = (y.view('uint32') & np.uint32(0xffffe000)).view('float32')
        w = (w.view('uint32') & np.uint32(0xffffe000)).view('float32')
    x_tri = to_triton(x, device=device)
    y_tri = to_triton(y, device=device)
    w_tri = to_triton(w, device=device)
    # triton result
    if out_dtype == 'int8':
        z = 1 + numpy_random((M, N), dtype_str='int32', rs=rs)
    else:
        z = 1 + numpy_random((M, N), dtype_str=in_dtype, rs=rs) * .1

    z_tri = to_triton(z, device=device)
    if epilogue == 'trans':
        z_tri = torch.as_strided(z_tri, (M, N), z_tri.stride()[::-1])

    if out_dtype == 'int8':
        out_dtype = tl.int8
    elif out_dtype == 'float16' and epilogue != 'softmax':
        # TODO: for out_dtype == 'float16' and epilogue == 'softmax', it will
        # fail with the following error: 'llvm.fmul' op requires the same type
        # for all operands and results
        out_dtype = tl.float16
    else:
        out_dtype = tl.float32

    pgm = kernel[(1, 1)](x_tri, x_tri.stride(0), x_tri.stride(1), y_tri, y_tri.stride(0), y_tri.stride(1), w_tri,
                         w_tri.stride(0), w_tri.stride(1), z_tri, z_tri.stride(0), z_tri.stride(1), COL_A=col_a,
                         COL_B=col_b, BLOCK_M=M, BLOCK_K=K, BLOCK_N=N, ADD_MATRIX=epilogue == 'add-matrix',
                         ADD_ROWS=epilogue == 'add-rows', ADD_COLS=epilogue == 'add-cols',
                         DO_SOFTMAX=epilogue == 'softmax', CHAIN_DOT=epilogue == 'chain-dot', ALLOW_TF32=allow_tf32,
                         num_warps=num_warps, num_ctas=num_ctas, out_dtype=out_dtype)

    if epilogue == 'softmax' and (in_dtype != 'float32' or allow_tf32):
        if not is_cuda():
            pass
        else:
            ptx = pgm.asm["ptx"]
            start = ptx.find("shfl.sync.bfly")
            end = ptx.find("cvt.rn.f16.f32")
            red_code = ptx[start:end]
            assert len(red_code) > 0

            # skip this check on hopper because there are some functions whose name contain "shared" in ptx.
            # TODO: we should eliminate these unused functions in ptx code.
            if not (capability[0] >= 9):
                assert "shared" not in red_code
            assert "bar.sync" not in red_code
    # torch result
    if in_dtype == 'int8':
        z_ref = np.matmul(x.astype(np.float32), y.astype(np.float32())).astype(np.int32)
    else:
        z_ref = np.matmul(x, y)

    if epilogue == 'add-matrix':
        z_ref += z
    if epilogue == 'add-rows':
        z_ref += z[:, 0][:, None]
    if epilogue == 'add-cols':
        z_ref += z[0, :][None, :]
    if epilogue == 'softmax':
        num = np.exp(z_ref - np.max(z_ref, axis=-1, keepdims=True))
        denom = np.sum(num, axis=-1, keepdims=True)
        z_ref = num / denom
    if epilogue == 'chain-dot':
        z_ref = np.matmul(z_ref, w)
    # compare
    if in_dtype == 'float32':
        # XXX: Somehow there's a larger difference when we use float32
        np.testing.assert_allclose(z_ref, to_numpy(z_tri), rtol=0.01, atol=1e-3)
    elif out_dtype == tl.float16:
        np.testing.assert_allclose(z_ref, to_numpy(z_tri), rtol=0.01, atol=1e-2)
    else:
        # added atol, to loose precision for float16xfloat16->float32 case
        np.testing.assert_allclose(z_ref, to_numpy(z_tri), rtol=0.01, atol=1e-3)
    if not is_cuda():
        return
    # make sure ld/st are vectorized
    ptx = pgm.asm['ptx']
    if (K > 16 or N > 16 or M > 16) and (M * N // (num_warps * 32) >= 4):
        # XXX: skip small sizes because they are not vectorized
        assert 'ld.global.v4' in ptx
        assert 'st.global.v4' in ptx
    if in_dtype == 'float32' and allow_tf32:
        assert re.search(r'[mma|wgmma.mma_async].sync.aligned.m\d+n\d+k8(?:.row.col)?.f32.tf32.tf32', ptx)
    elif in_dtype == 'float16' and out_dtype == tl.float32:
        if capability[0] == 7 and capability[1] == 5:  # Turing
            assert re.search(r'mma.sync.aligned.m\d+n\d+k8(?:.row.col)?.f32.f16.f16', ptx)
        else:
            assert re.search(r'[mma|wgmma.mma_async].sync.aligned.m\d+n\d+k16(?:.row.col)?.f32.f16.f16', ptx)
    elif in_dtype == 'float16' and out_dtype == tl.float16:
        if capability[0] == 7 and capability[1] == 5:  # Turing
            assert re.search(r'mma.sync.aligned.m\d+n\d+k8(?:.row.col)?.f16.f16.f16', ptx)
        else:
            assert re.search(r'[mma|wgmma.mma_async].sync.aligned.m\d+n\d+k16(?:.row.col)?.f16.f16.f16', ptx)
    elif in_dtype == 'int8':
        if capability[0] == 7 and capability[1] == 5:  # Turing
            assert 'mma.sync.aligned.m8n8k16.row.col.satfinite.s32.s8.s8.s32' in ptx
        else:
            assert 'wgmma.mma_async.sync.aligned' in ptx or\
                'mma.sync.aligned.m16n8k32.row.col.satfinite.s32.s8.s8.s32' in ptx


@pytest.mark.parametrize("B", [1, 2, 4, 8])
@pytest.mark.parametrize("num_warps", [1, 2, 4, 8, 16])
@pytest.mark.parametrize("M, N, K", [(64, 64, 64), (32, 32, 32)])
@pytest.mark.parametrize("in_dtype_str, out_dtype_str", [('int8', 'int8'), ('float16', 'float16'),
                                                         ('float16', 'float32'), ('float32', 'float32')])
def test_dot3d(B, num_warps, M, N, K, in_dtype_str, out_dtype_str, device):
    if is_xpu():
        pytest.skip("FIXME: Incorrect result on XPU")
    if is_hip():
        pytest.skip('test_dot3d not supported on HIP.')

    @triton.jit
    def kernel(
        q_ptr,
        k_ptr,
        o_ptr,
        stride_qb,
        stride_qm,
        stride_qk,
        stride_kb,
        stride_kk,
        stride_kn,
        stride_ob,
        stride_om,
        stride_on,
        BLOCK_B: tl.constexpr,
        BLOCK_M: tl.constexpr,
        BLOCK_N: tl.constexpr,
        BLOCK_K: tl.constexpr,
        ALLOW_TF32: tl.constexpr,
        out_dtype: tl.constexpr = tl.float32,
    ):
        startm = tl.program_id(0) * BLOCK_M
        startn = tl.program_id(1) * BLOCK_N
        offs_b = tl.arange(0, BLOCK_B)
        offs_m = startm + tl.arange(0, BLOCK_M)
        offs_n = startn + tl.arange(0, BLOCK_N)
        offs_k = tl.arange(0, BLOCK_K)
        q_ptrs = q_ptr + offs_b[:, None, None] * stride_qb + offs_m[None, :, None] * stride_qm + offs_k[
            None, None, :] * stride_qk
        k_ptrs = k_ptr + offs_b[:, None, None] * stride_kb + offs_k[None, :, None] * stride_kk + offs_n[
            None, None, :] * stride_kn
        q = tl.load(q_ptrs)
        k = tl.load(k_ptrs)
        qk = tl.dot(q, k, allow_tf32=ALLOW_TF32, out_dtype=out_dtype)
        o_ptrs = o_ptr + offs_b[:, None, None] * stride_ob + offs_m[None, :, None] * stride_om + offs_n[
            None, None, :] * stride_on
        tl.store(o_ptrs, qk)

    if out_dtype_str == 'int8':
        out_dtype = tl.int8
    elif out_dtype_str == 'float16':
        out_dtype = tl.float16
    else:
        out_dtype = tl.float32

    rs = RandomState(17)
    x = numpy_random((B, M, K), dtype_str=in_dtype_str, rs=rs)
    y = numpy_random((B, K, N), dtype_str=in_dtype_str, rs=rs)
    if in_dtype_str == 'int8':
        out = numpy_random((B, M, N), dtype_str='int32', rs=rs)
    else:
        out = numpy_random((B, M, N), dtype_str=out_dtype_str, rs=rs)

    x_tri = to_triton(x, device=device)
    y_tri = to_triton(y, device=device)
    out_tri = to_triton(out, device=device)

    BLOCK_B = B
    BLOCK_M, BLOCK_N = 32, 32
    BLOCK_K = K

    grid = (
        triton.cdiv(M, BLOCK_M),
        triton.cdiv(N, BLOCK_N),
    )
    kernel[grid](
        x_tri,
        y_tri,
        out_tri,
        x_tri.stride(0),
        x_tri.stride(1),
        x_tri.stride(2),
        y_tri.stride(0),
        y_tri.stride(1),
        y_tri.stride(2),
        out_tri.stride(0),
        out_tri.stride(1),
        out_tri.stride(2),
        BLOCK_B=BLOCK_B,
        BLOCK_M=BLOCK_M,
        BLOCK_N=BLOCK_N,
        BLOCK_K=BLOCK_K,
        ALLOW_TF32=bool(in_dtype_str == 'float32'),
        out_dtype=out_dtype,
        num_warps=num_warps,
    )

    if in_dtype_str == 'int8':
        out_ref = np.matmul(x.astype(np.float32), y.astype(np.float32)).astype(np.int32)
    else:
        out_ref = np.matmul(x, y)
    np.testing.assert_allclose(out_ref, to_numpy(out_tri), rtol=0.01, atol=1e-2)


def test_max_num_imprecise_acc(device):

    if is_hip():
        pytest.skip(
            'test_max_num_imprecise_acc for HIP currently broken in https://github.com/openai/triton. Use https://github.com/ROCmSoftwarePlatform/triton'
        )

    if is_cuda():
        capability = torch.cuda.get_device_capability()
        if capability != (9, 0):
            return

    @triton.jit
    def kernel(X, Y, Z, BLOCK_M: tl.constexpr, BLOCK_N: tl.constexpr, BLOCK_K: tl.constexpr,
               MAX_NUM_IMPRECISE_ACC: tl.constexpr):
        off_m = tl.arange(0, BLOCK_M)
        off_n = tl.arange(0, BLOCK_N)
        off_k = tl.arange(0, BLOCK_K)
        x = tl.load(X + off_m[:, None] * BLOCK_K + off_k[None, :])
        y = tl.load(Y + off_k[:, None] * BLOCK_N + off_n[None, :])
        z = tl.load(Z + off_m[:, None] * BLOCK_N + off_n[None, :])
        z = tl.dot(x, y, acc=z, max_num_imprecise_acc=MAX_NUM_IMPRECISE_ACC)
        tl.store(Z + off_m[:, None] * BLOCK_N + off_n[None, :], z)

    if torch.xpu.is_available():
        # FIXME: revisit problem size once tl.dot is lowered to DPAS.
        warnings.warn("FIXME: test case modified, reduced problem size")
        M, N, K, num_warps, MAX_NUM_IMPRECISE_ACC = 64, 64, 64, 4, 64
    else:
        M, N, K, num_warps, MAX_NUM_IMPRECISE_ACC = 128, 128, 128, 4, 64

    x = torch.zeros((M, K), dtype=torch.float8_e5m2, device=device)
    y = torch.zeros((K, N), dtype=torch.float8_e5m2, device=device)
    z = torch.zeros((M, N), dtype=torch.float32, device=device)
    h = kernel[(1, 1)](x, y, z, M, N, K, MAX_NUM_IMPRECISE_ACC, num_warps=num_warps)
    if not is_cuda():
        return
    assert h.asm["ptx"].count("add.f32") == (M * N) // (32 * num_warps) * (K / MAX_NUM_IMPRECISE_ACC)


@pytest.mark.parametrize('in_dtype', ['float32'])
def test_dot_mulbroadcastred(in_dtype, device):
    if is_cuda():
        capability = torch.cuda.get_device_capability()
        if capability[0] < 8:
            pytest.skip("Requires sm >= 80 to run")

    @triton.jit
    def kernel(Z, X, Y, M: tl.constexpr, N: tl.constexpr, K: tl.constexpr, BM: tl.constexpr, BN: tl.constexpr,
               BK: tl.constexpr):
        pidn = tl.program_id(1)
        pidm = tl.program_id(0)
        offm = tl.arange(0, BM)[:, None]
        offn = tl.arange(0, BN)[None, :]
        offak = tl.arange(0, BK)[None, :]
        offbk = tl.arange(0, BK)[:, None]
        acc = tl.full((BM, BN), 0.0, tl.float32)
        for ridx5 in range(0, K // BK):
            x = tl.load(X + ((pidm * K * BM) + (offm * K) + (ridx5 * BK) + offak))
            y = tl.load(Y + ((pidn * BN) + (offbk * N) + (ridx5 * N * BK) + offn))
            x = tl.expand_dims(x, axis=2)
            y = tl.expand_dims(y, axis=0)
            t = tl.sum(x * y, axis=1)
            acc = t + acc
        tl.store(Z + ((pidm * BM * N) + (pidn * BN) + (offm * N) + offn), acc)

    M, N, K = 256, 192, 160
    BM, BN, BK = 128, 32, 32
    rs = RandomState(17)
    x = numpy_random((M, K), dtype_str=in_dtype, rs=rs)
    y = numpy_random((K, N), dtype_str=in_dtype, rs=rs)
    x = x * 0.1
    y = y * 0.1
    z = numpy_random((M, N), dtype_str=in_dtype, rs=rs)
    x_tri = to_triton(x, device=device)
    y_tri = to_triton(y, device=device)
    z_tri = to_triton(z, device=device)
    grid = M // BM, N // BN
    h = kernel[grid](z_tri, x_tri, y_tri, M, N, K, BM, BN, BK)
    z_ref = np.matmul(x, y)
    np.testing.assert_allclose(z_ref, to_numpy(z_tri), atol=0.01)

    if not is_cuda():
        return
    assert "tt.dot" in h.asm['ttir']
    # when using MMAv3, we will not pipeline the load op for Y
    # as the loaded value is in rowmajor. But MMAv3 requires it's second
    # operand is in colmajor because transpose is not supported for MMAv3
    # with float32 input.
    if capability[0] >= 9:
        assert "triton_gpu.async_wait {num = 1 : i32}" in h.asm['ttgir']
    else:
        assert "triton_gpu.async_wait {num = 2 : i32}" in h.asm['ttgir']


@pytest.mark.parametrize("dtype_str", int_dtypes + uint_dtypes + float_dtypes + ['bfloat16'])
@pytest.mark.parametrize("shape", [(), (1, ), (128, )])
def test_full(dtype_str, shape, device):
    if dtype_str in uint_dtypes and not hasattr(torch, dtype_str):
        # PyTorch only has unsigned 8, but not 16, 32, or 64
        dtype = getattr(torch, dtype_str[1:])  # uintx -> intx
    else:
        dtype = getattr(torch, dtype_str)
    check_type_supported(dtype, device)  # bfloat16 on cc < 80 will not be tested

    @triton.jit
    def kernel_static(out):
        a = GENERATE_TEST_HERE
        tl.static_assert(a.shape == SHAPE)
        out_ptr = out + tl.arange(0, 128)[:]
        tl.store(out_ptr, a)

    @triton.jit
    def kernel_dynamic(out, val, dtype: tl.constexpr):
        a = tl.full(SHAPE, val, dtype)
        tl.static_assert(a.shape == SHAPE)
        out_ptr = out + tl.arange(0, 128)[:]
        tl.store(out_ptr, a)

    kernel_static_patched = patch_kernel(kernel_static, {
        'GENERATE_TEST_HERE': f"tl.full({shape}, 2, tl.{dtype_str})",
        'SHAPE': str(list(shape)),
    })
    out_static = torch.zeros((128), dtype=dtype, device=device)
    kernel_static_patched[(1, )](out_static)
    assert torch.all(out_static == 2)

    kernel_dynamic_patched = patch_kernel(kernel_dynamic, {'SHAPE': str(list(shape))})
    out_dynamic = torch.zeros((128), dtype=dtype, device=device)
    kernel_dynamic_patched[(1, )](out_dynamic, 2, getattr(triton.language, dtype_str))
    assert torch.all(out_dynamic == 2)


@pytest.mark.parametrize("literal, dtype_str", [(1e+50, "f64"), (1e+10, "f32"), (1.0, "f32"), ('float("inf")', "f32"),
                                                ('float("-inf")', "f32"), ('float("nan")', "f32"),
                                                ('float("-nan")', "f32"), (0., "f32"), (5, "i32"), (2**40, "i64")])
def test_constexpr(literal, dtype_str, device):

    @triton.jit
    def kernel(out_ptr):
        val = GENERATE_TEST_HERE
        tl.store(out_ptr.to(tl.pointer_type(val.dtype)), val)

    kernel_patched = patch_kernel(kernel, {'GENERATE_TEST_HERE': f"{literal}"})
    out = torch.zeros((1, ), dtype=torch.float32, device=device)
    h = kernel_patched[(1, )](out)
    assert re.search(r"arith.constant .* : " + dtype_str, h.asm["ttir"]) is not None


@pytest.mark.parametrize("dtype_str", ['float32', 'float16'])
def test_dot_without_load(dtype_str, device):
    if is_cuda():
        capability = torch.cuda.get_device_capability()
        allow_tf32 = capability[0] > 7
    else:
        allow_tf32 = True

    if is_hip() and dtype_str == "float16":
        pytest.skip("test_dot_without_load[float16] not supported in HIP")

    @triton.jit
    def _kernel(out, ALLOW_TF32: tl.constexpr):
        a = GENERATE_TEST_HERE
        b = GENERATE_TEST_HERE
        c = tl.dot(a, b, allow_tf32=ALLOW_TF32)
        out_ptr = out + tl.arange(0, 32)[:, None] * 32 + tl.arange(0, 32)[None, :]
        tl.store(out_ptr, c)

    kernel = patch_kernel(_kernel, {'GENERATE_TEST_HERE': f"tl.full((32, 32), 1.0, tl.{dtype_str})"})
    a = torch.ones((32, 32), dtype=getattr(torch, dtype_str), device=device)
    b = torch.ones((32, 32), dtype=getattr(torch, dtype_str), device=device)
    out_ref = torch.matmul(a, b)
    out = torch.zeros((32, 32), dtype=getattr(torch, dtype_str), device=device)
    kernel[(1, )](out, ALLOW_TF32=allow_tf32)
    assert torch.all(out == out_ref)


# ---------------
# test arange
# ---------------


@pytest.mark.parametrize("start", [0, 1, 7, 16])
@pytest.mark.parametrize("num_ctas", num_ctas_list)
def test_arange(start, num_ctas, device):
    BLOCK = 128
    z_tri = torch.empty(BLOCK, dtype=torch.int32, device=device)

    @triton.jit
    def _kernel(z, BLOCK: tl.constexpr, START: tl.constexpr, END: tl.constexpr):
        off = tl.arange(0, BLOCK)
        val = tl.arange(START, END)
        tl.store(z + off, val)

    _kernel[(1, )](z_tri, START=start, END=start + BLOCK, BLOCK=BLOCK, num_ctas=num_ctas)
    z_ref = torch.arange(start, BLOCK + start, dtype=torch.int32, device=device)
    np.testing.assert_allclose(to_numpy(z_tri), to_numpy(z_ref))


# ---------------
# test load
# ---------------


@pytest.mark.parametrize("dtype_str, size, size_diff", [(dtype_str, size, size_diff)
                                                        for dtype_str in torch_dtypes
                                                        for size in [128, 512]
                                                        for size_diff in [0, 1, 2, 3, 4]])
@pytest.mark.parametrize("num_ctas", num_ctas_list)
def test_masked_load(dtype_str, size, size_diff, num_ctas, device):
    dtype = getattr(torch, dtype_str)
    check_type_supported(dtype, device)  # bfloat16 on cc < 80 will not be tested

    input_size = size - size_diff
    output_size = size
    if dtype_str == 'bool':
        input = torch.randint(0, 2, (input_size, ), dtype=dtype, device=device)
    elif dtype_str in int_dtypes or dtype_str in uint_dtypes:
        input = torch.randint(0, 127, (input_size, ), dtype=dtype, device=device)
    else:
        input = torch.rand(input_size, dtype=dtype, device=device)
    output = torch.zeros((output_size, ), dtype=dtype, device=device)

    @triton.jit
    def _kernel(in_ptr, out_ptr, in_size: tl.constexpr, out_size: tl.constexpr):
        in_offsets = tl.arange(0, out_size)
        # Load inputs.
        x = GENERATE_TEST_HERE
        # Store output
        output_offsets = tl.arange(0, out_size)
        tl.store(out_ptr + output_offsets, x)

    mask_str = "mask=in_offsets < in_size, other=1" if size_diff > 0 else "None"
    kernel = patch_kernel(_kernel, {'GENERATE_TEST_HERE': f"tl.load(in_ptr + in_offsets, {mask_str})"})
    kernel[(1, )](input, output, input_size, output_size, num_ctas=num_ctas)

    reference_out = torch.cat((input, torch.ones((size_diff, ), dtype=dtype, device=device)))
    # print((output - reference_out).nonzero())
    torch.testing.assert_close(output, reference_out)


# Testing masked loads with an intermate copy to shared memory run.


# FIXME: Shape too small for ldmatrix when num_ctas=4
@pytest.mark.parametrize("dtype", [torch.bfloat16, torch.float16, torch.float32])
def test_masked_load_shared_memory(dtype, device):
    if is_hip():
        pytest.skip("test_masked_load_shared_memory is not supported in HIP")

    check_type_supported(dtype, device)  # bfloat16 on cc < 80 will not be tested

    M = 32
    N = 32
    K = 16

    in1 = torch.rand((M, K), dtype=dtype, device=device)
    in2 = torch.rand((K, N), dtype=dtype, device=device)
    out = torch.zeros((M, N), dtype=dtype, device=device)

    @triton.jit
    def _kernel(in1_ptr, in2_ptr, output_ptr, in_stride, in2_stride, out_stride, in_numel, in2_numel, out_numel,
                M: tl.constexpr, N: tl.constexpr, K: tl.constexpr):

        M_offsets = tl.arange(0, M)
        N_offsets = tl.arange(0, N)
        K_offsets = tl.arange(0, K)

        in_offsets = M_offsets[:, None] * in_stride + K_offsets[None, :]
        in2_offsets = K_offsets[:, None] * in2_stride + N_offsets[None, :]

        # Load inputs.
        x = tl.load(in1_ptr + in_offsets, mask=in_offsets < M * K)
        w = tl.load(in2_ptr + in2_offsets, mask=in2_offsets < K * N)

        # Without a dot product the memory doesn't get promoted to shared.
        o = tl.dot(x, w, out_dtype=tl.float32)

        # Store output
        output_offsets = M_offsets[:, None] * out_stride + N_offsets[None, :]
        tl.store(output_ptr + output_offsets, o, mask=output_offsets < M * N)

    pgm = _kernel[(1, )](in1, in2, out, in1.stride()[0], in2.stride()[0], out.stride()[0], in1.numel(), in2.numel(),
                         out.numel(), M=M, N=N, K=K)

    reference_out = torch.matmul(in1, in2)
    torch.testing.assert_close(out, reference_out, atol=1e-2, rtol=0)


@pytest.mark.parametrize("cache", ["", ".ca", ".cg"])
def test_load_cache_modifier(cache, device):
    src = torch.empty(128, device=device)
    dst = torch.empty(128, device=device)

    @triton.jit
    def _kernel(dst, src, CACHE: tl.constexpr):
        offsets = tl.arange(0, 128)
        x = tl.load(src + offsets, cache_modifier=CACHE)
        tl.store(dst + offsets, x)

    pgm = _kernel[(1, )](dst, src, CACHE=cache)
    if not is_cuda():
        return

    ptx = pgm.asm['ptx']
    if cache == '':
        assert 'ld.global.ca' not in ptx
        assert 'ld.global.cg' not in ptx
    if cache == '.cg':
        assert 'ld.global.cg' in ptx
        assert 'ld.global.ca' not in ptx
    if cache == '.ca':
        assert 'ld.global.ca' in ptx
        assert 'ld.global.cg' not in ptx


@pytest.mark.parametrize("N", [16, 10, 11, 1024])
@pytest.mark.parametrize("num_ctas", num_ctas_list)
def test_vectorization(N, num_ctas, device):
    block_size = 1024 * num_ctas
    src = torch.empty(block_size, device=device)
    dst = torch.empty(block_size, device=device)

    @triton.jit
    def _kernel(dst, src, N, BLOCK_SIZE: tl.constexpr):
        offsets = tl.program_id(0) * BLOCK_SIZE + tl.arange(0, BLOCK_SIZE)
        x = tl.load(src + offsets, mask=offsets < N)
        tl.store(dst + offsets, x, mask=offsets < N)

    pgm = _kernel[(1, )](dst, src, N=N, BLOCK_SIZE=block_size)

    if not is_cuda():
        return

    ptx = pgm.asm["ptx"]
    if N % 16 == 0:
        assert "ld.global.v4.b32" in ptx
    else:
        assert "ld.global.b32" in ptx
    # np.testing.assert_allclose(dst, src[:N])


@pytest.mark.parametrize("has_hints", [False, True])
def test_vectorization_hints(has_hints, device):
    src = torch.empty(1024, device=device)
    dst = torch.empty(1024, device=device)
    off = torch.zeros(1, device=device, dtype=torch.int32)

    @triton.jit
    def _kernel(dst, src, off, N, BLOCK_SIZE: tl.constexpr, HINT: tl.constexpr):
        offsets = tl.program_id(0) * BLOCK_SIZE + tl.arange(0, BLOCK_SIZE)
        offsets = offsets + tl.load(off)
        if HINT:
            tl.max_contiguous(tl.multiple_of(offsets, 1024), 1024)
        x = tl.load(src + offsets, mask=offsets < N)
        tl.store(dst + offsets, x, mask=offsets < N)

    pgm = _kernel[(1, )](dst, src, off, N=1024, BLOCK_SIZE=src.shape[0], HINT=has_hints)
    if not is_cuda():
        return

    ptx = pgm.asm["ptx"]
    if has_hints:
        assert "ld.global.v4.b32" in ptx
    else:
        assert "ld.global.v4.b32" not in ptx


# ---------------
# test store
# ---------------


@pytest.mark.parametrize("cache", ["", ".wb", ".cg", ".cs", ".wt"])
def test_store_cache_modifier(cache, device):
    src = torch.empty(128, device=device)
    dst = torch.empty(128, device=device)

    @triton.jit
    def _kernel(dst, src, CACHE: tl.constexpr):
        offsets = tl.arange(0, 128)
        x = tl.load(src + offsets)
        tl.store(dst + offsets, x, cache_modifier=CACHE)

    if not is_cuda():
        return
    pgm = _kernel[(1, )](dst, src, CACHE=cache)
    ptx = pgm.asm['ptx']
    if cache == '':
        assert 'st.global.wb' not in ptx
        assert 'st.global.cg' not in ptx
        assert 'st.global.cs' not in ptx
        assert 'st.global.wt' not in ptx
    if cache == '.wb':
        assert 'st.global.wb' in ptx
        assert 'st.global.cg' not in ptx
        assert 'st.global.cs' not in ptx
        assert 'st.global.wt' not in ptx
    if cache == '.cg':
        assert 'st.global.wb' not in ptx
        assert 'st.global.cg' in ptx
        assert 'st.global.cs' not in ptx
        assert 'st.global.wt' not in ptx
    if cache == '.cs':
        assert 'st.global.wb' not in ptx
        assert 'st.global.cg' not in ptx
        assert 'st.global.cs' in ptx
        assert 'st.global.wt' not in ptx
    if cache == '.wt':
        assert 'st.global.wb' not in ptx
        assert 'st.global.cg' not in ptx
        assert 'st.global.cs' not in ptx
        assert 'st.global.wt' in ptx


# ---------------
# test default
# ---------------
# TODO: can't be local to test_default


@triton.jit
def _impl(value=10):
    return value


def test_default(device):
    value = 5
    ret0 = torch.zeros(1, dtype=torch.int32, device=device)
    ret1 = torch.zeros(1, dtype=torch.int32, device=device)

    @triton.jit
    def _kernel(ret0, ret1, value=3):
        tl.store(ret0, _impl())
        tl.store(ret1, _impl(value))

    _kernel[(1, )](ret0, ret1, value)
    assert ret0.item() == 10
    assert ret1.item() == value

    _kernel[(1, )](ret0, ret1)
    assert ret0.item() == 10
    assert ret1.item() == 3


# ---------------
# test noop
# ----------------


def test_noop(device):

    @triton.jit
    def kernel(x):
        pass

    x = to_triton(numpy_random((1, ), dtype_str='int32'), device=device)
    kernel[(1, )](x)


@pytest.mark.parametrize("device", ['xpu', 'cpu', 'cpu_pinned'])
def test_pointer_arguments(device):
    if is_xpu() and device in ['cpu_pinned']:
        pytest.xfail("RuntimeError: Pinned memory requires CUDA.")

    @triton.jit
    def kernel(x):
        pass

    pin_memory = 'pinned' in device
    x = torch.empty(1024, device=device.split('_')[0], pin_memory=pin_memory)
    if device == "cpu":
        with pytest.raises(ValueError):
            kernel[(1, )](x)
    else:
        kernel[(1, )](x)


@pytest.mark.parametrize("value, value_type", [(-1, 'i32'), (0, 'i32'), (-2**31, 'i32'), (2**31 - 1, 'i32'),
                                               (2**31, 'i64'), (2**32 - 1, 'i64'), (2**32, 'i64'), (2**63 - 1, 'i64'),
                                               (-2**63, 'i64'), (2**63, 'u64'), (2**64 - 1, 'u64')])
def test_value_specialization(value: int, value_type: str, device) -> None:
    spec_type = None

    def cache_hook(*args, **kwargs):
        nonlocal spec_type
        spec_type = kwargs["compile"]["signature"][0]

    JITFunction.cache_hook = cache_hook

    @triton.jit
    def kernel(VALUE, X):
        pass

    x = torch.tensor([3.14159], device=device)
    pgm = kernel[(1, )](value, x)

    JITFunction.cache_hook = None
    assert spec_type == value_type


# --------------------
# value specialization
# --------------------


@pytest.mark.parametrize("value, overflow", [(2**64 - 1, False), (2**64, True), (-2**63, False), (-2**63 - 1, True)])
def test_value_specialization_overflow(value: int, overflow: bool, device) -> None:

    @triton.jit
    def kernel(VALUE, X):
        pass

    x = torch.tensor([3.14159], device=device)

    if overflow:
        with pytest.raises(OverflowError):
            kernel[(1, )](value, x)
    else:
        kernel[(1, )](value, x)


# ----------------
# test constexpr
# ----------------


@pytest.mark.parametrize("op", ['+', '-', '*', '/', '%', '<', '>', '<<', '>>', '&', '^', '|'])
@pytest.mark.parametrize("is_lhs_constexpr", [False, True])
@pytest.mark.parametrize("is_rhs_constexpr", [True, False])
def test_bin_op_constexpr(op, is_lhs_constexpr, is_rhs_constexpr, device):

    @triton.jit
    def kernel(Z, X, Y):
        x = tl.load(X)
        y = tl.load(Y)
        z = GENERATE_TEST_HERE
        tl.store(Z, z)

    if op in ['<<', '>>', '&', '^', '|']:  # int op
        x_str = "3" if is_lhs_constexpr else "x"
        y_str = "4" if is_rhs_constexpr else "y"
        x = numpy_random((1, ), dtype_str="int32")

        # NOTE: bitshifting beyond bitwidth can lead to undefined behavior
        if op in ['<<', '>>']:
            y = numpy_random((1, ), dtype_str="int32", low=0, high=_bitwidth("int32"))
        else:
            y = numpy_random((1, ), dtype_str="int32")
    else:
        x_str = "3.14" if is_lhs_constexpr else "x"
        y_str = "4.13" if is_rhs_constexpr else "y"
        x = numpy_random((1, ), dtype_str="float32")
        y = numpy_random((1, ), dtype_str="float32")
    kernel = patch_kernel(kernel, {'GENERATE_TEST_HERE': f"{x_str} {op} {y_str}"})
    z = np.array(eval(f"{x_str} {op} {y_str}"))
    x_tri = to_triton(x, device=device)
    y_tri = to_triton(y, device=device)
    z_tri = to_triton(np.empty((1, ), dtype=z.dtype), device=device)
    kernel[(1, )](z_tri, x_tri, y_tri)
    if op == '%':
        warnings.warn("FIXME: test case modified, increased tolerance")
        np.testing.assert_allclose(z, to_numpy(z_tri), atol=1e-07)
    else:
        np.testing.assert_allclose(z, to_numpy(z_tri))


def test_constexpr_shape(device):

    @triton.jit
    def kernel(X):
        off = tl.arange(0, 128 + 128)
        tl.store(X + off, off)

    x_tri = to_triton(np.empty((256, ), dtype=np.int32), device=device)
    kernel[(1, )](x_tri)
    np.testing.assert_equal(to_numpy(x_tri), np.arange(0, 256))


def test_constexpr_scalar_shape(device):

    @triton.jit
    def kernel(X, s):
        off = tl.arange(0, 256)
        val = off % (256 // s)
        tl.store(X + off, val)

    x_tri = to_triton(np.empty((256, ), dtype=np.int32), device=device)
    kernel[(1, )](x_tri, 32)
    np.testing.assert_equal(to_numpy(x_tri), np.arange(0, 256) % 8)


reshape_list = [((64, ), (8, 8)), ((2, 32), (16, 4)), ((512, ), (2, 2, 2, 2, 2, 2, 2, 2, 2)), ((64, 32), (16, 8, 16))]


@pytest.mark.parametrize("formats", reshape_list)
def test_reshape(formats, device):
    in_format, out_format = formats

    @triton.jit
    def kernel(Z, X, out_tuple: tl.constexpr):
        x = tl.load(X_PTR_EXPR)
        z = tl.reshape(x, out_tuple)
        tl.store(Z_PTR_EXPR, z)

    def generate_kernel(shape_x, shape_z):
        to_replace = {
            'X_PTR_EXPR': make_ptr_str('X', shape_x),
            'Z_PTR_EXPR': make_ptr_str('Z', shape_z),
        }
        return patch_kernel(kernel, to_replace)

    x = numpy_random(in_format, dtype_str="int32")
    z = x.reshape(out_format)
    x_tri = to_triton(x, device=device)
    patched_kernel = generate_kernel(in_format, out_format)
    z_tri = to_triton(np.empty(out_format, dtype=np.int32), device=device)
    patched_kernel[(1, )](z_tri, x_tri, out_format)
    np.testing.assert_equal(z, to_numpy(z_tri))


def test_reshape_err(device):

    @triton.jit
    def kernel():
        x = tl.arange(0, 8 * 8)
        y = tl.reshape(x, (8 * 4, ))

    with pytest.raises(triton.CompilationError) as exc_info:
        kernel[(1, )]()

    assert "reshape" in str(exc_info.value)


def test_trans_reshape(device):
    if is_hip():
        pytest.skip('test_trans_reshape not supported on HIP.')

    @triton.jit
    def kernel(in_base_ptr, out_base_ptr, IN_SHAPE0: tl.constexpr, IN_SHAPE1: tl.constexpr):

        in_block_ptr = tl.make_block_ptr(
            base=in_base_ptr,
            shape=(IN_SHAPE0, IN_SHAPE1),
            strides=(IN_SHAPE1, 1),
            offsets=(0, 0),
            block_shape=(IN_SHAPE0, IN_SHAPE1),
            order=(1, 0),
        )
        x = tl.load(in_block_ptr)
        x = tl.reshape(x, (32, 4, 4, 2))
        x = tl.permute(x, (1, 2, 3, 0))
        x = tl.reshape(x, (IN_SHAPE0 * IN_SHAPE1, ))
        tl.store(out_base_ptr + tl.arange(0, IN_SHAPE0 * IN_SHAPE1), x)

    shape = (32, 32)
    input = torch.arange(math.prod(shape), dtype=torch.int32, device=device).reshape(shape)
    expected = torch.permute(input, (1, 0))
    # Don't do zeros_like -- that copies the layout, which we don't want.
    actual = torch.zeros(expected.shape, dtype=torch.int32, device=device)

    k = kernel[(1, )](input, actual, shape[0], shape[1])
    assert k.asm['ttgir'].count(
        'triton_gpu.convert_layout') == 1, "Expected exactly one convert_layout op in the TTGIR after optimization"

    np.testing.assert_equal(to_numpy(expected), to_numpy(actual))


# -------------
# test call
# -------------


@triton.jit
def val_multiplier(val, i):
    return val * i


@triton.jit(noinline=True)
def val_multiplier_noinline(val, i):
    return val * i


@triton.jit
def vecmul_kernel(ptr, n_elements, rep, type: tl.constexpr):
    pid = tl.program_id(axis=0)
    offsets = pid * 128 + tl.arange(0, 128)
    mask = offsets < n_elements
    vec = tl.load(ptr + offsets, mask=mask)
    for i in range(1, rep):
        if type == "inline":
            vec = val_multiplier(vec, i)
        else:
            vec = val_multiplier_noinline(vec, i)
    tl.store(ptr + offsets, vec, mask=mask)


@pytest.mark.parametrize("type", ["inline", "noinline"])
@pytest.mark.parametrize("num_ctas", num_ctas_list)
def test_call(type, num_ctas, device):

    @triton.jit
    def kernel(ptr, n_elements, num1, num2, type: tl.constexpr):
        vecmul_kernel(ptr, n_elements, num1, type)
        vecmul_kernel(ptr, n_elements, num2, type)

    size = 1024
    rand_val = numpy_random((size, ), dtype_str="float32")
    rand_val_tri = to_triton(rand_val, device=device)
    err_msg = ""
    try:
        kernel[(size // 128, )](rand_val_tri, size, 3, 5, type, num_ctas=num_ctas)
    except Exception as e:
        err_msg = str(e)

    if type == "noinline":
        assert err_msg != ""
    else:
        ans = rand_val * 1 * 2 * 1 * 2 * 3 * 4
        np.testing.assert_equal(to_numpy(rand_val_tri), ans)


# -------------
# test if
# -------------


@pytest.mark.parametrize("if_type", [
    "if", "if_and_dynamic", "if_exp_static", "if_exp_dynamic", "if_exp_dynamic_constexpr", "if_exp_dynamic_void",
    "if_and_static"
])
def test_if(if_type, device):

    @triton.jit
    def kernel(Cond, XTrue, XFalse, Ret, IfType: tl.constexpr, BoolVar: tl.constexpr, StaticVaue: tl.constexpr):
        pid = tl.program_id(0)
        cond = tl.load(Cond)
        if IfType == "if":
            if pid % 2 == 0:  # eq
                tl.store(Ret, tl.load(XTrue))
            elif 1 == pid % 2:  # req
                tl.store(Ret, tl.load(XFalse))
        elif IfType == "if_exp_dynamic":
            val = tl.load(XTrue) if pid % 2 == 0 else tl.load(XFalse)
            tl.store(Ret, val)
        elif IfType == "if_exp_dynamic_constexpr":
            val = 3.14 if pid % 2 == 0 else tl.load(XFalse)
            tl.store(Ret, val)
        elif IfType == "if_exp_dynamic_void":
            tl.store(Ret, tl.load(XTrue)) if pid % 2 == 0 else tl.store(Ret, tl.load(XFalse))
        elif IfType == "if_exp_static":
            tl.store(Ret, tl.load(XTrue)) if BoolVar else tl.store(Ret, tl.load(XFalse))
        elif IfType == "if_and_dynamic":
            if BoolVar and (1 != pid % 2 and pid % 2 != 1):  # rne and ne
                tl.store(Ret, tl.load(XTrue))
            else:
                tl.store(Ret, tl.load(XFalse))
        elif IfType == "if_and_static":
            if StaticVaue != 0 and StaticVaue != 0:
                tl.store(Ret, tl.load(XTrue))
            else:
                tl.store(Ret, tl.load(XFalse))

    cond = torch.ones(1, dtype=torch.int32, device=device)
    x_true = torch.tensor([3.14], dtype=torch.float32, device=device)
    x_false = torch.tensor([1.51], dtype=torch.float32, device=device)
    ret = torch.zeros(1, dtype=torch.float32, device=device)

    kernel[(1, )](cond, x_true, x_false, ret, if_type, True, 1)
    assert torch.equal(ret, x_true)


def test_num_warps_pow2(device):
    dst = torch.empty(128, device=device)

    @triton.jit
    def _kernel(dst):
        pass

    with pytest.raises(AssertionError, match='must be a power of 2'):
        _kernel[(1, )](dst=dst, num_warps=3)
    _kernel[(1, )](dst=dst, num_warps=1)
    _kernel[(1, )](dst=dst, num_warps=2)
    _kernel[(1, )](dst=dst, num_warps=4)


# -------------
# test extern
# -------------


@pytest.mark.parametrize("dtype_str, expr, lib_path", [('int32', 'math.ffs', ''), ('float32', 'math.log2', ''),
                                                       ('float32', 'math.scalbn', ''), ('float32', 'math.pow', ''),
                                                       ('float64', 'math.pow_dtype', ''),
                                                       ('float64', 'math.norm4d', '')])
@pytest.mark.parametrize("num_ctas", num_ctas_list)
def test_math_tensor(dtype_str, expr, lib_path, num_ctas, device):

    if is_hip() and expr == "math.scalbn":
        pytest.skip("test_math_tensor[math.scalbn] is not supported in HIP")

    @triton.jit
    def kernel(X, Y, BLOCK: tl.constexpr):
        x = tl.load(X + tl.arange(0, BLOCK))
        y = GENERATE_TEST_HERE
        tl.store(Y + tl.arange(0, BLOCK), y)

    shape = (128, )
    rs = RandomState(17)
    # limit the range of integers so that the sum does not overflow
    x = numpy_random(shape, dtype_str=dtype_str, rs=rs)

    if expr == 'math.log2':
        kernel = patch_kernel(kernel, {'GENERATE_TEST_HERE': f'tl.broadcast_to(tl.{expr}(5.0), x.shape)'})
        y_ref = np.log2(5.0)
    elif expr == 'math.ffs':
        kernel = patch_kernel(kernel, {'GENERATE_TEST_HERE': f'tl.{expr}(x)'})
        y_ref = np.zeros(shape, dtype=x.dtype)
        for i in range(shape[0]):
            y_ref[i] = (int(x[i]) & int(-x[i])).bit_length()
    elif expr == 'math.scalbn':
        kernel = patch_kernel(kernel, {'GENERATE_TEST_HERE': f'tl.{expr}(x, 2)'})
        y_ref = x * pow(2, 2)
    elif expr == 'math.pow_dtype':
        x = np.abs(x)
        kernel = patch_kernel(kernel, {'GENERATE_TEST_HERE': 'tl.math.pow(x, 0.5)'})
        y_ref = np.power(x, 0.5)
    elif expr == 'math.pow':
        # numpy does not allow negative factors in power, so we use abs()
        x = np.abs(x)
        kernel = patch_kernel(kernel, {'GENERATE_TEST_HERE': f'tl.{expr}(x, x)'})
        y_ref = np.power(x, x)
    elif expr == 'math.pow_dtype':
        x = np.abs(x)
        kernel = patch_kernel(kernel, {'GENERATE_TEST_HERE': 'tl.math.pow(x, 0.5)'})
        y_ref = np.power(x, 0.5)
    elif expr == 'math.norm4d':
        kernel = patch_kernel(kernel, {'GENERATE_TEST_HERE': f'tl.{expr}(x, x, x, x)'})
        y_ref = np.sqrt(4 * np.power(x, 2))

    x_tri = to_triton(x, device=device)
    # triton result
    y_tri = to_triton(numpy_random((shape[0], ), dtype_str=dtype_str, rs=rs), device=device)
    kernel[(1, )](x_tri, y_tri, BLOCK=shape[0], extern_libs={'libdevice': lib_path}, num_ctas=num_ctas)
    # compare
    if expr == 'math.ffs':
        np.testing.assert_equal(y_ref, to_numpy(y_tri))
    else:
        np.testing.assert_allclose(y_ref, to_numpy(y_tri), rtol=0.01)


@pytest.mark.parametrize("dtype_str, expr, lib_path", [('float32', 'math.pow', ''), ('float64', 'math.pow_dtype', ''),
                                                       ('float64', 'math.pow', '')])
@pytest.mark.parametrize("num_ctas", num_ctas_list)
def test_math_scalar(dtype_str, expr, lib_path, num_ctas, device):

    @triton.jit
    def kernel(X, Y, BLOCK: tl.constexpr):
        x = X
        y = GENERATE_TEST_HERE
        tl.store(Y + tl.arange(0, BLOCK), y)

    shape = (128, )
    rs = RandomState(17)
    # limit the range of integers so that the sum does not overflow
    x = numpy_random((1, ), dtype_str=dtype_str, rs=rs)
    y_ref = np.zeros(shape, dtype=x.dtype)

    # numpy does not allow negative factors in power, so we use abs()
    if expr == 'math.pow':
        x = np.abs(x)
        kernel = patch_kernel(kernel, {'GENERATE_TEST_HERE': 'tl.math.pow(x, x)'})
        y_ref[:] = np.power(x, x)
    elif expr == 'math.pow_dtype':
        x = np.abs(x)
        kernel = patch_kernel(kernel, {'GENERATE_TEST_HERE': 'tl.math.pow(x, 0.5)'})
        y_ref[:] = np.power(x, 0.5)

    # triton result
    x_tri = to_triton(x, device=device)[0].item()
    y_tri = to_triton(numpy_random((shape[0], ), dtype_str=dtype_str, rs=rs), device=device)
    kernel[(1, )](x_tri, y_tri, BLOCK=shape[0], extern_libs={'libdevice': lib_path}, num_ctas=num_ctas)
    # compare
    np.testing.assert_allclose(y_ref, to_numpy(y_tri), rtol=0.01)


# -----------------------
# test inline asm
# -----------------------


@pytest.mark.parametrize("num_ctas", num_ctas_list)
def test_inline_asm(num_ctas, device):
    check_cuda_only(device)

    if is_hip():
        pytest.skip("test_inline_asm is not supported in HIP")

    @triton.jit
    def kernel(X, Y, Z, n: tl.constexpr, BLOCK: tl.constexpr):
        x = tl.load(X + tl.arange(0, BLOCK))
        y = tl.load(Y + tl.arange(0, BLOCK))
        s = tl.full([BLOCK], n, tl.int32)
        z = tl.inline_asm_elementwise("shf.l.wrap.b32 $0, $1, $2, $3;", "=r,r, r, r", [x, y, s], dtype=tl.int32,
                                      is_pure=True, pack=1)
        tl.store(Z + tl.arange(0, BLOCK), z)

    shape = (128, )
    rs = RandomState(17)
    x = numpy_random(shape, dtype_str='uint32', rs=rs)
    y = numpy_random(shape, dtype_str='uint32', rs=rs)
    x_tri = to_triton(x, device=device)
    y_tri = to_triton(y, device=device)
    n = 17
    z_tri = to_triton(numpy_random(shape, dtype_str='uint32', rs=rs), device=device)
    kernel[(1, )](x_tri, y_tri, z_tri, n, BLOCK=shape[0], num_ctas=num_ctas)
    y_ref = (y << n) | (x >> (32 - n))
    # compare
    np.testing.assert_equal(y_ref, to_numpy(z_tri))


@pytest.mark.parametrize("num_ctas", num_ctas_list)
def test_inline_asm_packed(num_ctas, device):
    check_cuda_only(device)

    if is_hip():
        pytest.skip("test_inline_asm is not supported in HIP")

    @triton.jit
    def kernel(X, Y, BLOCK: tl.constexpr):
        x = tl.load(X + tl.arange(0, BLOCK))
        # shift 4x8bits values together.
        y = tl.inline_asm_elementwise(
            "and.b32 $0, $1, 0x1F1F1F1F; \
                                       shl.b32 $0, $0, 3;", "=r,r", [
                x,
            ], dtype=tl.int8, is_pure=True, pack=4)
        tl.store(Y + tl.arange(0, BLOCK), y)

    shape = (512, )
    rs = RandomState(17)
    x = numpy_random(shape, dtype_str='uint8', rs=rs)
    x_tri = to_triton(x, device=device)
    y_tri = to_triton(numpy_random(shape, dtype_str='uint8', rs=rs), device=device)
    kernel[(1, )](x_tri, y_tri, BLOCK=shape[0], num_ctas=num_ctas)
    y_ref = x << 3
    # compare
    np.testing.assert_equal(y_ref, to_numpy(y_tri))


@pytest.mark.parametrize('num_ctas', num_ctas_list)
def test_inline_asm_with_pointers(num_ctas, device):
    check_cuda_only(device)

    if is_hip():
        pytest.skip('test_inline_asm is not supported in HIP')

    @triton.jit
    def kernel(X, Y, BLOCK: tl.constexpr):
        x_ptrs = X + tl.arange(0, BLOCK)
        y_ptrs = Y + tl.arange(0, BLOCK)
        tl.inline_asm_elementwise(
            "ld.global.b8 $0, [$1]; \
                                   shl.b32 $0, $0, 3; \
                                   st.global.b8 [$2], $0;", "=r,l,l", [x_ptrs, y_ptrs], dtype=tl.int8, is_pure=False,
            pack=1)

    shape = (512, )
    rs = RandomState(17)
    x = numpy_random(shape, dtype_str='uint8', rs=rs)
    x_tri = to_triton(x, device=device)
    y_tri = to_triton(numpy_random(shape, dtype_str='uint8', rs=rs), device=device)
    kernel[(1, )](x_tri, y_tri, BLOCK=shape[0], num_ctas=num_ctas)
    y_ref = x << 3
    # compare
    np.testing.assert_equal(y_ref, to_numpy(y_tri))


def test_inline_asm_multiple_outputs(device):
    check_cuda_only(device)
    if is_hip():
        pytest.skip('This test uses PTX inline assembly, so is not compatible with AMD')

    @triton.jit
    def kernel(A, B, C, D, BLOCK: tl.constexpr):
        a = tl.load(A + tl.arange(0, BLOCK))
        b = tl.load(B + tl.arange(0, BLOCK))

        # C = A - B
        # D = B - A
        (c, d) = tl.inline_asm_elementwise(
            asm="""
            sub.u32 $0, $2, $3;  // C = A - B
            sub.u32 $1, $3, $2;  // D = B - A
            """,
            constraints=(
                # 2 output registers: $0=C and $1=D.
                "=r,=r,"
                # 2 input registers: $2=A and $3=B.
                "r,r"),
            args=[a, b],
            dtype=(tl.uint32, tl.uint32),
            is_pure=True,
            pack=1,
        )
        tl.store(C + tl.arange(0, BLOCK), c)
        tl.store(D + tl.arange(0, BLOCK), d)

    shape = (512, )
    rs = RandomState(17)
    A = numpy_random(shape, dtype_str='uint32', rs=rs)
    B = numpy_random(shape, dtype_str='uint32', rs=rs)
    A_tri = to_triton(A, device=device)
    B_tri = to_triton(B, device=device)
    C_tri = to_triton(numpy_random(shape, dtype_str='uint32', rs=rs), device=device)
    D_tri = to_triton(numpy_random(shape, dtype_str='uint32', rs=rs), device=device)
    kernel[(1, )](A_tri, B_tri, C_tri, D_tri, BLOCK=shape[0])

    C_ref = A - B
    D_ref = B - A

    np.testing.assert_equal(C_ref, to_numpy(C_tri))
    np.testing.assert_equal(D_ref, to_numpy(D_tri))


def test_inline_asm_packed_multiple_outputs(device):
    check_cuda_only(device)
    if is_hip():
        pytest.skip('This test uses PTX inline assembly, so is not compatible with AMD')

    @triton.jit
    def kernel(A, B, C, D, BLOCK: tl.constexpr):
        a = tl.load(A + tl.arange(0, BLOCK))
        b = tl.load(B + tl.arange(0, BLOCK))

        # For each (a,b) in zip(a,b), perform the following:
        # - Let ai be `a` converted to int32.
        # - Let af be `a` converted to float.
        # - Let m be the max of ai and b.
        # - Return ai and mi.
        # Do the above 4 elements at a time.
        (c, d) = tl.inline_asm_elementwise(
            asm="""
            {
                // Unpack `a` into `ai`.
                .reg .b8 tmp<4>;
                mov.b32 {tmp0, tmp1, tmp2, tmp3}, $8;
                cvt.u32.u8 $0, tmp0;
                cvt.u32.u8 $1, tmp1;
                cvt.u32.u8 $2, tmp2;
                cvt.u32.u8 $3, tmp3;
            }
            // Convert `ai` to float.
            cvt.rn.f32.s32 $4, $0;
            cvt.rn.f32.s32 $5, $1;
            cvt.rn.f32.s32 $6, $2;
            cvt.rn.f32.s32 $7, $3;
            // Take max of `ai` and `b`.
            max.f32 $4, $4, $9;
            max.f32 $5, $5, $10;
            max.f32 $6, $6, $11;
            max.f32 $7, $7, $12;
            """,
            constraints=(
                # 8 output registers, namely
                #   $0=ai0, $1=ai1, $2=ai2, $3=ai3,
                #   $4=m0,  $5=m1,  $6=m2,  $7=m3.
                "=r,=r,=r,=r,=r,=r,=r,=r,"
                # 5 input registers, namely
                #   $8=ai,
                #   $9=b0, $10=b1, $11=b2, $12=b3.
                # The four elements from `a` are all packed into one register.
                "r,r,r,r,r"),
            args=[a, b],
            dtype=(tl.int32, tl.float32),
            is_pure=True,
            pack=4,
        )
        tl.store(C + tl.arange(0, BLOCK), c)
        tl.store(D + tl.arange(0, BLOCK), d)

    shape = (512, )
    rs = RandomState(17)
    A = numpy_random(shape, dtype_str='uint8', rs=rs)
    B = numpy_random(shape, dtype_str='float32', rs=rs)
    A_tri = to_triton(A, device=device)
    B_tri = to_triton(B, device=device)
    C_tri = to_triton(numpy_random(shape, dtype_str='int32', rs=rs), device=device)
    D_tri = to_triton(numpy_random(shape, dtype_str='float32', rs=rs), device=device)
    kernel[(1, )](A_tri, B_tri, C_tri, D_tri, BLOCK=shape[0])

    C_ref = A.astype(np.int32)
    D_ref = np.maximum(A.astype(np.float32), B)

    np.testing.assert_equal(C_ref, to_numpy(C_tri))
    np.testing.assert_equal(D_ref, to_numpy(D_tri))


# -----------------------
# test control flow
# -----------------------


@pytest.mark.parametrize("lo, hi, iv", [(2**30, 2**30 + 20, 1), (2**35, 2**35 + 20, 2), (2**35, 2**35 + 20, 3),
                                        (15, -16, -1), (15, -16, -2), (15, -16, -3), (-18, -22, -1), (22, 18, -1)])
def test_for_iv(lo, hi, iv, device):

    @triton.jit
    def kernel(Out, lo, hi, iv: tl.constexpr):
        acc = 0
        acc = acc.to(tl.int64)
        for i in range(lo, hi, iv):
            acc += i
        tl.store(Out, acc)

    out = to_triton(np.zeros((1, ), dtype=np.int64), device=device)
    kernel[(1, )](out, lo, hi, iv)
    assert out[0] == sum(range(lo, hi, iv))


def test_if_else(device):

    @triton.jit
    def kernel(Cond, TrueVal, FalseVal, Out):
        if tl.load(Cond):
            val = tl.load(TrueVal)
        else:
            val = tl.load(FalseVal)
        tl.store(Out, val)

    out = to_triton(np.zeros((1, ), dtype=np.int32), device=device)
    true_val = to_triton(np.full((1, ), 1, dtype=np.int32), device=device)
    false_val = to_triton(np.full((1, ), 2, dtype=np.int32), device=device)
    cond = to_triton(np.zeros((1, ), dtype=np.int32), device=device)
    # True
    cond[0] = True
    kernel[(1, )](cond, true_val, false_val, out)
    assert to_numpy(out)[0] == true_val[0]
    # False
    cond[0] = False
    kernel[(1, )](cond, true_val, false_val, out)
    assert to_numpy(out)[0] == false_val[0]


@pytest.mark.parametrize("mode", ["dynamic", "static"])
def test_if_return(mode, device):

    @triton.jit
    def kernel(ExitEarly, Out, cond: tl.constexpr, mode: tl.constexpr):
        if mode == "dynamic":
            if tl.load(ExitEarly):
                tl.store(Out, 0)
                return
        else:
            if cond:
                tl.store(Out, 0)
                return
        tl.store(Out, 1)

    out = to_triton(np.zeros((1, ), dtype=np.int32), device=device)
    exit_early = to_triton(np.zeros((1, ), dtype=np.int32), device=device)
    # exit early path taken
    exit_early[0] = 1
    kernel[(1, )](exit_early, out, True, mode)
    assert to_numpy(out)[0] == 0
    # exit early path not taken
    exit_early[0] = 0
    kernel[(1, )](exit_early, out, False, mode)
    assert to_numpy(out)[0] == 1


@triton.jit
def add_fn(x):
    return x + 1


@triton.jit(noinline=True)
def add_fn_noinline(x):
    return x + 1


@triton.jit
def add_fn_return(x, pid):
    if pid == 0:
        return x + 1
    else:
        return x + 2


@triton.jit
def add_fn_expr(Out, x):
    tl.store(Out, x)


@triton.jit
def add_fn_static_cond(x, cond: tl.constexpr):
    if cond == "":
        return x
    else:
        return x + 1


@pytest.mark.parametrize(
    "call_type",
    ["attribute", "attribute_jit", "jit", "jit_if", "jit_expr", "jit_static_cond", "jit_noinline", "jit_extern"])
def test_if_call(call_type, device):
    if is_hip():
        pytest.skip('test_if_call for HIP currently broken in upstream.')

    @triton.jit
    def kernel(Out, call_type: tl.constexpr):
        pid = tl.program_id(0)
        o = tl.load(Out)
        if call_type == "attribute":
            # call attribute
            if pid == 0:
                a = o
                a = a.to(tl.int32).to(tl.int32) + 1
                o = a
        elif call_type == "attribute_jit":
            # call attribute and jit function
            if pid == 0:
                a = o
                a = tl.load(Out + add_fn(a) - 1).to(tl.int32) + 1
                o = a
        elif call_type == "jit":
            if pid == 0:
                # regular function call
                a = o
                a = add_fn(a)
                o = a
        elif call_type == "jit_if":
            # function without end_if block
            if pid == 0:
                a = o
                a = add_fn_return(a, pid)
                o = a
        elif call_type == "jit_if_exp":
            # ifexp expression
            if pid == 0:
                a = o
                a = add_fn(a) if pid == 0 else add_fn_return(a, pid)
                o = a
        elif call_type == "jit_expr":
            # call without return
            if pid == 0:
                a = o + 1
                add_fn_expr(Out, a)
                o = a
        elif call_type == "jit_static_cond":
            if pid == 0:
                a = o + 1
                add_fn_static_cond(o, call_type)
                o = a
        elif call_type == "jit_noinline":
            if pid == 0:
                a = o + 1
                add_fn_noinline(a)
                o = a
        elif call_type == "jit_extern":
            if pid == 0:
                a = o + 1
                tl.cdiv(a, a)
                o = a

        tl.store(Out, o)

    out = to_triton(np.zeros((1, ), dtype=np.int32), device=device)
    kernel[(1, )](out, call_type)
    assert to_numpy(out)[0] == 1


@pytest.mark.parametrize("_cond1", [True, False])
@pytest.mark.parametrize("_cond2", [True, False])
@pytest.mark.parametrize("_cond3", [True, False])
def test_nested_if_else_return(_cond1, _cond2, _cond3, device):

    @triton.jit
    def kernel(Cond1, Cond2, Cond3, Val1, Val2, Val3, Out):
        val = 0
        if tl.load(Cond1):
            if tl.load(Cond2):
                val = tl.load(Val1)
            else:
                return
        else:
            if tl.load(Cond3):
                val = tl.load(Val2)
            else:
                val = tl.load(Val3)
        tl.store(Out, val)

    out = to_triton(np.full((1, ), -1, dtype=np.int32), device=device)
    cond1 = to_triton(np.full((1, ), _cond1, dtype=np.int32), device=device)
    cond2 = to_triton(np.full((1, ), _cond2, dtype=np.int32), device=device)
    cond3 = to_triton(np.full((1, ), _cond3, dtype=np.int32), device=device)
    val1 = to_triton(np.full((1, ), 1, dtype=np.int32), device=device)
    val2 = to_triton(np.full((1, ), 2, dtype=np.int32), device=device)
    val3 = to_triton(np.full((1, ), 3, dtype=np.int32), device=device)
    kernel[(1, )](cond1, cond2, cond3, val1, val2, val3, out)
    targets = {
        (True, True, True): val1[0],
        (True, True, False): val1[0],
        (True, False, True): out[0],
        (True, False, False): out[0],
        (False, True, True): val2[0],
        (False, True, False): val3[0],
        (False, False, True): val2[0],
        (False, False, False): val3[0],
    }
    assert out[0] == targets[(_cond1, _cond2, _cond3)]


def test_while(device):

    @triton.jit
    def kernel(InitI, Bound, CutOff, OutI, OutInitI, OutJ):
        init_i = tl.load(InitI)
        curr_i = init_i
        j = 0
        # Check that init_i is not updated by the loop
        while j < tl.load(Bound):
            curr_i = curr_i + (j == tl.load(CutOff))
            j += 1
            tl.store(OutInitI, init_i)
        tl.store(OutI, curr_i)
        tl.store(OutJ, j)

    out_i = to_triton(np.zeros((1, ), dtype=np.int32), device=device)
    out_j = to_triton(np.zeros((1, ), dtype=np.int32), device=device)
    init_i = to_triton(np.full((1, ), 1, dtype=np.int32), device=device)
    out_init_i = to_triton(np.full((1, ), 0, dtype=np.int32), device=device)
    bound = to_triton(np.full((1, ), 10, dtype=np.int32), device=device)
    cut_off = to_triton(np.full((1, ), 5, dtype=np.int32), device=device)
    kernel[(1, )](init_i, bound, cut_off, out_i, out_init_i, out_j)
    assert out_init_i[0] == init_i[0]
    assert out_i[0] == init_i[0] + 1
    assert out_j[0] == bound[0]


def test_nested_while(device):

    @triton.jit
    def nested_while(data, countPtr):
        for i in range(10):
            count = tl.load(countPtr)
            while count > 0:
                tl.store(data, tl.load(data) + 1.0)
                count = count - 2

    counter = torch.tensor([8], dtype=torch.int32, device=device)
    data = torch.zeros((1, ), device=device, dtype=torch.float32)
    nested_while[(1, )](data, counter)
    assert data[0] == 40


# -----------------------
# test extra
# -----------------------


def test_num_threads(device):
    if is_hip():
        pytest.skip("test_num_threads is not supported in HIP")

    @triton.jit
    def kernel(Out):
        num_threads: tl.constexpr = tl.extra.cuda.num_threads()
        offs = tl.arange(0, num_threads)
        tl.store(Out + offs, 1)

    num_threads = 256
    out = to_triton(np.zeros((num_threads, ), dtype=np.int32), device=device)
    kernel[(1, )](out, num_warps=num_threads // 32)
    assert torch.sum(out) == 256


def test_globaltimer(device):
    if is_hip():
        pytest.skip("test_globaltimer is not supported in HIP")
    check_cuda_only(device)

    @triton.jit
    def kernel(Out1, Out2):
        start = tl.extra.cuda.globaltimer()
        off = tl.arange(0, 128)
        for i in range(10000):
            tl.store(Out1 + off, tl.load(Out1 + off) + 1)
        end = tl.extra.cuda.globaltimer()
        tl.store(Out2, end - start)

    out1 = to_triton(np.zeros((128, ), dtype=np.int64), device=device)
    out2 = to_triton(np.zeros((1, ), dtype=np.int64), device=device)
    h = kernel[(1, )](out1, out2)
    assert out2[0] > 0
    assert h.asm["ptx"].count("%globaltimer") == 2


def test_smid(device):
    if is_hip():
        pytest.skip("test_smid is not supported in HIP")
    check_cuda_only(device)

    @triton.jit
    def kernel(Out):
        tl.store(Out + tl.program_id(0), tl.extra.cuda.smid())

    out = to_triton(np.zeros((1024, ), dtype=np.int32), device=device)
    h = kernel[(out.shape[0], )](out)
    assert out.sort()[0].unique().shape[0] > 0
    assert h.asm["ptx"].count("%smid") == 1


# -----------------------
# test layout conversions
# -----------------------
# TODO: backend should be tested separately

layouts = [
    BlockedLayout([1, 16], [8, 4], [4, 1], [1, 0], [1, 1], [1, 1], [0, 1]),
    BlockedLayout([1, 8], [2, 16], [4, 1], [1, 0], [1, 1], [1, 1], [0, 1]),
    BlockedLayout([1, 4], [4, 8], [2, 2], [1, 0], [1, 1], [1, 1], [0, 1]),
    BlockedLayout([1, 1], [1, 32], [2, 2], [1, 0], [1, 1], [1, 1], [0, 1]),
    BlockedLayout([8, 1], [16, 2], [1, 4], [0, 1], [1, 1], [1, 1], [0, 1]),
    BlockedLayout([4, 1], [8, 4], [2, 2], [0, 1], [1, 1], [1, 1], [0, 1]),
    BlockedLayout([1, 1], [32, 1], [2, 2], [0, 1], [1, 1], [1, 1], [0, 1]),
    BlockedLayout([4, 4], [1, 32], [4, 1], [1, 0], [1, 1], [1, 1], [0, 1])
]

intermediate_layouts = [
    None,
    SharedLayout(1, 1, 1, [1, 0], [1, 1], [1, 1], [0, 1]),
    SharedLayout(4, 2, 4, [1, 0], [1, 1], [1, 1], [0, 1]),
    SharedLayout(2, 2, 4, [1, 0], [1, 1], [1, 1], [0, 1]),
]


@pytest.mark.parametrize("M, N", [[64, 1], [64, 64], [128, 128], [1, 64]])
@pytest.mark.parametrize("dtype", ['float16'])
@pytest.mark.parametrize("src_layout", layouts)
@pytest.mark.parametrize("interm_layout", intermediate_layouts)
@pytest.mark.parametrize("dst_layout", layouts)
def test_convert2d(M, N, src_layout, interm_layout, dst_layout, dtype, device):
    if is_hip():
        pytest.skip("test_convert2d is not supported in HIP")
    if (M == 1 or N == 1) and interm_layout:
        pytest.xfail("Out of bound access when maxPhase > 1")
    if str(src_layout) == str(dst_layout):
        pytest.xfail("Do not convert same layout")

    layouts = f"""
    #src = {src_layout}
    #dst = {dst_layout}
    """ if interm_layout is None else f"""
    #src = {src_layout}
    #interm = {interm_layout}
    #dst = {dst_layout}
    """

    conversion = f"""
    %12 = triton_gpu.convert_layout %9 : tensor<{M}x{N}xi32, #src> -> tensor<{M}x{N}xi32, #dst>
    %13 = triton_gpu.convert_layout %11 : tensor<{M}x{N}xf16, #src> -> tensor<{M}x{N}xf16, #dst>
    """ if interm_layout is None else f"""
    %15 = triton_gpu.convert_layout %9 : tensor<{M}x{N}xi32, #src> -> tensor<{M}x{N}xi32, #interm>
    %16 = triton_gpu.convert_layout %15 : tensor<{M}x{N}xi32, #interm> -> tensor<{M}x{N}xi32, #src>
    %17 = triton_gpu.convert_layout %11 : tensor<{M}x{N}xf16, #src> -> tensor<{M}x{N}xf16, #interm>
    %18 = triton_gpu.convert_layout %17 : tensor<{M}x{N}xf16, #interm> -> tensor<{M}x{N}xf16, #src>

    %12 = triton_gpu.convert_layout %16 : tensor<{M}x{N}xi32, #src> -> tensor<{M}x{N}xi32, #dst>
    %13 = triton_gpu.convert_layout %18 : tensor<{M}x{N}xf16, #src> -> tensor<{M}x{N}xf16, #dst>
    """

    ir = layouts + f"""
    module attributes {{"triton_gpu.num-warps" = 4 : i32, "triton_gpu.num-ctas" = 1 : i32, "triton_gpu.threads-per-warp" = 32 : i32}} {{
  tt.func public @kernel_0d1d(%arg0: !tt.ptr<f16, 1> {{tt.divisibility = 16 : i32}}, %arg1: !tt.ptr<f16, 1> {{tt.divisibility = 16 : i32}}) {{
    %cst = arith.constant dense<{N}> : tensor<{M}x1xi32, #src>
    %0 = tt.make_range {{end = {M} : i32, start = 0 : i32}} : tensor<{M}xi32, #triton_gpu.slice<{{dim = 1, parent = #src}}>>
    %1 = tt.make_range {{end = {N} : i32, start = 0 : i32}} : tensor<{N}xi32, #triton_gpu.slice<{{dim = 0, parent = #src}}>>
    %2 = tt.splat %arg0 : !tt.ptr<f16, 1> -> tensor<{M}x{N}x!tt.ptr<f16, 1>, #src>
    %4 = tt.expand_dims %0 {{axis = 1 : i32}} : tensor<{M}xi32, #triton_gpu.slice<{{dim = 1, parent = #src}}>> -> tensor<{M}x1xi32, #src>
    %5 = arith.muli %4, %cst : tensor<{M}x1xi32, #src>
    %6 = tt.expand_dims %1 {{axis = 0 : i32}} : tensor<{N}xi32, #triton_gpu.slice<{{dim = 0, parent = #src}}>> -> tensor<1x{N}xi32, #src>
    %7 = tt.broadcast %6 : tensor<1x{N}xi32, #src> -> tensor<{M}x{N}xi32, #src>
    %8 = tt.broadcast %5 : tensor<{M}x1xi32, #src> -> tensor<{M}x{N}xi32, #src>
    %9 = arith.addi %8, %7 : tensor<{M}x{N}xi32, #src>
    %10 = tt.addptr %2, %9 : tensor<{M}x{N}x!tt.ptr<f16, 1>, #src>, tensor<{M}x{N}xi32, #src>
    %11 = tt.load %10 {{cache = 1 : i32, evict = 1 : i32, isVolatile = false}} : tensor<{M}x{N}xf16, #src>
    %3 = tt.splat %arg1 : !tt.ptr<f16, 1> -> tensor<{M}x{N}x!tt.ptr<f16, 1>, #dst>
    """ + conversion + f"""
    %14 = tt.addptr %3, %12 : tensor<{M}x{N}x!tt.ptr<f16, 1>, #dst>, tensor<{M}x{N}xi32, #dst>
    tt.store %14, %13 : tensor<{M}x{N}xf16, #dst>
    tt.return
  }}
}}
"""

    x = to_triton(numpy_random((M, N), dtype_str=dtype), device=device)
    z = torch.empty_like(x, device=device)

    # write the IR to a temporary file using mkstemp
    import tempfile
    with tempfile.NamedTemporaryFile(mode='w', suffix='.ttgir') as f:
        f.write(ir)
        f.flush()
        kernel = triton.compile(f.name)
    kernel[(1, 1, 1)](x.data_ptr(), z.data_ptr())

    assert torch.equal(z, x)


mma_pairs = [
    [
        MmaLayout((2, 0), [1, 4], [1, 1], [1, 1], [0, 1], [16, 8]),
        MmaLayout((2, 0), [4, 1], [1, 1], [1, 1], [0, 1], [16, 8]),
    ],
    [
        MmaLayout((2, 0), [2, 8], [1, 1], [1, 1], [0, 1], [16, 8]),
        MmaLayout((2, 0), [8, 2], [1, 1], [1, 1], [0, 1], [16, 8]),
    ],
    [
        MmaLayout((2, 1), [1, 4], [1, 1], [1, 1], [0, 1], [16, 8]),
        MmaLayout((2, 1), [4, 1], [1, 1], [1, 1], [0, 1], [16, 8]),
    ],
    [
        MmaLayout((2, 1), [2, 8], [1, 1], [1, 1], [0, 1], [16, 8]),
        MmaLayout((2, 1), [8, 2], [1, 1], [1, 1], [0, 1], [16, 8]),
    ],
    # Mma -> mma support is TODO on Hopper (and Volta)
    # [
    #     MmaLayout((3, 0), [1, 4], [1, 1], [1, 1], [0, 1], [16, 8, 16]),
    #     MmaLayout((3, 0), [4, 1], [1, 1], [1, 1], [0, 1], [16, 8, 16]),
    # ],
    # [
    #     MmaLayout((3, 0), [2, 8], [1, 1], [1, 1], [0, 1], [16, 8, 16]),
    #     MmaLayout((3, 0), [8, 2], [1, 1], [1, 1], [0, 1], [16, 8, 16]),
    # ],
    # [
    #     MmaLayout((3, 1), [1, 4], [1, 1], [1, 1], [0, 1], [16, 8, 16]),
    #     MmaLayout((3, 1), [4, 1], [1, 1], [1, 1], [0, 1], [16, 8, 16]),
    # ],
    # [
    #     MmaLayout((3, 1), [2, 8], [1, 1], [1, 1], [0, 1], [16, 8, 16]),
    #     MmaLayout((3, 1), [8, 2], [1, 1], [1, 1], [0, 1], [16, 8, 16]),
    # ],
]


@pytest.mark.parametrize("M, N", [[64, 1], [1, 64], [64, 64], [128, 128], [256, 256]])
@pytest.mark.parametrize("dtype", ['float16'])
@pytest.mark.parametrize("mma_pair", mma_pairs)
def test_convertmma2mma(M, N, mma_pair, dtype, device):
    if is_hip() or is_xpu():
        pytest.xfail("test_mma2mma is not supported in HIP/XPU")

    src_layout, _ = mma_pair
    num_warps = np.cumprod(src_layout.warps_per_cta)[-1]

    def do_test(src_layout, dst_layout):
        layouts = f"""
        #src = {src_layout}
        #dst = {dst_layout}
        """

        conversion = f"""
        %12 = triton_gpu.convert_layout %9 : tensor<{M}x{N}xi32, #src> -> tensor<{M}x{N}xi32, #dst>
        %13 = triton_gpu.convert_layout %11 : tensor<{M}x{N}xf16, #src> -> tensor<{M}x{N}xf16, #dst>
        """

        ir = layouts + f"""
        module attributes {{"triton_gpu.num-warps" = {num_warps} : i32, "triton_gpu.num-ctas" = 1 : i32, "triton_gpu.threads-per-warp" = 32 : i32}} {{
        tt.func public @kernel_0d1d(%arg0: !tt.ptr<f16, 1> {{tt.divisibility = 16 : i32}}, %arg1: !tt.ptr<f16, 1> {{tt.divisibility = 16 : i32}}) {{
        %cst = arith.constant dense<{N}> : tensor<{M}x1xi32, #src>
        %0 = tt.make_range {{end = {M} : i32, start = 0 : i32}} : tensor<{M}xi32, #triton_gpu.slice<{{dim = 1, parent = #src}}>>
        %1 = tt.make_range {{end = {N} : i32, start = 0 : i32}} : tensor<{N}xi32, #triton_gpu.slice<{{dim = 0, parent = #src}}>>
        %2 = tt.splat %arg0 : !tt.ptr<f16, 1> -> tensor<{M}x{N}x!tt.ptr<f16, 1>, #src>
        %4 = tt.expand_dims %0 {{axis = 1 : i32}} : tensor<{M}xi32, #triton_gpu.slice<{{dim = 1, parent = #src}}>> -> tensor<{M}x1xi32, #src>
        %5 = arith.muli %4, %cst : tensor<{M}x1xi32, #src>
        %6 = tt.expand_dims %1 {{axis = 0 : i32}} : tensor<{N}xi32, #triton_gpu.slice<{{dim = 0, parent = #src}}>> -> tensor<1x{N}xi32, #src>
        %7 = tt.broadcast %6 : tensor<1x{N}xi32, #src> -> tensor<{M}x{N}xi32, #src>
        %8 = tt.broadcast %5 : tensor<{M}x1xi32, #src> -> tensor<{M}x{N}xi32, #src>
        %9 = arith.addi %8, %7 : tensor<{M}x{N}xi32, #src>
        %10 = tt.addptr %2, %9 : tensor<{M}x{N}x!tt.ptr<f16, 1>, #src>, tensor<{M}x{N}xi32, #src>
        %11 = tt.load %10 {{cache = 1 : i32, evict = 1 : i32, isVolatile = false}} : tensor<{M}x{N}xf16, #src>
        %3 = tt.splat %arg1 : !tt.ptr<f16, 1> -> tensor<{M}x{N}x!tt.ptr<f16, 1>, #dst>
        """ + conversion + f"""
        %14 = tt.addptr %3, %12 : tensor<{M}x{N}x!tt.ptr<f16, 1>, #dst>, tensor<{M}x{N}xi32, #dst>
        tt.store %14, %13 : tensor<{M}x{N}xf16, #dst>
        tt.return
        }}
        }}
        """

        x = to_triton(numpy_random((M, N), dtype_str=dtype), device=device)
        z = torch.empty_like(x)

        # write the IR to a temporary file using mkstemp
        import tempfile
        with tempfile.NamedTemporaryFile(mode='w', suffix='.ttgir') as f:
            f.write(ir)
            f.flush()
            kernel = triton.compile(f.name)
        kernel[(1, 1, 1)](x.data_ptr(), z.data_ptr())

        assert torch.equal(z, x)

    do_test(mma_pair[0], mma_pair[1])
    do_test(mma_pair[1], mma_pair[0])


def test_load_scalar_with_mask(device):

    @triton.jit
    def kernel(Input, Index, Out, N: int):
        index = tl.load(Index)
        scalar = tl.load(Input + index, mask=index < N, other=0)
        tl.store(Out, scalar, mask=index < N)

    Index = torch.tensor([0], dtype=torch.int32, device=device)
    Input = torch.tensor([0], dtype=torch.int32, device=device)
    Out = torch.empty_like(Index, device=device)
    kernel[(1, )](Input, Index, Out, Index.numel())
    assert Out.data[0] == 0


# This test is used to test our own PTX codegen for float16 and int16 conversions
# maybe delete it later after ptxas has been fixed
@pytest.mark.parametrize("dtype_str", ['float16', 'int16'])
def test_ptx_cast(dtype_str, device):

    @triton.jit
    def kernel(in_ptr0, out_ptr2, xnumel, rnumel, dtype: tl.constexpr, XBLOCK: tl.constexpr, RBLOCK: tl.constexpr):
        xoffset = tl.program_id(0) * XBLOCK
        xindex = xoffset + tl.arange(0, XBLOCK)[:, None]
        xmask = xindex < xnumel
        rbase = tl.arange(0, RBLOCK)[None, :]
        x0 = xindex
        _tmp4 = (tl.zeros([XBLOCK, RBLOCK], dtype) - 10000).to(dtype)
        for roffset in range(0, rnumel, RBLOCK):
            rindex = roffset + rbase
            rmask = rindex < rnumel
            r1 = rindex
            tmp0 = tl.load(in_ptr0 + (r1 + (197 * x0)), rmask & xmask).to(dtype)
            tmp1 = 2
            tmp2 = tmp0 * tmp1
            tmp3 = tmp2.to(dtype)
            tmp5 = _tmp4 < tmp3
            _tmp4 = tl.where(rmask & xmask & tmp5, tmp3, _tmp4)
            tl.store(out_ptr2 + (r1 + (197 * x0) + tl.zeros([XBLOCK, RBLOCK], tl.int32)), _tmp4, rmask & xmask)

    torch.manual_seed(123)
    if dtype_str == 'int16':
        torch_dtype = torch.int16
        triton_dtype = tl.int32
    else:
        torch_dtype = torch.float16
        triton_dtype = tl.float32

    s0 = 4
    buf11 = -torch.ones((6 * s0, 197, 197), device=device, dtype=torch_dtype)
    buf14 = -torch.ones((s0, 6, 197, 197), device=device, dtype=torch_dtype)
    kernel[(4728, )](buf11, buf14, 1182 * s0, 197, triton_dtype, 1, 256, num_warps=2)
    assert buf14.to(torch.float32).mean() == -2.0


# -----------------------
# test fp8 -> fp32 dot
# -----------------------


def f8_to_f16(x, dtype):

    @triton.jit
    def kernel(Y, X, N, BLOCK_SIZE: tl.constexpr):
        pid = tl.program_id(0)
        offs = pid * BLOCK_SIZE + tl.arange(0, BLOCK_SIZE)
        mask = offs < N
        x = tl.load(X + offs, mask=mask)
        tl.store(Y + offs, x, mask=mask)

    ret = torch.empty(x.shape, dtype=torch.float16, device=x.device)
    grid = lambda META: (triton.cdiv(x.numel(), META['BLOCK_SIZE']), )
    dtype = getattr(tl, dtype)
    kernel[grid](ret, triton.reinterpret(x, dtype), ret.numel(), BLOCK_SIZE=1024)
    return ret


@triton.jit
def matmul_kernel(  #
        a_ptr, b_ptr, c_ptr,  #
        M, N, K,  #
        stride_am, stride_ak,  #
        stride_bk, stride_bn,  #
        stride_cm, stride_cn,  #
        BLOCK_SIZE_M: tl.constexpr, BLOCK_SIZE_N: tl.constexpr, BLOCK_SIZE_K: tl.constexpr,  #
        low_precision_acc: tl.constexpr,  #
        num_pipeline_stages: tl.constexpr = 3  #
):
    pid = tl.program_id(axis=0)
    num_pid_m = tl.cdiv(M, BLOCK_SIZE_M)
    pid_m = pid % num_pid_m
    pid_n = pid // num_pid_m
    offs_am = (pid_m * BLOCK_SIZE_M + tl.arange(0, BLOCK_SIZE_M)) % M
    offs_bn = (pid_n * BLOCK_SIZE_N + tl.arange(0, BLOCK_SIZE_N)) % N
    offs_k = tl.arange(0, BLOCK_SIZE_K)
    a_ptrs = a_ptr + (offs_am[:, None] * stride_am + offs_k[None, :] * stride_ak)
    b_ptrs = b_ptr + (offs_k[:, None] * stride_bk + offs_bn[None, :] * stride_bn)
    accumulator = tl.zeros((BLOCK_SIZE_M, BLOCK_SIZE_N), dtype=tl.float32)
    for k in tl.range(0, tl.cdiv(K, BLOCK_SIZE_K), num_stages=num_pipeline_stages):
        a = tl.load(a_ptrs)
        b = tl.load(b_ptrs)
        accumulator = tl.dot(a, b, acc=accumulator, max_num_imprecise_acc=low_precision_acc)
        a_ptrs += BLOCK_SIZE_K * stride_ak
        b_ptrs += BLOCK_SIZE_K * stride_bk
    offs_cm = pid_m * BLOCK_SIZE_M + tl.arange(0, BLOCK_SIZE_M)
    offs_cn = pid_n * BLOCK_SIZE_N + tl.arange(0, BLOCK_SIZE_N)
    c_ptrs = c_ptr + stride_cm * offs_cm[:, None] + stride_cn * offs_cn[None, :]
    tl.store(c_ptrs, accumulator)


@pytest.mark.parametrize("in_type_str", ['float8e5', 'float8e4nv'])
@pytest.mark.parametrize("low_precision_acc", [0, 32, 64, 128])
def test_fp8_dot_acc(in_type_str, low_precision_acc, device):
    if is_hip():
        pytest.skip('test_fp8_dot_acc for HIP currently broken in upstream.')

    check_type_supported(in_type_str, device)

    if is_xpu():
        # FIXME: revisit problem size once tl.dot is lowered to DPAS.
        warnings.warn("FIXME: test case modified, reduced problem size")
        M, N, K = 64, 128, 128
        BLOCK_M, BLOCK_N, BLOCK_K = 64, 128, 64
    else:
        M, N, K = 128, 256, 256
        BLOCK_M, BLOCK_N, BLOCK_K = 128, 256, 128

    A = numpy_random((M, K), dtype_str=in_type_str)
    B = numpy_random((K, N), dtype_str=in_type_str)
    Bt = B.T
    C = torch.empty((M, N), dtype=torch.float32, device=device)
    num_warps = 8
    a = to_triton(A, device=device, dst_type=in_type_str)
    b = to_triton(B, device=device, dst_type=in_type_str)
    grid = (triton.cdiv(M, BLOCK_M), 1)
    matmul_kernel[grid](a, b, C, M, N, K, a.stride(0), a.stride(1), b.stride(0), b.stride(1), C.stride(0), C.stride(1),
                        BLOCK_M, BLOCK_N, BLOCK_K, low_precision_acc, num_warps=num_warps)
    torch_a = torch.from_numpy(A)
    th_a = f8_to_f16(torch_a.xpu(), in_type_str)
    torch_b = torch.from_numpy(B)
    th_b = f8_to_f16(torch_b.xpu(), in_type_str)
    ref_out = torch.matmul(th_a, th_b).to(torch.float32)
    if in_type_str == 'float8e4nv':
        torch.testing.assert_close(ref_out, C, rtol=0.01, atol=0.01)
    elif low_precision_acc > 32:
        torch.testing.assert_close(ref_out, C, rtol=1e-3, atol=1e-3)
    else:
        torch.testing.assert_close(ref_out, C)


# -----------------------
# test enable_fp_fusion
# -----------------------


@pytest.mark.parametrize("enable_fp_fusion", [False, True])
def test_enable_fp_fusion(enable_fp_fusion, device):
    if is_hip():
        pytest.skip(
            'test_enable_fp_fusion for HIP currently broken in https://github.com/openai/triton. Use https://github.com/ROCmSoftwarePlatform/triton'
        )

    # Sequential multiply add can be fused by backend
    @triton.jit
    def mul_add(data):
        ptrs = data + tl.arange(0, 128)
        tl.store(ptrs, tl.load(ptrs) * 1.5 + 1.0)

    data = torch.randn((128, ), device=device, dtype=torch.float32)
    h = mul_add[(1, )](data, enable_fp_fusion=enable_fp_fusion)

    if not is_cuda():
        return
    found_fma = re.search(r'(mad|fma)\.r[nzmp]\.(ftz\.)?f32', h.asm["ptx"]) is not None
    assert found_fma == enable_fp_fusion


# -----------------------
# test propagate_nan
# -----------------------


@pytest.mark.parametrize("dtype", ['float16', 'float32'])
@pytest.mark.parametrize("propagate_nan", ['NONE', 'ALL'])
@pytest.mark.parametrize("func", ['minimum', 'maximum', 'clamp'])
def test_propagate_nan(dtype, propagate_nan, func, device):
    if is_hip():
        pytest.skip(
            'test_propagate_nan for HIP currently broken in https://github.com/openai/triton. Use https://github.com/ROCmSoftwarePlatform/triton'
        )

    @triton.jit
    def kernel(A, B, C, propagate_nan: tl.constexpr, func: tl.constexpr):
        if func == 'clamp':
            tl.store(
                C,
                getattr(tl, func)(tl.load(A), -tl.load(B), tl.load(B),
                                  propagate_nan=getattr(tl.PropagateNan, propagate_nan)))
        else:
            tl.store(C,
                     getattr(tl, func)(tl.load(A), tl.load(B), propagate_nan=getattr(tl.PropagateNan, propagate_nan)))

    for mode in ['A', 'B', 'both']:
        if func == 'clamp' and mode == 'B':
            # clamp does not guarantee propagation from 'min' and 'max' args
            continue
        A = torch.randn((1, ), device=device, dtype=getattr(torch, dtype))
        if mode == 'A' or mode == 'both': A[0] = torch.nan
        B = torch.randn((1, ), device=device, dtype=getattr(torch, dtype))
        if mode == 'B' or mode == 'both': B[0] = torch.nan
        C = torch.zeros_like(A, device=device, dtype=getattr(torch, dtype))
        kernel[(1, )](A, B, C, propagate_nan, func)

        if mode == 'both' or propagate_nan == 'ALL':
            assert torch.isnan(C[0])
        else:
            assert not torch.isnan(C[0])


# -----------------------
# test clamp
# -----------------------


@pytest.mark.parametrize("dtype", ['float16', 'float32'])
def test_clamp(dtype, device):
    if is_hip():
        pytest.skip(
            'test_clamp for HIP currently broken in https://github.com/openai/triton. Use https://github.com/ROCmSoftwarePlatform/triton'
        )

    @triton.jit
    def kernel(x_ptr, min_ptr, max_ptr, out_ptr, ref_ptr, N, BLOCK_SIZE: tl.constexpr):

        off = tl.arange(0, BLOCK_SIZE)
        mask = off < N
        x = tl.load(x_ptr + off, mask=mask)
        min = tl.load(min_ptr + off, mask=mask)
        max = tl.load(max_ptr + off, mask=mask)
        out = out_ptr + off
        ref = ref_ptr + off

        tl.store(out, tl.clamp(x, min, max), mask=mask)
        ref_val = tl.minimum(tl.maximum(x, min), max)
        tl.store(ref, ref_val, mask=mask)

    size = 128

    x = torch.randn((size, ), device=device, dtype=getattr(torch, dtype))
    a = torch.randn((size, ), device=device, dtype=getattr(torch, dtype))
    b = torch.randn((size, ), device=device, dtype=getattr(torch, dtype))
    min = torch.min(a, b)
    max = torch.max(a, b)
    out = torch.zeros_like(x, device=device, dtype=getattr(torch, dtype))
    ref = torch.zeros_like(x, device=device, dtype=getattr(torch, dtype))

    kernel[(size, )](x, min, max, out, ref, x.numel(), BLOCK_SIZE=size)

    torch.testing.assert_close(out, ref)


# Test for symmetric clamp(x, -limit, limit), as it may go through optimized
# codegen in the backends
@pytest.mark.parametrize("dtype", ['float16', 'float32'])
def test_clamp_symmetric(dtype, device):
    if is_hip():
        pytest.skip(
            'test_clamp_symmetric for HIP currently broken in https://github.com/openai/triton. Use https://github.com/ROCmSoftwarePlatform/triton'
        )

    @triton.jit
    def kernel(x_ptr, limit_ptr, out_ptr, ref_ptr, N, BLOCK_SIZE: tl.constexpr):

        off = tl.arange(0, BLOCK_SIZE)
        mask = off < N
        x = tl.load(x_ptr + off, mask=mask)
        limit = tl.load(limit_ptr + off, mask=mask)
        out = out_ptr + off
        ref = ref_ptr + off

        tl.store(out, tl.clamp(x, -limit, limit), mask=mask)
        ref_val = tl.minimum(tl.maximum(x, -limit), limit)
        tl.store(ref, ref_val, mask=mask)

    size = 128

    x = torch.randn((size, ), device=device, dtype=getattr(torch, dtype))
    limit = torch.randn((size, ), device=device, dtype=getattr(torch, dtype)).abs()
    out = torch.zeros_like(x, device=device, dtype=getattr(torch, dtype))
    ref = torch.zeros_like(x, device=device, dtype=getattr(torch, dtype))

    kernel[(size, )](x, limit, out, ref, x.numel(), BLOCK_SIZE=size)

    torch.testing.assert_close(out, ref)


# -----------------------
# test iterators
# -----------------------


@pytest.mark.interpreter
def test_static_range(device):

    @triton.jit
    def loop_kernel(Z, N: tl.constexpr, step: tl.constexpr):
        acc = 0
        for i in tl.static_range(0, N, step=step):
            acc += i
        tl.store(Z, acc)

    N = 100
    step = 7
    Out = torch.empty(1, dtype=torch.int32, device=device)
    loop_kernel[(1, )](Out, N, step)
    Acc = torch.tensor([0], dtype=torch.int32, device=device)
    for i in range(0, N, step):
        Acc += i
    assert (Out == Acc).all(), (Out, Acc)


def test_tl_range(device):
    if is_hip():
        pytest.skip("test_tl_range is not supported in HIP")
    M, N, K = 64, 64, 512
    BLOCK_M, BLOCK_N, BLOCK_K = M, N, 64
    a = torch.randn((M, K), device=device, dtype=torch.float16)
    b = torch.randn((K, N), device=device, dtype=torch.float16)
    c = torch.empty((M, N), dtype=torch.float32, device=device)
    pgm = matmul_kernel[
        1,
    ](a, b, c, M, N, K, a.stride(0), a.stride(1), b.stride(0), b.stride(1), c.stride(0), c.stride(1), BLOCK_M, BLOCK_N,
      BLOCK_K, 0, num_pipeline_stages=5)
    ref_out = torch.matmul(a, b).to(torch.float32)
    torch.testing.assert_close(ref_out, c, rtol=1e-3, atol=1e-3)
    if device in ['cuda']:
        capability = torch.cuda.get_device_capability()
        if capability[0] >= 8:
            ptx = pgm.asm['ptx']
            # check that the loop got pipelined with the right number of stages.
            assert 'cp.async.wait_group 0x6' in ptx<|MERGE_RESOLUTION|>--- conflicted
+++ resolved
@@ -8,11 +8,8 @@
 import numpy as np
 import pytest
 import torch
-<<<<<<< HEAD
 import intel_extension_for_pytorch  # type: ignore # noqa: F401
-=======
 import os
->>>>>>> e5c065e3
 from numpy.random import RandomState
 
 import triton
@@ -2618,11 +2615,15 @@
                 # TODO: support out_dtype=float16 for tl.dot on V100
                 pytest.skip("Only test out_dtype=float16 on devices with sm >=80")
 
+    if is_interpreter() and in_dtype == 'int8':
+        pytest.skip(
+            "numpy.dot with int8 inputs will overflow while tl.dot doesn't because MMA instruction's accumulator is 32-bit"
+        )
+
     if is_xpu():
         capability = 0
 
         if (M, N, K, num_warps) in [(128, 256, 32, 8), (64, 128, 128, 4), (64, 128, 128, 2)]:
-<<<<<<< HEAD
             pytest.skip("FIXME: shared memory out of resource - reevaluate with DPAS")
         if (M, N, K, num_warps) in [(32, 128, 64, 2)]:
             if out_dtype == 'int8' and ((col_a, col_b) not in [False, True]):
@@ -2633,16 +2634,6 @@
             pytest.skip("FIXME: Fails to run on XPU")
         if (M, N, K, num_warps) in [(128, 128, 64, 4)] and (in_dtype, out_dtype) not in ['float32', 'float32']:
             pytest.skip("FIXME: Fails to run on XPU")
-=======
-            pytest.skip("shared memory out of resource")
-        if out_dtype == 'float16':
-            # TODO: support out_dtype=float16 for tl.dot on V100
-            pytest.skip("Only test out_dtype=float16 on devices with sm >=80")
-    if is_interpreter() and in_dtype == 'int8':
-        pytest.skip(
-            "numpy.dot with int8 inputs will overflow while tl.dot doesn't because MMA instruction's accumulator is 32-bit"
-        )
->>>>>>> e5c065e3
 
     if is_cuda():
         torch.backends.cuda.matmul.allow_tf32 = allow_tf32
