--- conflicted
+++ resolved
@@ -3134,7 +3134,7 @@
     [(*shape_nw, col_a, col_b, 'none', input_precision, in_dtype, out_dtype, kpack)
      for shape_nw in [[128, 256, 32, 8], [128, 16, 32, 4], [32, 128, 64, 4], [128, 128, 64, 4], [64, 128, 128, 4],
                       [32, 128, 64, 2], [64, 64, 32, 4], [32, 32, 128, 16], [128, 128, 64, 2], [64, 128, 128, 2]]
-     for input_precision in ["tf32" if is_cuda() else "ieee"]
+     for input_precision in ["tf32" if is_cuda() or is_xpu() else "ieee"]
      for col_a in [True, False]
      for col_b in [True, False]
      for in_dtype, out_dtype in [('int8', 'int8'), ('float16', 'float16'), ('float16', 'float32'), ('float32',
@@ -5530,11 +5530,7 @@
 def test_maxnreg(device):
     assert not is_interpreter(), "this test won't work with the interpreter"
     if not is_cuda():
-<<<<<<< HEAD
         pytest.xfail('maxnreg only works on CUDA')
-=======
-        pytest.skip('maxnreg only works on CUDA')
->>>>>>> fdc77185
 
     # triton kernel
     @triton.jit
