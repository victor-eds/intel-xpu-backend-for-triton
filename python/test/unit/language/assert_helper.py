--- conflicted
+++ resolved
@@ -137,13 +137,8 @@
     N = 128  # This value should match with test_print in test_subprocess.py.
     num_warps = N // get_current_target_warp_size()
 
-<<<<<<< HEAD
-    x = torch.arange(0, N, dtype=torch.int32, device='xpu')
-    y = torch.zeros((N, ), dtype=x.dtype, device="xpu")
-=======
     x = torch.arange(0, N, dtype=torch.int32, device=device)
     y = torch.zeros((N, ), dtype=x.dtype, device=device)
->>>>>>> e0fc12ce
     if caller == "none":
         kernel_device_assert_nested[(1, )](x, y, num_warps=num_warps, BLOCK=N, jit_debug=callee)
     elif caller == "true":
