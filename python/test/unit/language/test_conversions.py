--- conflicted
+++ resolved
@@ -191,15 +191,11 @@
 
     dst = torch.empty(src.shape, dtype=matching_int(dst_dtype), device=device)
     downcast_emulated[(src.shape[0] // BLOCK_SIZE,)](
-<<<<<<< HEAD
         triton.reinterpret(src, src_dtype), triton.reinterpret(dst, dst_dtype), rounding, BLOCK_SIZE, exponent_bits, mantissa_bits, exponent_bias, device_=device)
-=======
-        triton.reinterpret(src, src_dtype), triton.reinterpret(dst, dst_dtype), rounding, BLOCK_SIZE, exponent_bits, mantissa_bits, exponent_bias)
     # 0x80 in float8e4b8 or float8e5b16 represents inf/nan. downcast_emulated kernel will
     # convert -0. in higher precision to 0x80 and thus need to fix the result to 0.
     if dst_dtype == tl.float8e4b8 or dst_dtype == tl.float8e5b16:
         dst = torch.where(dst == 0x80, 0, dst)
->>>>>>> 52f07f1e
     return dst
 
 
@@ -318,10 +314,6 @@
 ])
 def test_typeconvert_upcast(src_dtype, dst_dtype, device):
 
-<<<<<<< HEAD
-    if src_dtype == 'float8e4nv' and torch.cuda.is_available() and torch.cuda.get_device_capability(0) < (9, 0):
-        pytest.skip("float8e4nv upcast tests only supported on compute capability 9.0+")
-=======
     if src_dtype == 'float8e4nv' and is_cuda() and torch.cuda.get_device_capability(0) < (9, 0):
         pytest.skip("float8e4nv upcast tests only supported on NVGPU with compute capability 9.0+")
 
@@ -330,7 +322,6 @@
 
     if src_dtype in ('float8e4b8', 'float8e5b16') and (is_cuda() or not is_on_mi300()):
         pytest.skip("{src_dtype} upcast tests only supported on AMDGPU MI300")
->>>>>>> 52f07f1e
 
     # dtype : (exponent_bits, mantissa_bits, exponent_bias, max_repr)
     stuff = {
@@ -371,22 +362,14 @@
 ])
 def test_typeconvert_downcast(src_dtype, dst_dtype, rounding, max_repr, device):
 
-<<<<<<< HEAD
-    if src_dtype != 'float32' and torch.cuda.is_available() and torch.cuda.get_device_capability(0) < (9, 0):
-        pytest.skip("non-float32 downcast tests only supported on compute capability 9.0+")
-
-    if dst_dtype.startswith('float8') and rounding == 'rtne' and torch.cuda.is_available() and torch.cuda.get_device_capability(0) < (9, 0):
-        pytest.skip("float8 downcast with RTNE rounding tests only supported on compute capability 9.0+")
-=======
     if src_dtype != 'float32' and is_cuda() and torch.cuda.get_device_capability(0) < (9, 0):
         pytest.skip("non-float32 downcast tests only supported on NVGPU with compute capability 9.0+")
 
-    if dst_dtype in ('float8e5', 'float8e4nv') and rounding == 'rtne' and (is_hip() or torch.cuda.get_device_capability(0) < (9, 0)):
+    if dst_dtype in ('float8e5', 'float8e4nv') and rounding == 'rtne' and (is_hip() or torch.cuda.is_available() and torch.cuda.get_device_capability(0) < (9, 0)):
         pytest.skip(f"{dst_dtype} downcast with RTNE rounding tests only supported on NVGPU with compute capability 9.0+")
 
     if dst_dtype in ('float8e5b16', 'float8e4b8') and rounding == 'rtne' and (is_cuda() or not is_on_mi300()):
-        pytest.skip(f"{dst_dtype} downcast with RTNE rounding tests only supported on AMDGPU MI300")
->>>>>>> 52f07f1e
+        pytest.xfail(f"{dst_dtype} downcast with RTNE rounding tests only supported on AMDGPU MI300")
 
     # dtype : (exponent_bits, mantissa_bits, exponent_bias)
     stuff = {
