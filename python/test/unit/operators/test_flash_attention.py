import pytest
import torch
import intel_extension_for_pytorch  # type: ignore # noqa: F401
import os

import triton
import triton.ops


@pytest.mark.interpreter
@pytest.mark.parametrize('Z, H, N_CTX, D_HEAD', [  #
    (2, 4, 512, 16),
    (2, 4, 512, 32),
    (2, 4, 512, 64),
    (2, 4, 512, 128),
])
@pytest.mark.parametrize('dtype', [torch.float16, torch.bfloat16])
@pytest.mark.parametrize('causal', [True, False])
@pytest.mark.parametrize('seq_par', [True, False])
def test_op(Z, H, N_CTX, D_HEAD, dtype, causal, seq_par, device):
<<<<<<< HEAD
    if torch.cuda.is_available():
        capability = torch.cuda.get_device_capability()
        if capability[0] < 8:
            pytest.skip("Flash attention only supported for compute capability >= 80")

=======
    capability = torch.cuda.get_device_capability()
    if capability[0] < 8:
        pytest.skip("Flash attention only supported for compute capability >= 80")
    if D_HEAD == 128:
        if triton.runtime.driver.active.utils.get_device_properties(
                torch.cuda.current_device())["max_shared_mem"] < 131072:
            pytest.skip(
                "Skipping tests with head_dim = 128 due to insufficient shared memory (less than 128 KB per SM) on this GPU."
            )
>>>>>>> 9c1e9ac9
    if dtype == torch.bfloat16 and os.environ.get("TRITON_INTERPRET", "0") == "1":
        pytest.xfail("Flash attention bfloat16 not supported in interpreter mode")

    if device == "xpu" and D_HEAD >= 64:
        pytest.skip("FIXME: results precision issue")

    # Pytorch does not support Half data type for matmul operation hence the skip
    if device == 'cpu':
        if dtype == torch.float16 and os.environ.get("TRITON_INTERPRET", "0") == "1":
            pytest.skip("FIXME: Half is not implemented in Pytorch")

    torch.manual_seed(20)
    q = torch.empty((Z, H, N_CTX, D_HEAD), dtype=dtype, device=device).normal_(mean=0., std=0.5).requires_grad_()
    k = torch.empty((Z, H, N_CTX, D_HEAD), dtype=dtype, device=device).normal_(mean=0., std=0.5).requires_grad_()
    v = torch.empty((Z, H, N_CTX, D_HEAD), dtype=dtype, device=device).normal_(mean=0., std=0.5).requires_grad_()
    sm_scale = 0.5
    dout = torch.randn_like(q)
    # reference implementation
    M = torch.tril(torch.ones((N_CTX, N_CTX), device=device))
    p = torch.matmul(q, k.transpose(2, 3)) * sm_scale
    if causal:
        p[:, :, M == 0] = float("-inf")
    p = torch.softmax(p.float(), dim=-1).to(dtype)
    # p = torch.exp(p)
    ref_out = torch.matmul(p, v)
    ref_out.backward(dout)
    ref_dv, v.grad = v.grad.clone(), None
    ref_dk, k.grad = k.grad.clone(), None
    ref_dq, q.grad = q.grad.clone(), None
    # # triton implementation
    tri_out = triton.ops.attention(q, k, v, causal, sm_scale, seq_par)
    tri_out.backward(dout)
    tri_dv, v.grad = v.grad.clone(), None
    tri_dk, k.grad = k.grad.clone(), None
    tri_dq, q.grad = q.grad.clone(), None
    # compare
    atol = 1e-1 if dtype == torch.bfloat16 else 1e-2
    torch.testing.assert_close(torch.nn.functional.normalize(torch.flatten(ref_out), dim=0),
                               torch.nn.functional.normalize(torch.flatten(tri_out), dim=0), atol=atol, rtol=0)
    torch.testing.assert_close(torch.nn.functional.normalize(torch.flatten(ref_dv), dim=0),
                               torch.nn.functional.normalize(torch.flatten(tri_dv), dim=0), atol=atol, rtol=0)
    torch.testing.assert_close(torch.nn.functional.normalize(torch.flatten(ref_dk), dim=0),
                               torch.nn.functional.normalize(torch.flatten(tri_dk), dim=0), atol=atol, rtol=0)
    torch.testing.assert_close(torch.nn.functional.normalize(torch.flatten(ref_dq), dim=0),
                               torch.nn.functional.normalize(torch.flatten(tri_dq), dim=0), atol=atol, rtol=0)


try:
    from flash_attn.flash_attn_interface import flash_attn_func
    HAS_FLASH = True
except BaseException:
    HAS_FLASH = False

BATCH, N_HEADS, N_CTX, D_HEAD = 4, 48, 4096, 64
# vary seq length for fixed head and batch=4
configs = [
    triton.testing.Benchmark(
        x_names=['N_CTX'], x_vals=[2**i for i in range(10, 14)], line_arg='provider',
        line_vals=['triton'] + (['flash'] if HAS_FLASH else []),
        line_names=['Triton'] + (['Flash'] if HAS_FLASH else []), styles=[('red', '-'), ('blue', '-')], ylabel='ms',
        plot_name=f'fused-attention-batch{BATCH}-head{N_HEADS}-d{D_HEAD}-{mode}-{casual}-{seq_par}', args={
            'H': N_HEADS,
            'BATCH': BATCH,
            'D_HEAD': D_HEAD,
            'dtype': torch.float16,
            'mode': mode,
            'casual': casual,
            'seq_par': seq_par,
        }) for mode in ['fwd', 'bwd'] for casual in [True, False] for seq_par in [True, False]
]


@triton.testing.perf_report(configs)
def bench_flash_attention(BATCH, H, N_CTX, D_HEAD, mode, casual, seq_par, provider, dtype=torch.float16, device="xpu"):
    assert mode in ['fwd', 'bwd']
    warmup = 25
    rep = 100
    sm_scale = 1.3
    q = torch.randn((BATCH, H, N_CTX, D_HEAD), dtype=dtype, device=device, requires_grad=True)
    k = torch.randn((BATCH, H, N_CTX, D_HEAD), dtype=dtype, device=device, requires_grad=True)
    v = torch.randn((BATCH, H, N_CTX, D_HEAD), dtype=dtype, device=device, requires_grad=True)
    if provider == "triton":
        fn = lambda: triton.ops.attention(q, k, v, casual, sm_scale, seq_par)
        if mode == 'bwd':
            o = fn()
            do = torch.randn_like(o)
            fn = lambda: o.backward(do, retain_graph=True)
        ms = triton.testing.do_bench(fn, warmup=warmup, rep=rep)
        return ms
    if provider == "flash":
        lengths = torch.full((BATCH, ), fill_value=N_CTX, device=device)
        cu_seqlens = torch.zeros((BATCH + 1, ), device=device, dtype=torch.int32)
        cu_seqlens[1:] = lengths.cumsum(0)
        fn = lambda: flash_attn_func(q, k, v, dropout_p=0.0, softmax_scale=sm_scale, causal=casual)
        if mode == 'bwd':
            o = fn()
            do = torch.randn_like(o)
            fn = lambda: o.backward(do, retain_graph=True)
        ms = triton.testing.do_bench(fn, warmup=warmup, rep=rep)
        return ms


# only works on post-Ampere GPUs right now
# bench_flash_attention.run(save_path='.', print_data=True)<|MERGE_RESOLUTION|>--- conflicted
+++ resolved
@@ -18,23 +18,17 @@
 @pytest.mark.parametrize('causal', [True, False])
 @pytest.mark.parametrize('seq_par', [True, False])
 def test_op(Z, H, N_CTX, D_HEAD, dtype, causal, seq_par, device):
-<<<<<<< HEAD
     if torch.cuda.is_available():
         capability = torch.cuda.get_device_capability()
         if capability[0] < 8:
             pytest.skip("Flash attention only supported for compute capability >= 80")
+        if D_HEAD == 128:
+            if triton.runtime.driver.active.utils.get_device_properties(
+                    torch.cuda.current_device())["max_shared_mem"] < 131072:
+                pytest.skip(
+                    "Skipping tests with head_dim = 128 due to insufficient shared memory (less than 128 KB per SM) on this GPU."
+                )
 
-=======
-    capability = torch.cuda.get_device_capability()
-    if capability[0] < 8:
-        pytest.skip("Flash attention only supported for compute capability >= 80")
-    if D_HEAD == 128:
-        if triton.runtime.driver.active.utils.get_device_properties(
-                torch.cuda.current_device())["max_shared_mem"] < 131072:
-            pytest.skip(
-                "Skipping tests with head_dim = 128 due to insufficient shared memory (less than 128 KB per SM) on this GPU."
-            )
->>>>>>> 9c1e9ac9
     if dtype == torch.bfloat16 and os.environ.get("TRITON_INTERPRET", "0") == "1":
         pytest.xfail("Flash attention bfloat16 not supported in interpreter mode")
 
