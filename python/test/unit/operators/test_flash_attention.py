import pytest
import torch
<<<<<<< HEAD
import intel_extension_for_pytorch  # type: ignore # noqa: F401
=======
import os
>>>>>>> d32880ce

import triton
import triton.ops


@pytest.mark.interpreter
@pytest.mark.parametrize('Z, H, N_CTX, D_HEAD', [  #
    (2, 4, 512, 16),
    (2, 4, 512, 32),
    (2, 4, 512, 64),
    (2, 4, 512, 128),
])
@pytest.mark.parametrize('dtype', [torch.float16, torch.bfloat16])
@pytest.mark.parametrize('causal', [True, False])
@pytest.mark.parametrize('seq_par', [True, False])
def test_op(Z, H, N_CTX, D_HEAD, dtype, causal, seq_par, device):
<<<<<<< HEAD
    if D_HEAD != 16:
        pytest.skip("FIXME: Enable larger problem sizes when tl.dot uses DPAS")

    import os

    interpreter = os.environ.get("TRITON_INTERPRET", 'not found') in ["on", "true", "1"]
    if torch.cuda.is_available():
        capability = torch.cuda.get_device_capability()
        if not interpreter and capability[0] < 8:
            pytest.skip("Flash attention only supported for compute capability >= 80")
=======
    capability = torch.cuda.get_device_capability()
    if capability[0] < 8:
        pytest.skip("Flash attention only supported for compute capability >= 80")
    if dtype == torch.bfloat16 and os.environ.get("TRITON_INTERPRET", "0") == "1":
        pytest.skip("Flash attention bfloat16 not supported in interpreter mode")
>>>>>>> d32880ce
    torch.manual_seed(20)
    q = torch.empty((Z, H, N_CTX, D_HEAD), dtype=dtype, device=device).normal_(mean=0., std=0.5).requires_grad_()
    k = torch.empty((Z, H, N_CTX, D_HEAD), dtype=dtype, device=device).normal_(mean=0., std=0.5).requires_grad_()
    v = torch.empty((Z, H, N_CTX, D_HEAD), dtype=dtype, device=device).normal_(mean=0., std=0.5).requires_grad_()
    sm_scale = 0.5
    dout = torch.randn_like(q)
    # reference implementation
    M = torch.tril(torch.ones((N_CTX, N_CTX), device=device))
    p = torch.matmul(q, k.transpose(2, 3)) * sm_scale
    if causal:
        p[:, :, M == 0] = float("-inf")
    p = torch.softmax(p.float(), dim=-1).to(dtype)
    # p = torch.exp(p)
    ref_out = torch.matmul(p, v)
    ref_out.backward(dout)
    ref_dv, v.grad = v.grad.clone(), None
    ref_dk, k.grad = k.grad.clone(), None
    ref_dq, q.grad = q.grad.clone(), None
    # # triton implementation
    tri_out = triton.ops.attention(q, k, v, causal, sm_scale, seq_par)
    tri_out.backward(dout)
    tri_dv, v.grad = v.grad.clone(), None
    tri_dk, k.grad = k.grad.clone(), None
    tri_dq, q.grad = q.grad.clone(), None
    # compare
    atol = 1e-1 if dtype == torch.bfloat16 else 1e-2
    torch.testing.assert_close(torch.nn.functional.normalize(torch.flatten(ref_out), dim=0),
                               torch.nn.functional.normalize(torch.flatten(tri_out), dim=0), atol=atol, rtol=0)
    torch.testing.assert_close(torch.nn.functional.normalize(torch.flatten(ref_dv), dim=0),
                               torch.nn.functional.normalize(torch.flatten(tri_dv), dim=0), atol=atol, rtol=0)
    torch.testing.assert_close(torch.nn.functional.normalize(torch.flatten(ref_dk), dim=0),
                               torch.nn.functional.normalize(torch.flatten(tri_dk), dim=0), atol=atol, rtol=0)
    torch.testing.assert_close(torch.nn.functional.normalize(torch.flatten(ref_dq), dim=0),
                               torch.nn.functional.normalize(torch.flatten(tri_dq), dim=0), atol=atol, rtol=0)


try:
    from flash_attn.flash_attn_interface import flash_attn_func
    HAS_FLASH = True
except BaseException:
    HAS_FLASH = False

BATCH, N_HEADS, N_CTX, D_HEAD = 4, 48, 4096, 64
# vary seq length for fixed head and batch=4
configs = [
    triton.testing.Benchmark(
        x_names=['N_CTX'], x_vals=[2**i for i in range(10, 14)], line_arg='provider',
        line_vals=['triton'] + (['flash'] if HAS_FLASH else []),
        line_names=['Triton'] + (['Flash'] if HAS_FLASH else []), styles=[('red', '-'), ('blue', '-')], ylabel='ms',
        plot_name=f'fused-attention-batch{BATCH}-head{N_HEADS}-d{D_HEAD}-{mode}-{casual}-{seq_par}', args={
            'H': N_HEADS,
            'BATCH': BATCH,
            'D_HEAD': D_HEAD,
            'dtype': torch.float16,
            'mode': mode,
            'casual': casual,
            'seq_par': seq_par,
        }) for mode in ['fwd', 'bwd'] for casual in [True, False] for seq_par in [True, False]
]


@triton.testing.perf_report(configs)
def bench_flash_attention(BATCH, H, N_CTX, D_HEAD, mode, casual, seq_par, provider, dtype=torch.float16, device="xpu"):
    assert mode in ['fwd', 'bwd']
    warmup = 25
    rep = 100
    sm_scale = 1.3
    q = torch.randn((BATCH, H, N_CTX, D_HEAD), dtype=dtype, device=device, requires_grad=True)
    k = torch.randn((BATCH, H, N_CTX, D_HEAD), dtype=dtype, device=device, requires_grad=True)
    v = torch.randn((BATCH, H, N_CTX, D_HEAD), dtype=dtype, device=device, requires_grad=True)
    if provider == "triton":
        fn = lambda: triton.ops.attention(q, k, v, casual, sm_scale, seq_par)
        if mode == 'bwd':
            o = fn()
            do = torch.randn_like(o)
            fn = lambda: o.backward(do, retain_graph=True)
        ms = triton.testing.do_bench(fn, warmup=warmup, rep=rep)
        return ms
    if provider == "flash":
        lengths = torch.full((BATCH, ), fill_value=N_CTX, device=device)
        cu_seqlens = torch.zeros((BATCH + 1, ), device=device, dtype=torch.int32)
        cu_seqlens[1:] = lengths.cumsum(0)
        fn = lambda: flash_attn_func(q, k, v, dropout_p=0.0, softmax_scale=sm_scale, causal=casual)
        if mode == 'bwd':
            o = fn()
            do = torch.randn_like(o)
            fn = lambda: o.backward(do, retain_graph=True)
        ms = triton.testing.do_bench(fn, warmup=warmup, rep=rep)
        return ms


# only works on post-Ampere GPUs right now
# bench_flash_attention.run(save_path='.', print_data=True)<|MERGE_RESOLUTION|>--- conflicted
+++ resolved
@@ -1,10 +1,7 @@
 import pytest
 import torch
-<<<<<<< HEAD
 import intel_extension_for_pytorch  # type: ignore # noqa: F401
-=======
 import os
->>>>>>> d32880ce
 
 import triton
 import triton.ops
@@ -21,24 +18,15 @@
 @pytest.mark.parametrize('causal', [True, False])
 @pytest.mark.parametrize('seq_par', [True, False])
 def test_op(Z, H, N_CTX, D_HEAD, dtype, causal, seq_par, device):
-<<<<<<< HEAD
     if D_HEAD != 16:
         pytest.skip("FIXME: Enable larger problem sizes when tl.dot uses DPAS")
 
-    import os
-
-    interpreter = os.environ.get("TRITON_INTERPRET", 'not found') in ["on", "true", "1"]
     if torch.cuda.is_available():
         capability = torch.cuda.get_device_capability()
-        if not interpreter and capability[0] < 8:
+        if capability[0] < 8:
             pytest.skip("Flash attention only supported for compute capability >= 80")
-=======
-    capability = torch.cuda.get_device_capability()
-    if capability[0] < 8:
-        pytest.skip("Flash attention only supported for compute capability >= 80")
-    if dtype == torch.bfloat16 and os.environ.get("TRITON_INTERPRET", "0") == "1":
-        pytest.skip("Flash attention bfloat16 not supported in interpreter mode")
->>>>>>> d32880ce
+        if dtype == torch.bfloat16 and os.environ.get("TRITON_INTERPRET", "0") == "1":
+            pytest.skip("Flash attention bfloat16 not supported in interpreter mode")
     torch.manual_seed(20)
     q = torch.empty((Z, H, N_CTX, D_HEAD), dtype=dtype, device=device).normal_(mean=0., std=0.5).requires_grad_()
     k = torch.empty((Z, H, N_CTX, D_HEAD), dtype=dtype, device=device).normal_(mean=0., std=0.5).requires_grad_()
