--- conflicted
+++ resolved
@@ -115,24 +115,14 @@
 )
 def test_op(BLOCK_M, BLOCK_N, BLOCK_K, SPLIT_K, NWARP, NSTAGE, M, N, K, AT, BT, ADTYPE, BDTYPE, INPUT_PRECISION,
             F8_FASTACCUM, ACC_DTYPE, OUTPUT_DTYPE):
-<<<<<<< HEAD
     if torch.cuda.is_available():
         capability = torch.cuda.get_device_capability()
         if capability[0] < 7:
             pytest.skip("Only test tl.dot() on devices with sm >= 70")
         if capability[0] < 8 and (ADTYPE == "bfloat16" or BDTYPE == "bfloat16"):
             pytest.skip("Only test bfloat16 on devices with sm >= 80")
-        if capability[0] < 9 and (ADTYPE == "float8e4nv" or BDTYPE == "float8e4nv"):
-            pytest.skip("Only test float8e4nv on devices with sm >= 90")
-=======
-    capability = torch.cuda.get_device_capability()
-    if capability[0] < 7:
-        pytest.skip("Only test tl.dot() on devices with sm >= 70")
-    if capability[0] < 8 and (ADTYPE == "bfloat16" or BDTYPE == "bfloat16"):
-        pytest.skip("Only test bfloat16 on devices with sm >= 80")
-    if capability[0] < 9 and capability[1] < 9 and (ADTYPE == "float8e4nv" or BDTYPE == "float8e4nv"):
-        pytest.skip("Only test float8e4nv on devices with sm >= 89")
->>>>>>> 6eecbd90
+        if capability[0] < 9 and capability[1] < 9 and (ADTYPE == "float8e4nv" or BDTYPE == "float8e4nv"):
+            pytest.skip("Only test float8e4nv on devices with sm >= 89")
     if (ADTYPE == "bfloat16" or BDTYPE == "bfloat16") and SPLIT_K != 1:
         pytest.xfail("bfloat16 matmuls don't allow split_k for now")
 
