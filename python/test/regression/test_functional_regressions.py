import numpy as np
import pytest
import torch
from numpy.random import RandomState

import triton
import triton.language as tl


def test_chained_matmul(device):
    # Regression test for issue #1601
    def chained_matmul_reference(a, b, c):
        intermediate = torch.einsum('MK,NK->MN', a, b)
        return torch.einsum('MN,NK->MK', intermediate, c)

    @triton.jit
    def chained_matmul_kernel(A,  # shape: (m, k)
                              B,  # shape: (n, k)
                              C,  # shape: (n, k)
                              out,  # shape: (m, k)
                              m, n, k: tl.constexpr,  #
                              block_m: tl.constexpr, block_n: tl.constexpr, block_k: tl.constexpr):

        tl.static_assert(block_k == k, f"expected block_k == k but got {block_k} != {k}")

        block_ix = tl.program_id(0)
        a_tile = (block_ix * block_m + tl.arange(0, block_m))[:, None] * block_k \
            + tl.arange(0, block_k)[None, :]

        a = tl.load(A + a_tile, mask=a_tile < m * k, other=0.0)

        acc = tl.zeros([block_m, block_k], dtype=tl.float32)

        for loop_block_start in range(0, n, block_n):
            bc_tile = (loop_block_start + tl.arange(0, block_n))[:, None] * block_k \
                + tl.arange(0, block_k)[None, :]
            b = tl.load(B + bc_tile, mask=bc_tile < n * k, other=0.0)

            intermediate = tl.dot(a, tl.trans(b))
            intermediate_mask = ((loop_block_start + tl.arange(0, block_n)) < n)[None, :] \
                * (tl.arange(0, block_m) < m)[:, None]

            intermediate = tl.where(intermediate_mask, intermediate, 0.0)

            c = tl.load(C + bc_tile, mask=bc_tile < n * k)

            acc += tl.dot(intermediate.to(A.dtype.element_ty), c)

        tl.store(out + a_tile, acc.to(A.dtype.element_ty), mask=a_tile < m * k)

    m, n, k = 32, 64, 128
    block_m, block_n, block_k = 16, 32, k

    grid = (triton.cdiv(m, block_m), )
    a = torch.randint(low=0, high=2, size=(m, k), dtype=torch.float16, device=device)
    b = torch.randint(low=0, high=2, size=(n, k), dtype=torch.float16, device=device)
    c = torch.randint_like(b, low=0, high=2)
    triton_result = torch.zeros_like(a)

    torch_result = chained_matmul_reference(a, b, c)
    chained_matmul_kernel[grid](
        a, b, c, triton_result, m, n, k,  #
        block_m=block_m, block_n=block_n, block_k=block_k)

    assert (torch_result == triton_result).all()


def test_vecmat(device):

    @triton.jit
    def batched_vecmat(
            # inputs
            A,  # shape: [dim_m, dim_k]
            B,  # shape: [dim_m, dim_n, dim_k]
            # dimensions
        dim_m, dim_n, dim_k,
            # outputs
            output,
            # block information
            block_m: tl.constexpr, block_n: tl.constexpr, block_k: tl.constexpr):
        m_index = tl.program_id(0)
        n_index = tl.program_id(1)
        # Output tile
        output_tile = (m_index * block_m + tl.arange(0, block_m))[:, None] * dim_n \
            + (n_index * block_n + tl.arange(0, block_n))[None, :]

        vecmat = tl.zeros([block_m, block_n], dtype=A.dtype.element_ty)
        k_blocks = dim_k // block_k
        for k_index in range(k_blocks):
            # Load A tile
            a_tile = (m_index * block_m + tl.arange(0, block_m))[:, None] * dim_k \
                + (k_index * block_k + tl.arange(0, block_k))[None, :]
            a = tl.load(A + a_tile)

            # Load B tile, transposed to [n, m, k] in order to broadcast A on a
            # leading dimension.
            b_tile = (m_index * block_m + tl.arange(0, block_m))[None, :, None] * dim_n * dim_k \
                + (n_index * block_n + tl.arange(0, block_n))[:, None, None] * dim_k \
                + (k_index * block_k + tl.arange(0, block_k))[None, None, :]
            b = tl.load(B + b_tile)

            expanded_a, _ = tl.broadcast(a, b)
            vecmat += tl.trans(tl.sum(expanded_a * b, axis=2))

        tl.store(output + output_tile, vecmat)

    M, N, K = 128, 128, 128
    block_m, block_n, block_k = 16, 32, 64

    rs = RandomState(17)
    A_vec = rs.randint(0, 4, (M, K)).astype('float32')
    B_vec = rs.randint(0, 4, (M, N, K)).astype('float32')
    A = A_vec
    B = B_vec

    A_tri = torch.tensor(A, device=device)
    B_tri = torch.tensor(B, device=device)
    C_tri = torch.zeros((M, N), dtype=torch.float32, device=device)

    grid = (M // block_m, N // block_n)

    batched_vecmat[grid](
        A_tri, B_tri, M, N, K, C_tri,  #
        block_m=block_m, block_n=block_n, block_k=block_k,  #
        num_warps=4, num_stages=1)

    A_expanded = A[:, np.newaxis, :]
    A_broadcasted = np.broadcast_to(A_expanded, (M, N, K))
    AB = A_broadcasted * B
    C_ref = np.sum(AB, axis=2)

    np.testing.assert_allclose(C_ref, C_tri.cpu().numpy(), rtol=0.01, atol=1e-3)


@pytest.mark.parametrize("type",
                         ["pre_load", "post_load", "post_pre_mixed", "post_load_two_iters", "post_load_three_iters"])
def test_iv_dependent_matmul(type, device):

    @triton.jit
    def kernel(a_ptr, b_ptr, c_ptr,  #
               M, N, K,  #
               stride_am, stride_ak,  #
               stride_bk, stride_bn,  #
               stride_cm, stride_cn,  #
               BLOCK_SIZE_M: tl.constexpr, BLOCK_SIZE_N: tl.constexpr, BLOCK_SIZE_K: tl.constexpr,  #
               type: tl.constexpr):
        pid = tl.program_id(axis=0)
        num_pid_n = tl.cdiv(N, BLOCK_SIZE_N)
        pid_m = pid // num_pid_n
        pid_n = pid % num_pid_n

        offs_am = (pid_m * BLOCK_SIZE_M + tl.arange(0, BLOCK_SIZE_M)) % M
        offs_bn = (pid_n * BLOCK_SIZE_N + tl.arange(0, BLOCK_SIZE_N)) % N
        offs_k = tl.arange(0, BLOCK_SIZE_K)
        a_ptr = a_ptr + (offs_am[:, None] * stride_am + offs_k[None, :] * stride_ak)
        b_ptr = b_ptr + (offs_k[:, None] * stride_bk + offs_bn[None, :] * stride_bn)
        a_ptrs = a_ptr
        b_ptrs = b_ptr
        if type == "post_load_two_iters":
            a_ptrs_next = a_ptr + BLOCK_SIZE_K * stride_ak
            b_ptrs_next = b_ptr + BLOCK_SIZE_K * stride_bk
        elif type == "post_load_three_iters":
            a_ptrs_next = a_ptr + BLOCK_SIZE_K * stride_ak
            b_ptrs_next = b_ptr + BLOCK_SIZE_K * stride_bk
            a_ptrs_next_next = a_ptr + 2 * BLOCK_SIZE_K * stride_ak
            b_ptrs_next_next = b_ptr + 2 * BLOCK_SIZE_K * stride_bk

        accumulator = tl.zeros((BLOCK_SIZE_M, BLOCK_SIZE_N), dtype=tl.float32)
        for k in range(0, tl.cdiv(K, BLOCK_SIZE_K)):
            if type == "pre_load":
                a_ptrs = a_ptr + k * BLOCK_SIZE_K * stride_ak
                b_ptrs = b_ptr + k * BLOCK_SIZE_K * stride_bk
            elif type == "post_pre_mixed":
                a_ptrs = a_ptr + k * BLOCK_SIZE_K * stride_ak
            a = tl.load(a_ptrs, mask=offs_k[None, :] < K - k * BLOCK_SIZE_K, other=0.0)
            b = tl.load(b_ptrs, mask=offs_k[:, None] < K - k * BLOCK_SIZE_K, other=0.0)
            accumulator += tl.dot(a, b)
            if type == "post_load":
                a_ptrs = a_ptr + (k + 1) * BLOCK_SIZE_K * stride_ak
                b_ptrs = b_ptr + (k + 1) * BLOCK_SIZE_K * stride_bk
            elif type == "post_pre_mixed":
                b_ptrs = b_ptr + (k + 1) * BLOCK_SIZE_K * stride_bk
            elif type == "post_load_two_iters":
                a_ptrs = a_ptrs_next
                b_ptrs = b_ptrs_next
                a_ptrs_next = a_ptr + (k + 2) * BLOCK_SIZE_K * stride_ak
                b_ptrs_next = b_ptr + (k + 2) * BLOCK_SIZE_K * stride_bk
            elif type == "post_load_three_iters":
                a_ptrs = a_ptrs_next
                b_ptrs = b_ptrs_next
                a_ptrs_next = a_ptrs_next_next
                b_ptrs_next = b_ptrs_next_next
                a_ptrs_next_next = a_ptr + (k + 3) * BLOCK_SIZE_K * stride_ak
                b_ptrs_next_next = b_ptr + (k + 3) * BLOCK_SIZE_K * stride_bk
        c = accumulator.to(tl.float16)

        offs_cm = pid_m * BLOCK_SIZE_M + tl.arange(0, BLOCK_SIZE_M)
        offs_cn = pid_n * BLOCK_SIZE_N + tl.arange(0, BLOCK_SIZE_N)
        c_ptrs = c_ptr + stride_cm * offs_cm[:, None] + stride_cn * offs_cn[None, :]
        c_mask = (offs_cm[:, None] < M) & (offs_cn[None, :] < N)
        tl.store(c_ptrs, c, mask=c_mask)

    M = 256
    K = 256
    N = 256
    BLOCK_SIZE_K = 32
    BLOCK_SIZE_N = 32
    BLOCK_SIZE_M = 32

    a = torch.rand((M, K), device=device)
    b = torch.rand((K, N), device=device)

    torch_output = torch.mm(a, b)
    triton_output = torch.empty_like(torch_output, device=torch_output.device)

    def grid(META):
        return (triton.cdiv(M, META['BLOCK_SIZE_M']) * triton.cdiv(N, META['BLOCK_SIZE_N']), )

    num_stages = 4 if type == "post_load_three_iters" else 3
    kernel[grid](
        a, b, triton_output, M, N, K,  #
        a.stride(0), a.stride(1), b.stride(0), b.stride(1),  #
        triton_output.stride(0), triton_output.stride(1),  #
        BLOCK_SIZE_M=BLOCK_SIZE_M, BLOCK_SIZE_N=BLOCK_SIZE_N, BLOCK_SIZE_K=BLOCK_SIZE_K, type=type,  #
        num_stages=num_stages)
    torch.testing.assert_close(torch_output, triton_output, rtol=1e-2, atol=1e-2)


<<<<<<< HEAD
@triton.jit
def _triton_cummax_helper_fn(arg0_0, arg0_1, arg1_0, arg1_1):
    tmp0 = arg0_0 > arg1_0
    tmp1 = arg0_0 == arg1_0
    tmp2 = arg0_1 > arg1_1
    tmp3 = tmp1 & tmp2
    tmp4 = tmp0 | tmp3
    tmp5 = tl.where(tmp4, arg0_0, arg1_0)
    tmp6 = tl.where(tmp4, arg0_1, arg1_1)
    return tmp5, tmp6


def test_inductor_cummax_bool(device):

    @triton.jit
    def triton_(in_ptr0, out_ptr0, out_ptr1, XBLOCK: tl.constexpr):
        offset = tl.arange(0, XBLOCK)
        tmp0 = tl.load(in_ptr0 + offset).to(tl.int1)
        tmp1 = tmp0.to(tl.int1)
        tmp3 = offset.to(tl.int64)
        tmp5, tmp6, = tl.associative_scan((
            tmp1,
            tmp3,
        ), 0, _triton_cummax_helper_fn)
        tl.store(out_ptr0 + offset, tmp5)
        tl.store(out_ptr1 + offset, tmp6)

    a = torch.randn((64, ), device=device) > 0
    values = torch.empty((64, ), dtype=torch.bool, device=device)
    indices = torch.empty((64, ), dtype=torch.int64, device=device)
    ref = torch.cummax(a, dim=0)

    triton_[(1, )](a, values, indices, 64)
    torch.testing.assert_close(ref.values, values)
    torch.testing.assert_close(ref.indices, indices)
=======
def test_reverse_range(device):

    @triton.jit
    def kernel(in_ptr, out_ptr):
        x0 = tl.arange(0, 512)
        tmp0 = tl.load(in_ptr + (512 - x0))
        tl.store(out_ptr + x0, tmp0)

    data = torch.randn((516, ), dtype=torch.float32, device=device)
    res = torch.empty((512, ), dtype=torch.float32, device=device)
    kernel[(1, )](data, res)
    ref = torch.flip(data[1:513], [0])
    assert (res == ref).all()
>>>>>>> 68aa962e
<|MERGE_RESOLUTION|>--- conflicted
+++ resolved
@@ -226,7 +226,21 @@
     torch.testing.assert_close(torch_output, triton_output, rtol=1e-2, atol=1e-2)
 
 
-<<<<<<< HEAD
+def test_reverse_range(device):
+
+    @triton.jit
+    def kernel(in_ptr, out_ptr):
+        x0 = tl.arange(0, 512)
+        tmp0 = tl.load(in_ptr + (512 - x0))
+        tl.store(out_ptr + x0, tmp0)
+
+    data = torch.randn((516, ), dtype=torch.float32, device=device)
+    res = torch.empty((512, ), dtype=torch.float32, device=device)
+    kernel[(1, )](data, res)
+    ref = torch.flip(data[1:513], [0])
+    assert (res == ref).all()
+
+
 @triton.jit
 def _triton_cummax_helper_fn(arg0_0, arg0_1, arg1_0, arg1_1):
     tmp0 = arg0_0 > arg1_0
@@ -261,19 +275,4 @@
 
     triton_[(1, )](a, values, indices, 64)
     torch.testing.assert_close(ref.values, values)
-    torch.testing.assert_close(ref.indices, indices)
-=======
-def test_reverse_range(device):
-
-    @triton.jit
-    def kernel(in_ptr, out_ptr):
-        x0 = tl.arange(0, 512)
-        tmp0 = tl.load(in_ptr + (512 - x0))
-        tl.store(out_ptr + x0, tmp0)
-
-    data = torch.randn((516, ), dtype=torch.float32, device=device)
-    res = torch.empty((512, ), dtype=torch.float32, device=device)
-    kernel[(1, )](data, res)
-    ref = torch.flip(data[1:513], [0])
-    assert (res == ref).all()
->>>>>>> 68aa962e
+    torch.testing.assert_close(ref.indices, indices)