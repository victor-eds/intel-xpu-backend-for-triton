from __future__ import annotations, division

import ast
import functools
import hashlib
import inspect
import os
import textwrap
from collections import defaultdict, namedtuple
from functools import cached_property
from typing import Callable, Generic, Iterable, List, Optional, TypeVar, Union, cast, overload

<<<<<<< HEAD
import torch
import intel_extension_for_pytorch as ipex

from .._C.libtriton.triton import TMAInfos
=======
from .._C.libtriton.translation import TMAInfos
>>>>>>> 73a33192
from ..common.backend import get_backend, get_cuda_version_key
from .interpreter import InterpretedFunction
from ..runtime.driver import driver


def get_dev_ctxt_queue_objs(is_spirv=True):
    if is_spirv:
        from .driver import driver
        context = driver.utils.get_l0_ctxt_ptr(ipex.xpu.current_stream().sycl_queue)[0]
        device = driver.utils.get_l0_dev_ptr(ipex.xpu.current_stream().sycl_queue)[0]
        queue = driver.utils.get_l0_queue(ipex.xpu.current_stream().sycl_queue)[0]
        return device, context, queue
    else:
        return 0, 0, 0


def get_imm_cmd_list(is_spirv=True):
    if is_spirv:
        from .driver import driver
        return driver.utils.get_l0_imm_cmd_list(ipex.xpu.current_stream().sycl_queue)[0]
    else:
        return 0


def get_event_pool(is_spirv=True):
    if is_spirv:
        from .driver import driver
        return driver.utils.get_event_pool()
    else:
        return 0


TRITON_MODULE = __name__[:-len(".runtime.jit")]

T = TypeVar("T")

# -----------------------------------------------------------------------------
# Dependencies Finder
# -----------------------------------------------------------------------------


class DependenciesFinder(ast.NodeVisitor):
    """
    This AST visitor is used to find dependencies of a JITFunction. This can
    be used to invalidate a JITFunction's hash when its source code -- or
    that of its dependencies -- changes.
    """

    def __init__(self, globals, src) -> None:
        super().__init__()
        self.ret = hashlib.sha1(src.encode("utf-8")).hexdigest()
        self.globals = globals

    def visit_Name(self, node):
        return self.globals.get(node.id, None)

    def visit_Attribute(self, node):
        lhs = self.visit(node.value)
        while isinstance(lhs, ast.Attribute):
            lhs = self.visit(lhs.value)
        if lhs is None or (getattr(lhs, "__name__", "") == TRITON_MODULE):
            return None
        return getattr(lhs, node.attr)

    def visit_Call(self, node):
        func = self.visit(node.func)
        if func is None:
            return
        if inspect.isbuiltin(func):
            return
        if func.__module__ and (func.__module__.startswith(TRITON_MODULE)):
            return
        assert isinstance(
            func, JITFunction
        ), f'Function "{func.__name__}" is being called from a Triton function but is not a Triton function itself. Decorate it with @triton.jit to fix this'
        func_cache_key = func.cache_key
        noinline = str(getattr(func, "noinline", False))
        self.ret = (self.ret + func_cache_key + noinline).encode("utf-8")
        self.ret = hashlib.sha1(self.ret).hexdigest()


# -----------------------------------------------------------------------------
# JITFunction
# -----------------------------------------------------------------------------


def _normalize_ty(ty) -> str:
    if isinstance(ty, type):
        return ty.__name__
    elif isinstance(ty, str):
        return ty
    return repr(ty)


class KernelParam:
    """Represents a parameter to a @jit'ed function.

    A parameter is just the name plus metadata; a parameter plus a value is a
    KernelArg.
    """

    def __init__(self, num: int, param: inspect.Parameter, do_not_specialize: bool):
        self.num = num
        self._param = param
        self.do_not_specialize = do_not_specialize

    @cached_property
    def name(self):
        return self._param.name

    @cached_property
    def annotation(self):
        if not self._param.annotation or self._param.annotation == inspect.Parameter.empty:
            return ""
        return _normalize_ty(self._param.annotation)

    @cached_property
    def is_constexpr(self):
        return "constexpr" in self.annotation

    @property
    def default(self):
        return self._param.default

    @property
    def has_default(self):
        return self._param.default != inspect.Parameter.empty


class KernelArg:
    """Represents an argument to a @jit'ed function.

    An argument is a parameter plus a value.
    """

    def __init__(self, value, param):
        self.value = value
        self.param = param

    @property
    def name(self):
        return self.param.name

    def signature_key(self):
        annotation = self.param.annotation
        if "Tensor" in annotation:
            return self.value.dtype
        elif annotation == "bool":
            return "i1"
        elif annotation == "float":
            return "fp32"
        else:
            return JITFunction._key_of(self.value)

    def specialization_key(self):
        assert not self.param.do_not_specialize

        if hasattr(self.value, "data_ptr"):
            return (self.value.data_ptr() % JITFunction.divisibility == 0, )

        if isinstance(self.value, int):
            # bool is a subclass of int, so we don't check explicitly above.
            return (
                self.value % JITFunction.divisibility == 0,
                self.value % JITFunction.divisibility_8 == 0,
                self.value == 1,
            )

        return (False, )


class KernelInterface(Generic[T]):
    run: T

    def __getitem__(self, grid) -> T:
        """
        A JIT function is launched with: fn[grid](*args, **kwargs).
        Hence JITFunction.__getitem__ returns a callable proxy that
        memorizes the grid.
        """
        # return lambda *args, **kwargs: self.run(grid=grid, warmup=False, *args, **kwargs)
        return cast(T, functools.partial(cast(Callable, self.run), grid=grid, warmup=False))


class JITFunction(KernelInterface[T]):
    # Hook for inspecting compiled functions and modules
    cache_hook = None
    divisibility = 16
    # As Hopper TMA load and store primitive requires the tensor stride to be 16-byte aligned.
    # And we only support WGMMA with float16 dtype on Hopper for now.
    # So whether the LoadOp and StoreOp will lowering into TMA copy depend on whether the tensor stride is divisible by 8.
    # TODO: Make it more reasonable to handle multiple dtypes.
    divisibility_8 = 8

    @staticmethod
    def _key_of(arg):
        if hasattr(arg, "dtype"):
            return arg.dtype
        elif isinstance(arg, bool):
            return "i1"
        elif isinstance(arg, int):
            if -(2**31) <= arg and arg <= 2**31 - 1:
                return "i32"
            elif 2**63 <= arg and arg <= 2**64 - 1:
                return "u64"
            else:
                return "i64"
        elif isinstance(arg, float):
            return "fp32"
        elif arg is None:
            return None
        else:
            raise TypeError(f"Unsupported type {type(arg)} for {arg}")

    @staticmethod
    def _spec_of(arg):
        if hasattr(arg, "data_ptr"):
            return arg.data_ptr() % JITFunction.divisibility == 0
        elif isinstance(arg, int):
            return (arg % 16 == 0, arg == 1)
        return (arg is None, )

    # TODO(jlebar): Fold this into the KernelArg class.
    def _get_config(self, *args):
        from ..compiler import AttrsDescriptor

        def is_divisible_by_16(x):
            if hasattr(x, "data_ptr"):
                return x.data_ptr() % JITFunction.divisibility == 0
            elif isinstance(x, int):
                return x % JITFunction.divisibility == 0
            if x is None:
                return True
            return False

        def is_divisible_by_8(x):
            if isinstance(x, int):
                return x % JITFunction.divisibility_8 == 0
            if x is None:
                return True
            return False

        divisible_by_16 = {
            param.num
            for param, arg in zip(self.params, args)
            if is_divisible_by_16(arg) and not param.do_not_specialize
        }
        divisible_by_8 = {
            param.num
            for param, arg in zip(self.params, args)
            if is_divisible_by_8(arg) and not param.do_not_specialize
        }
        equal_to_1 = {
            param.num
            for param, arg in zip(self.params, args)
            if isinstance(arg, int) and not isinstance(arg, bool) and arg == 1 and not param.do_not_specialize
        }
        # folded equal_to_1 and None
        # TODO: method to collect all folded args
        none_args = {param.num for param, arg in zip(self.params, args) if arg is None and not param.do_not_specialize}
        ids_of_folded_args = equal_to_1 | none_args
        return AttrsDescriptor(tuple(divisible_by_16), tuple(equal_to_1), tuple(ids_of_folded_args),
                               tuple(divisible_by_8))
        # return _triton.code_gen.instance_descriptor(divisible_by_16,
        # equal_to_1)

    @staticmethod
    def _type_of(key):
        # `None` is nullptr.  Implicitly convert to *i8.
        if key is None:
            return "*i8"
        dtype_str = str(key).split(".")[-1]
        tys = {
            "bool": "i1",
            "float8e4nv": "fp8e4nv",
            "float8e5": "fp8e5",
            "float8e4b15": "fp8e4b15",
            "float8e4b15x4": "fp8e4b15x4",
            "float8_e4m3fn": "fp8e4nv",
            "float8_e5m2": "fp8e5",
            "float16": "fp16",
            "bfloat16": "bf16",
            "float32": "fp32",
            "float64": "fp64",
            "int8": "i8",
            "int16": "i16",
            "int32": "i32",
            "int64": "i64",
            "uint8": "u8",
            "uint16": "u16",
            "uint32": "u32",
            "uint64": "u64",
        }
        # reinterpret can create triton type
        for v in list(tys.values()):
            tys[v] = v
        return key if isinstance(key, str) else f"*{tys[dtype_str]}"

    def _make_constants(self, constexpr_key):
        constants = dict(zip(self.constexprs, constexpr_key))
        return constants

    def _call_hook(
        self,
        key,
        signature,
        device,
        constants,
        num_warps,
        num_ctas,
        num_stages,
        enable_warp_specialization,
        enable_fp_fusion,
        extern_libs,
        configs,
    ):
        if JITFunction.cache_hook is None:
            return False

        name = self.fn.__name__
        module = self.fn.__module__
        arg_reprs = ", ".join([f"{param.name}: {ty}" for param, ty in zip(self.params, key[1])])
        repr = f"{name}[num_warps={num_warps}, num_ctas={num_ctas}, num_stages={num_stages}, enable_warp_specialization={enable_warp_specialization}, enable_fp_fusion={enable_fp_fusion}]({arg_reprs})"
        key = str(key)

        class LegacyCompiler:

            def __init__(self, module, name):
                self.module = module
                self.name = name
                pass

        kwargs = dict(
            signature=signature,
            device=device,
            constants=constants,
            num_warps=num_warps,
            num_ctas=num_ctas,
            num_stages=num_stages,
            enable_warp_specialization=enable_warp_specialization,
            enable_fp_fusion=enable_fp_fusion,
            extern_libs=extern_libs,
            configs=configs,
        )

        return JITFunction.cache_hook(
            key=key,
            repr=repr,
            fn=LegacyCompiler(module, name),
            compile={"key": key, **kwargs},
            is_manual_warmup=False,
            already_compiled=False,
        )

    def _get_arg_data_ptr(self, arg) -> str:
        arg_annotation = self.__annotations__.get(arg, None)
        if not arg_annotation:
            return arg.data_ptr() + (1 << 64) if hasattr(arg, "data_ptr") else arg
        elif arg_annotation is torch.Tensor:
            return arg.data_ptr() + (1 << 64)
        else:
            return arg

    def run(self, *args, grid, warmup, **kwargs):
        from ..compiler import CompiledKernel, compile, ASTSource
        from ..compiler.backends.cuda import CUDABackend
        # deprecated arguments
        assert "device_type" not in kwargs, "device_type option is deprecated; current target will be used"
        assert "device" not in kwargs, "device option is deprecated; current device will be used"
        assert "stream" not in kwargs, "stream option is deprecated; current stream will be used"
        # parse options
        device = driver.get_current_device()
        stream = driver.get_current_stream(device)
        target = driver.get_current_target()
        backend = CUDABackend(target)
        kwargs["debug"] = self.debug
        options = backend.parse_options(kwargs)
        # bind non-reserved keyword args and set defaults
        kwargs = {k: v for k, v in kwargs.items() if not k in options.__dict__}
        bound_args = self.signature.bind(*args, **kwargs)
        bound_args.apply_defaults()
        assert len(bound_args.arguments) == len(self.params)
        # canonicalize grid
        assert grid is not None
        if callable(grid):
            # Arguments are passed as a dict to `grid`, by contract.
            # TODO(jlebar): In the new launch API, pass the compiler flags as a
            # second parameter to `grid`.
            grid = grid(dict(bound_args.arguments))
        grid_size = len(grid)
        grid_0 = grid[0]
        grid_1 = grid[1] if grid_size > 1 else 1
        grid_2 = grid[2] if grid_size > 2 else 1
        # compute cache key
        args = [KernelArg(arg_value, param) for (_, arg_value), param in zip(bound_args.arguments.items(), self.params)]
        data_ptr_arg_values = [
            arg.value for arg in [self._get_arg_data_ptr(arg) for arg in args if not arg.param.is_constexpr]
        ]
        sig_key = tuple(arg.signature_key() for arg in args if not arg.param.is_constexpr)
        spec_key = tuple(arg.specialization_key() for arg in args if not arg.param.do_not_specialize)
        constexpr_key = tuple(arg.value for arg in args if arg.param.is_constexpr)
        version_key = get_cuda_version_key()
        if target[0] in ["xpu"]:
            # FIXME
            version_key = ""
        key = (version_key, sig_key, constexpr_key, spec_key, options)
        # Kernel is not cached; we have to compile.
        if key not in self.cache[device]:
            configs = (self._get_config(*[arg.value for arg in args]), )
            constants = {
                arg.param.num: arg.value
                for arg in args
                if arg.param.is_constexpr or arg.param.num in configs[0].equal_to_1 or arg.value is None
            }
            for i, arg in constants.items():
                if callable(arg):
                    raise TypeError(f"Callable constexpr at index {i} is not supported")

            # Build kernel signature -- doesn't include constexpr arguments.
            signature = {
                arg.param.num: self._type_of(self._key_of(arg.value))
                for arg in args
                if not arg.param.is_constexpr
            }

            if self._call_hook(key, signature, device, constants, options.num_warps, options.num_ctas,
                               options.num_stages, options.enable_warp_specialization, options.enable_fp_fusion,
                               options.extern_libs, configs):
                return None
            # compile the kernel
            src = ASTSource(self, signature, constants, configs[0])
            self.cache[device][key] = compile(
                src,
                target=target,
                options=options.__dict__,
            )

        kernel = self.cache[device][key]
        if not warmup:
            if self.is_spirv:
                event_pool = get_event_pool(self.is_spirv)
                use_icl = 1
                dev_obj, ctxt_obj, q_obj = get_dev_ctxt_queue_objs(self.is_spirv)
                if q_obj == 0:
                    stream = get_imm_cmd_list()
                else:
                    stream = 0
                    use_icl = 0
                kernel.run(grid_0, grid_1, grid_2, kernel.num_warps,
                           kernel.num_ctas,  # number of warps/ctas per instance
                           kernel.cluster_dims[0], kernel.cluster_dims[1], kernel.cluster_dims[2],  # cluster
                           kernel.shared, use_icl, stream, q_obj, dev_obj, ctxt_obj, kernel.function,
                           CompiledKernel.launch_enter_hook, CompiledKernel.launch_exit_hook, kernel, event_pool,
                           *driver.assemble_tensormap_to_arg(kernel.metadata["tensormaps_info"], data_ptr_arg_values))
            else:
                args = [arg.value for arg in args if not arg.param.is_constexpr]
                kernel.run(grid_0, grid_1, grid_2, kernel.num_warps,
                           kernel.num_ctas,  # number of warps/ctas per instance
                           kernel.cluster_dims[0], kernel.cluster_dims[1], kernel.cluster_dims[2],  # cluster
                           kernel.shared, stream, kernel.function, CompiledKernel.launch_enter_hook,
                           CompiledKernel.launch_exit_hook, kernel,
                           *driver.assemble_tensormap_to_arg(kernel.metadata["tensormaps_info"], args))
        return kernel

    def __init__(self, fn, version=None, do_not_specialize=None, debug=None, noinline=None):
        do_not_specialize = do_not_specialize if do_not_specialize else []

        self.fn = fn
        self.module = fn.__module__
        self.version = version
        self.is_spirv = os.environ.get("TRITON_TARGET_NVVM", "0") != "1"
        self.signature = inspect.signature(fn)
        self.do_not_specialize = do_not_specialize
        self.starting_line_number = inspect.getsourcelines(fn)[1]

        self.params = []
        for i, param in enumerate(self.signature.parameters.values()):
            dns = do_not_specialize and (i in do_not_specialize or param.name in do_not_specialize)
            self.params.append(KernelParam(i, param, dns))

        # function source code (without decorators)
        self.src = textwrap.dedent(inspect.getsource(fn))
        self.src = self.src[self.src.find("def"):]
        # cache of just-in-time compiled kernels
        self.cache = defaultdict(dict)
        self.hash = None
        # JITFunction can be instantiated as kernel
        # when called with a grid using __getitem__
        self.kernel = None
        self.debug = True if os.environ.get("TRITON_DEBUG", "0") == "1" else debug
        self.noinline = noinline

        # tma info
        self.tensormaps_info = TMAInfos()

        # TODO(jlebar): Remove uses of these fields outside this file, then
        # remove the fields here.
        self.arg_names = [p.name for p in self.params]
        self.constexprs = [p.num for p in self.params if p.is_constexpr]

        # re-use docs of wrapped function
        self.__doc__ = fn.__doc__
        self.__name__ = fn.__name__
        self.__globals__ = fn.__globals__
        self.__module__ = fn.__module__

    @property
    def cache_key(self):
        # TODO : hash should be attribute of `self`
        if self.hash is None:
            dependencies_finder = DependenciesFinder(globals=self.__globals__, src=self.src)
            dependencies_finder.visit(self.parse())
            self.hash = dependencies_finder.ret + str(self.starting_line_number)
        return self.hash

    def warmup(self, *args, grid, **kwargs):
        return self.run(grid=grid, warmup=True, *map(MockTensor.wrap_dtype, args), **kwargs)

    # we do not parse `src` in the constructor because
    # the user might want to monkey-patch self.src dynamically.
    # Our unit tests do this, for example.
    def parse(self):
        tree = ast.parse(self.src)
        assert isinstance(tree, ast.Module)
        assert len(tree.body) == 1
        assert isinstance(tree.body[0], ast.FunctionDef)
        return tree

    def __call__(self, *args, **kwargs):
        raise RuntimeError("Cannot call @triton.jit'd outside of the scope of a kernel")

    def __setattr__(self, name, value):
        super(JITFunction, self).__setattr__(name, value)
        # - when `.src` attribute is set, cache path needs
        #   to be reinitialized
        if name == "src":
            self.hash = None

    def __repr__(self):
        return f"JITFunction({self.module}:{self.fn.__name__})"


# -----------------------------------------------------------------------------
# `jit` decorator
# -----------------------------------------------------------------------------


@overload
def jit(fn: T) -> JITFunction[T]:
    ...


@overload
def jit(
    *,
    version=None,
    do_not_specialize: Optional[Iterable[int]] = None,
    debug: Optional[bool] = None,
    noinline: Optional[bool] = None,
) -> Callable[[T], JITFunction[T]]:
    ...


def jit(
    fn: Optional[T] = None,
    *,
    version=None,
    do_not_specialize: Optional[Iterable[int]] = None,
    debug: Optional[bool] = None,
    noinline: Optional[bool] = None,
) -> Union[JITFunction[T], Callable[[T], JITFunction[T]]]:
    """
    Decorator for JIT-compiling a function using the Triton compiler.

    :note: When a jit'd function is called, arguments are
        implicitly converted to pointers if they have a :code:`.data_ptr()` method
        and a `.dtype` attribute.

    :note: This function will be compiled and run on the GPU. It will only have access to:

           * python primitives,
           * builtins within the triton package,
           * arguments to this function,
           * other jit'd functions

    :param fn: the function to be jit-compiled
    :type fn: Callable
    """

    def decorator(fn: T) -> JITFunction[T]:
        assert callable(fn)
        if os.getenv("TRITON_INTERPRET", "0") == "1":
            return InterpretedFunction(fn)
        else:
            return JITFunction(
                fn,
                version=version,
                do_not_specialize=do_not_specialize,
                debug=debug,
                noinline=noinline,
            )

    if fn is not None:
        return decorator(fn)

    else:
        return decorator


# -----------------------------------------------------------------------------
# Utilities for mocking tensors
# -----------------------------------------------------------------------------


class MockTensor:
    """
    Can be used in place of real tensors when calling:
        kernel.warmup(MockTensor(torch.float32), ...)
    """

    @staticmethod
    def wrap_dtype(arg):
        if arg.__class__.__name__ == "dtype" and arg.__module__ == "torch":
            return MockTensor(arg)
        return arg

    def __init__(self, dtype):
        self.dtype = dtype

    @staticmethod
    def data_ptr():
        return 0  # optimistically assumes multiple of 16


class TensorWrapper:

    def __init__(self, base, dtype):
        self.dtype = dtype
        self.base = base
        self.is_cuda = base.is_cuda
        self.device = base.device
        self.shape = self.base.shape

    def data_ptr(self):
        return self.base.data_ptr()

    def stride(self, i):
        return self.base.stride(i)

    def __str__(self) -> str:
        return f"TensorWrapper[{self.dtype}]({self.base})"

    def element_size(self):
        return self.base.element_size()


def reinterpret(tensor, dtype):
    if isinstance(tensor, TensorWrapper):
        if dtype == tensor.base.dtype:
            # Reinterpreting to the original interpretation; return the base.
            return tensor.base
        else:
            # Reinterpreting a wrapped tensor to a different type.
            return TensorWrapper(tensor.base, dtype)
    elif hasattr(tensor, "data_ptr"):
        # A new wrapper is needed around an unwrapped tensor.
        return TensorWrapper(tensor, dtype)
    else:
        raise TypeError(f"Cannot reinterpret a {type(tensor)}.")<|MERGE_RESOLUTION|>--- conflicted
+++ resolved
@@ -10,14 +10,10 @@
 from functools import cached_property
 from typing import Callable, Generic, Iterable, List, Optional, TypeVar, Union, cast, overload
 
-<<<<<<< HEAD
 import torch
 import intel_extension_for_pytorch as ipex
 
-from .._C.libtriton.triton import TMAInfos
-=======
 from .._C.libtriton.translation import TMAInfos
->>>>>>> 73a33192
 from ..common.backend import get_backend, get_cuda_version_key
 from .interpreter import InterpretedFunction
 from ..runtime.driver import driver
