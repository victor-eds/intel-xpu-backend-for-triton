import ast
import textwrap
import inspect
from typing import Tuple

import math
import numpy as np

import triton
import triton.language as tl
from dataclasses import dataclass
from .errors import InterpreterError
from functools import partial
from .._C.libtriton import interpreter as _interpreter
from .._C.libtriton import ir as _ir


class TensorHandle:

    def __init__(self, data, dtype):
        '''
            data: numpy array
            dtype: triton type, either pointer_type or scalar_type.
            we don't store block_type here because the shape information is already availale in the data field
            attr: a dictionary of attributes
        '''
        self.data = data
        self.dtype = dtype
        self.attr = {}

    def __bool__(self):
        return bool(self.data.all())

    def get_element_ty(self):
        dtype = self.dtype
        while hasattr(dtype, "element_ty"):
            dtype = dtype.element_ty
        return dtype

    def clone(self):
        return TensorHandle(self.data.copy(), self.dtype)

    def set_attr(self, key, value):
        self.attr[key] = value


class BlockPointerHandle:

    def __init__(self, base, shape, strides, offsets, tensor_shape, order):
        self.base = base
        self.shape = shape
        self.strides = strides
        self.offsets = offsets
        self.tensor_shape = tensor_shape
        self.order = order

    def materialize_pointers(self, boundary_check):
        dtype_tt = self.base.get_element_ty()
        n_bytes = dtype_tt.primitive_bitwidth // 8
        tensor_shape = self.tensor_shape
        ptrs = np.broadcast_to(self.base.data, self.tensor_shape)
        masks = np.ones(self.tensor_shape, dtype=bool)
        for dim in range(len(tensor_shape)):
            bcast_dims = [1] * len(tensor_shape)
            bcast_dims[dim] = tensor_shape[dim]
            off = (self.offsets[dim].data + np.arange(tensor_shape[dim])).reshape(bcast_dims)
            ptrs = ptrs + (n_bytes * off * self.strides[dim].data).astype(np.uint64)
            if dim in boundary_check:
                masks = np.logical_and(masks, off < self.shape[dim].data)
        ptrs = TensorHandle(ptrs, self.base.dtype.scalar)
        return ptrs, masks


@dataclass(frozen=True)
class InterpreterOptions:
    extern_libs: dict = None
    debug: bool = False
    arch: str = None
    allow_fp8e4nv: bool = True
    allow_fp8e4b15: bool = True
    default_dot_input_precision: str = "tf32"
    allowed_dot_input_precisions: Tuple[str] = ("tf32", "tf32x3", "ieee")
    max_num_imprecise_acc_default: int = 0
    backend_name: str = "interpreter"


def _get_signed_np_dtype(dtype):
    if dtype == np.uint8:
        return np.int8
    if dtype == np.uint16:
        return np.int16
    if dtype == np.uint32:
        return np.int32
    if dtype == np.uint64:
        return np.int64
    return dtype


def _get_np_dtype(tt_dtype):
    if isinstance(tt_dtype, tl.pointer_type):
        return np.dtype(np.uint64)
    np_types = {
        tl.int1: np.dtype(bool),
        tl.float16: np.dtype(np.float16),
        tl.float32: np.dtype(np.float32),
        tl.float64: np.dtype(np.float64),
        tl.int8: np.dtype(np.int8),
        tl.uint8: np.dtype(np.uint8),
        tl.int16: np.dtype(np.int16),
        tl.uint16: np.dtype(np.uint16),
        tl.int32: np.dtype(np.int32),
        tl.uint32: np.dtype(np.uint32),
        tl.int64: np.dtype(np.int64),
        tl.uint64: np.dtype(np.uint64),
        # bfloat16 types are stored as uint16
        tl.bfloat16: np.dtype(np.uint16),
        # float8 types are stored as uint8
        tl.float8e5: np.dtype(np.uint8),
        tl.float8e5b16: np.dtype(np.uint8),
        tl.float8e4nv: np.dtype(np.uint8),
        tl.float8e4b8: np.dtype(np.uint8),
        tl.float8e4b15: np.dtype(np.uint8),
    }
    if isinstance(tt_dtype, tl.block_type):
        if isinstance(tt_dtype.element_ty, tl.pointer_type):
            return np.dtype(np.uint64)
        return np_types[tt_dtype.element_ty]
    return np_types[tt_dtype]


def _convert_float(input, input_dtype, output_dtype, rounding_mode):
    input_uint_dtype = getattr(np, f"uint{input_dtype.primitive_bitwidth}")
    output_unint_dtype = getattr(np, f"uint{output_dtype.primitive_bitwidth}")
    input_bin = np.frombuffer(input.tobytes(), dtype=input_uint_dtype)
    sign = (input_bin >> (input_dtype.primitive_bitwidth - 1)) & 0x01
    input_exponent_width = input_dtype.primitive_bitwidth - input_dtype.fp_mantissa_width - 1
    output_exponent_width = output_dtype.primitive_bitwidth - output_dtype.fp_mantissa_width - 1
    significand = input_bin & ((1 << input_dtype.fp_mantissa_width) - 1)
    bias_input = input_dtype.exponent_bias
    bias_output = output_dtype.exponent_bias
    exponent = ((input_bin >> input_dtype.fp_mantissa_width) & ((1 << input_exponent_width) - 1)).astype(np.int32)
    subnormal_index = exponent == 0
    if np.any(subnormal_index):
        # Credit to Phil: phil@openai.com
        # subnormal repr: ((-1.0)**sign) * (2.0**(1 - exp_bias)) * (2^(m0) + 2^(m1) + ... + 2^(mn))
        # where m0, m1, ..., mn are the 1-bit of the mantissa
        # convert it to normal repr: ((-1.0)**sign) * (2.0**(1 + m0 - exp_bias)) * (1 + 2^(m1 - m0) + ... + 2^(mn - m0))
        bit_pos = np.zeros_like(input_bin, dtype=np.int32)
        # Find the most significant bit of the mantissa in the significand
        for i in range(input_dtype.fp_mantissa_width):
            bit_index = ((significand >> i) & 0x01)
            # pos should be >= 1
            bit_pos[bit_index == 1] = input_dtype.fp_mantissa_width - i
        zero_significand_index = significand == 0
        exponent[subnormal_index] = 1 - bit_pos[subnormal_index]
        # 0 significand and subnormal should be treated as 0
        exponent[zero_significand_index & subnormal_index] = bias_input - bias_output
        significand[subnormal_index] = (significand[subnormal_index] << bit_pos[subnormal_index]) & (
            (1 << input_dtype.fp_mantissa_width) - 1)
    # Prevent overflow and underflow
    exponent_output = np.maximum(0, np.minimum((exponent - bias_input + bias_output), (1 << output_exponent_width) - 1))
    exponent_output = exponent_output.astype(output_unint_dtype)
    sign_output = sign.astype(output_unint_dtype)
    if input_dtype.primitive_bitwidth > output_dtype.primitive_bitwidth:  # Downcast
        significand_output = (significand >> (input_dtype.fp_mantissa_width - output_dtype.fp_mantissa_width)) & (
            (1 << output_dtype.fp_mantissa_width) - 1)
        if rounding_mode == _ir.ROUNDING_MODE.RTNE:  # Round to nearst even
            # find the cut-off bit
            cut_off = significand & (1 << (input_dtype.fp_mantissa_width - output_dtype.fp_mantissa_width - 1))
            significand_output = significand_output + (cut_off > 0)
        significand_output = significand_output.astype(output_unint_dtype)
    else:  # Upcast
        significand_output = (significand.astype(output_unint_dtype) <<
                              (output_dtype.fp_mantissa_width - input_dtype.fp_mantissa_width)) & (
                                  (1 << output_dtype.fp_mantissa_width) - 1)
    subnormal_index = exponent_output == 0
    if np.any(subnormal_index):  # underflow
        # normal repr: ((-1.0)**sign) * (2.0**(exp - exp_bias_input)) * (1 + 2^(m0) + 2^(m1) + ... + 2^(mn))
        # where m0, m1, ..., mn are the 1-bit of the mantissa
        # shift = (1 - exp_bias_output) - (exp - exp_bias_input)
        # convert it to subnormal repr: ((-1.0)**sign) * (2.0**(1 - exp_bias_output)) * (2^(-shift) + 2^(m0 - shift) + 2^(m1 - shift) + ... + 2^(mn - shift))
        exponent = ((input_bin >> input_dtype.fp_mantissa_width) & ((1 << input_exponent_width) - 1)).astype(np.int32)
        non_zero_exponent_index = exponent != 0
        # If the original exponent is not zero, we still need to shift the significand and consider the 1.0 part in mantissa
        subnormal_index = subnormal_index & non_zero_exponent_index
        shift = np.zeros_like(input_bin, dtype=np.int32)
        shift[subnormal_index] = (1 - bias_output) - (exponent[subnormal_index] - bias_input)
        significand_output[subnormal_index] = (significand_output[subnormal_index] >> shift[subnormal_index]) | (
            1 << (output_dtype.fp_mantissa_width - shift[subnormal_index]))
    output = (sign_output << (output_dtype.primitive_bitwidth - 1)) | (
        exponent_output << output_dtype.fp_mantissa_width) | significand_output
    return output.reshape(input.shape)


def _erf(x):
    # Numpy does not support erf
    return math.erf(x)


def _umulhi_64(a, b):
    # Numpy does not support 128-bit multiplication
    # So we have to implement it manually
    return (int(a) * int(b)) >> 64


np_erf_fp32 = np.vectorize(_erf, otypes=[np.float32])
np_erf_fp64 = np.vectorize(_erf, otypes=[np.float64])
np_umulhi_u64 = np.vectorize(_umulhi_64, otypes=[np.uint64])


class ExtraFunctions:

    @staticmethod
    def _convert_custom_types(input, dst_ty, fp_downcast_rounding, _builder):
        return tl.tensor(_builder.create_fp_to_fp(input.handle, dst_ty, fp_downcast_rounding), dst_ty)


class InterpreterBuilder:
    ir_sem_to_interpreter_sem = {
        _ir.MEM_SEMANTIC.ACQUIRE: _interpreter.MEM_SEMANTIC.ACQUIRE,
        _ir.MEM_SEMANTIC.RELEASE: _interpreter.MEM_SEMANTIC.RELEASE,
        _ir.MEM_SEMANTIC.RELAXED: _interpreter.MEM_SEMANTIC.RELAXED,
        _ir.MEM_SEMANTIC.ACQUIRE_RELEASE: _interpreter.MEM_SEMANTIC.ACQUIRE_RELEASE,
    }

    ir_rmw_op_to_interpreter_rmw_op = {
        _ir.ATOMIC_OP.ADD: _interpreter.RMW_OP.ADD,
        _ir.ATOMIC_OP.FADD: _interpreter.RMW_OP.FADD,
        _ir.ATOMIC_OP.MIN: _interpreter.RMW_OP.MIN,
        _ir.ATOMIC_OP.UMIN: _interpreter.RMW_OP.UMIN,
        _ir.ATOMIC_OP.MAX: _interpreter.RMW_OP.MAX,
        _ir.ATOMIC_OP.UMAX: _interpreter.RMW_OP.UMAX,
        _ir.ATOMIC_OP.AND: _interpreter.RMW_OP.AND,
        _ir.ATOMIC_OP.OR: _interpreter.RMW_OP.OR,
        _ir.ATOMIC_OP.XOR: _interpreter.RMW_OP.XOR,
        _ir.ATOMIC_OP.XCHG: _interpreter.RMW_OP.XCHG,
    }

    def __init__(self) -> None:
        self.arch = None
        self.options = InterpreterOptions()
        self.codegen_fns = {}
        self.codegen_fns["convert_custom_types"] = ExtraFunctions._convert_custom_types
        self.codegen_fns["min_dot_size"] = lambda lhsType, rhsType: (16, 16, 16)

    def set_grid_idx(self, x, y, z):
        if not x < self.grid_dim[0]:
            raise ValueError("x >= grid_dim[0]")
        if not y < self.grid_dim[1]:
            raise ValueError("y >= grid_dim[1]")
        if not z < self.grid_dim[2]:
            raise ValueError("z >= grid_dim[2]")
        self.grid_idx = (x, y, z)

    def set_grid_dim(self, nx, ny, nz):
        self.grid_dim = (nx, ny, nz)

    # constants

    def get_half_ty(self):
        return tl.float16

    def get_bf16_ty(self):
        return tl.bfloat16

    def get_float_ty(self):
        return tl.float32

    def get_double_ty(self):
        return tl.float64

    def get_int8_ty(self):
        return tl.int8

    def get_uint8_ty(self):
        return tl.uint8

    def get_int16_ty(self):
        return tl.int16

    def get_uint16_ty(self):
        return tl.uint16

    def get_int32_ty(self):
        return tl.int32

    def get_uint32_ty(self):
        return tl.uint32

    def get_int64_ty(self):
        return tl.int64

    def get_uint64_ty(self):
        return tl.uint64

    def get_fp8e4nv_ty(self):
        return tl.float8e4nv

    def get_fp8e4b15_ty(self):
        return tl.float8e4b15

    def get_fp8e4b8_ty(self):
        return tl.float8e4b8

    def get_fp8e5_ty(self):
        return tl.float8e5

    def get_fp8e5b16_ty(self):
        return tl.float8e5b16

    def get_ptr_ty(self, elt_ty, addr_space):
        return tl.pointer_type(elt_ty, addr_space)

    def get_block_ty(self, dtype, shape):
        return tl.block_type(dtype, shape)

    def get_int1(self, value):
        return TensorHandle(np.array([value], dtype=np.bool_), tl.int1)

    def get_uint8(self, value):
        return TensorHandle(np.array([value], dtype=np.uint8), tl.uint8)

    def get_int8(self, value):
        return TensorHandle(np.array([value], dtype=np.int8), tl.int8)

    def get_uint16(self, value):
        return TensorHandle(np.array([value], dtype=np.uint16), tl.uint16)

    def get_int16(self, value):
        return TensorHandle(np.array([value], dtype=np.int16), tl.int16)

    def get_uint32(self, value):
        return TensorHandle(np.array([value], dtype=np.uint32), tl.uint32)

    def get_int32(self, value):
        return TensorHandle(np.array([value], dtype=np.int32), tl.int32)

    def get_uint64(self, value):
        return TensorHandle(np.array([value], dtype=np.uint64), tl.uint64)

    def get_int64(self, value):
        return TensorHandle(np.array([value], dtype=np.int64), tl.int64)

    def get_fp16(self, value):
        return TensorHandle(np.array([value], dtype=np.float16), tl.float16)

    def get_fp32(self, value):
        return TensorHandle(np.array([value], dtype=np.float32), tl.float32)

    def get_fp64(self, value):
        return TensorHandle(np.array([value], dtype=np.float64), tl.float64)

    def get_null_value(self, type):
        return TensorHandle(np.array([0], dtype=_get_np_dtype(type)), type)

    # programming model
    def create_get_program_id(self, axis):
        if self.grid_idx is None:
            raise ValueError("grid_idx is None")
        return TensorHandle(np.array([self.grid_idx[axis]], dtype=np.int32), tl.int32)

    def create_get_num_programs(self, axis):
        return TensorHandle(np.array([self.grid_dim[axis]], dtype=np.int32), tl.int32)

    # memory ops
    def create_load(self, ptr, _0, _1, is_volatile):
        mask = TensorHandle(np.ones_like(ptr.data, dtype=bool), tl.int1)
        other = None
        return self.create_masked_load(ptr, mask, other, _0, _1, is_volatile)

    def create_store(self, ptr, val, _0, _1):
        mask = TensorHandle(np.ones_like(ptr.data, dtype=bool), tl.int1)
        return self.create_masked_store(ptr, val, mask, None, None)

    def create_masked_load(self, ptrs, mask, other, cache_modifier, eviction_policy, is_volatile):
        dtype_tt = ptrs.get_element_ty()
        dtype_np = _get_np_dtype(dtype_tt)
        if other is None:
            other = TensorHandle(np.zeros_like(ptrs.data, dtype=dtype_np), dtype_tt)
        ret = _interpreter.load(ptrs.data, mask.data, other.data, dtype_np)
        return TensorHandle(ret, dtype_tt)

    def create_masked_store(self, ptrs, value, mask, cache_modifier, eviction_policy):
        return _interpreter.store(ptrs.data, value.data, mask.data)

    # casting ops
    def cast_impl(self, src, dst_type):
        src_element_type = src.dtype.scalar
        dst_element_type = dst_type.scalar
        if (src_element_type == tl.bfloat16 and dst_element_type == tl.float32) or \
           (src_element_type == tl.float32 and dst_element_type == tl.bfloat16):
            data = _convert_float(src.data, src_element_type, dst_element_type, None).view(_get_np_dtype(dst_type))
            return TensorHandle(data, dst_type.scalar)
        else:
            return TensorHandle(src.data.astype(_get_np_dtype(dst_type)), dst_type.scalar)

    create_si_to_fp = lambda self, src, dst_type: self.cast_impl(src, dst_type)
    create_ui_to_fp = lambda self, src, dst_type: self.cast_impl(src, dst_type)
    create_fp_to_si = lambda self, src, dst_type: self.cast_impl(src, dst_type)
    create_fp_to_ui = lambda self, src, dst_type: self.cast_impl(src, dst_type)
    create_fp_ext = lambda self, src, dst_type: self.cast_impl(src, dst_type)
    create_fp_trunc = lambda self, src, dst_type: self.cast_impl(src, dst_type)
    create_int_cast = lambda self, src, dst_type, is_signed: self.cast_impl(src, dst_type)

    def create_fp_to_fp(self, src, dst_type, rounding_mode):
        src_element_type = src.dtype.scalar
        dst_element_type = dst_type.scalar
        data = _convert_float(src.data, src_element_type, dst_element_type, rounding_mode).view(_get_np_dtype(dst_type))
        return TensorHandle(data, dst_type.scalar)

    def create_bitcast(self, src, dst_type):
        return TensorHandle(src.data.view(_get_np_dtype(dst_type)), dst_type.scalar)

    # binary operators
    def binary_op(self, lhs, rhs, op):
        return TensorHandle(op(lhs.data, rhs.data), lhs.dtype.scalar)

    create_fadd = lambda self, lhs, rhs: self.binary_op(lhs, rhs, np.add)
    create_fmul = lambda self, lhs, rhs: self.binary_op(lhs, rhs, np.multiply)
    create_fdiv = lambda self, lhs, rhs: self.binary_op(lhs, rhs, np.divide)
    create_frem = lambda self, lhs, rhs: self.binary_op(lhs, rhs, np.remainder)
    create_fsub = lambda self, lhs, rhs: self.binary_op(lhs, rhs, np.subtract)
    create_mul = lambda self, lhs, rhs: self.binary_op(lhs, rhs, np.multiply)
    create_precise_divf = lambda self, lhs, rhs: self.binary_op(lhs, rhs, np.divide)
    create_sdiv = lambda self, lhs, rhs: self.create_idiv(lhs, rhs)
    create_udiv = lambda self, lhs, rhs: self.create_idiv(lhs, rhs)
    # LLVM has 'numpy.fmod', not 'numpy.remainder', semantics on integer remainders.
    create_srem = lambda self, lhs, rhs: self.binary_op(lhs, rhs, np.fmod)
    create_urem = lambda self, lhs, rhs: self.binary_op(lhs, rhs, np.fmod)
    create_add = lambda self, lhs, rhs: self.binary_op(lhs, rhs, np.add)
    create_sub = lambda self, lhs, rhs: self.binary_op(lhs, rhs, np.subtract)
    create_shl = lambda self, lhs, rhs: self.binary_op(lhs, rhs, np.left_shift)
    create_lshr = lambda self, lhs, rhs: self.binary_op(lhs, rhs, np.right_shift)
    create_minsi = lambda self, lhs, rhs: self.binary_op(lhs, rhs, np.minimum)
    create_minui = lambda self, lhs, rhs: self.binary_op(lhs, rhs, np.minimum)
    create_minimumf = lambda self, lhs, rhs: self.binary_op(lhs, rhs, np.minimum)
    create_minnumf = lambda self, lhs, rhs: self.binary_op(lhs, rhs, np.minimum)
    create_maxsi = lambda self, lhs, rhs: self.binary_op(lhs, rhs, np.maximum)
    create_maxui = lambda self, lhs, rhs: self.binary_op(lhs, rhs, np.maximum)
    create_maximumf = lambda self, lhs, rhs: self.binary_op(lhs, rhs, np.maximum)
    create_maxnumf = lambda self, lhs, rhs: self.binary_op(lhs, rhs, np.maximum)
    create_icmpSLE = lambda self, lhs, rhs: self.binary_op(lhs, rhs, np.less_equal)
    create_icmpSLT = lambda self, lhs, rhs: self.binary_op(lhs, rhs, np.less)
    create_icmpSGE = lambda self, lhs, rhs: self.binary_op(lhs, rhs, np.greater_equal)
    create_icmpSGT = lambda self, lhs, rhs: self.binary_op(lhs, rhs, np.greater)
    create_icmpULE = lambda self, lhs, rhs: self.binary_op(lhs, rhs, np.less_equal)
    create_icmpULT = lambda self, lhs, rhs: self.binary_op(lhs, rhs, np.less)
    create_icmpUGE = lambda self, lhs, rhs: self.binary_op(lhs, rhs, np.greater_equal)
    create_icmpUGT = lambda self, lhs, rhs: self.binary_op(lhs, rhs, np.greater)
    create_icmpEQ = lambda self, lhs, rhs: self.binary_op(lhs, rhs, np.equal)
    create_icmpNE = lambda self, lhs, rhs: self.binary_op(lhs, rhs, np.not_equal)
    create_fcmpOLT = lambda self, lhs, rhs: self.binary_op(lhs, rhs, np.less)
    create_fcmpOGT = lambda self, lhs, rhs: self.binary_op(lhs, rhs, np.greater)
    create_fcmpOLE = lambda self, lhs, rhs: self.binary_op(lhs, rhs, np.less_equal)
    create_fcmpOGE = lambda self, lhs, rhs: self.binary_op(lhs, rhs, np.greater_equal)
    create_fcmpOEQ = lambda self, lhs, rhs: self.binary_op(lhs, rhs, np.equal)
    create_fcmpONE = lambda self, lhs, rhs: self.binary_op(lhs, rhs, np.not_equal)
    create_fcmpULT = lambda self, lhs, rhs: self.binary_op(lhs, rhs, np.less)
    create_fcmpUGT = lambda self, lhs, rhs: self.binary_op(lhs, rhs, np.greater)
    create_fcmpULE = lambda self, lhs, rhs: self.binary_op(lhs, rhs, np.less_equal)
    create_fcmpUGE = lambda self, lhs, rhs: self.binary_op(lhs, rhs, np.greater_equal)
    create_fcmpUEQ = lambda self, lhs, rhs: self.binary_op(lhs, rhs, np.equal)
    create_fcmpUNE = lambda self, lhs, rhs: self.binary_op(lhs, rhs, np.not_equal)
    create_and = lambda self, lhs, rhs: self.binary_op(lhs, rhs, np.bitwise_and)
    create_xor = lambda self, lhs, rhs: self.binary_op(lhs, rhs, np.bitwise_xor)
    create_or = lambda self, lhs, rhs: self.binary_op(lhs, rhs, np.bitwise_or)
    create_int_to_ptr = create_bitcast
    create_ptr_to_int = create_bitcast

    def create_idiv(self, lhs, rhs):
        # Triton has IEEE, not numpy/torch, semantics for %, and those carry
        # through to //, so we have to use a nonstandard expression to get a
        # reference result for //.
        return TensorHandle((lhs.data - np.fmod(lhs.data, rhs.data)) // rhs.data, lhs.dtype.scalar)

    def create_ashr(self, lhs, rhs):
        # Triton's rshift operator depends on the signedness of the left operand
        lhs_dtype = _get_signed_np_dtype(lhs.data.dtype)
        rhs_dtype = _get_signed_np_dtype(rhs.data.dtype)
        lhs.data = lhs.data.astype(lhs_dtype)
        rhs.data = rhs.data.astype(rhs_dtype)
        return self.binary_op(lhs, rhs, np.right_shift)

    def create_umulhi(self, lhs, rhs):
        dtype = lhs.data.dtype
        if dtype == np.int64 or dtype == np.uint64:
            return TensorHandle(np_umulhi_u64(lhs.data, rhs.data), lhs.dtype.scalar)
        else:
            compute_dtype = getattr(np, f"uint{dtype.itemsize * 8 * 2}")
            lhs_data = lhs.data.astype(compute_dtype)
            rhs_data = rhs.data.astype(compute_dtype)
            ret_data = np.multiply(lhs_data, rhs_data) >> (dtype.itemsize * 8)
            return TensorHandle(ret_data.astype(dtype), lhs.dtype.scalar)

    # ternary functions
    def ternary_op(self, lhs, rhs, other, op):
        return TensorHandle(op(lhs.data, rhs.data, other.data), other.dtype.scalar)

    create_clampf = lambda self, arg, lo, hi, propagate_nans: self.ternary_op(arg, lo, hi, np.clip)
    create_select = lambda self, cond, lhs, rhs: self.ternary_op(cond, lhs, rhs, np.where)

    def create_fma(self, x, y, z):
        return TensorHandle(x.data * y.data + z.data, z.dtype.scalar)

    # unary functions
    def unary_op(self, arg, op):
        return TensorHandle(op(arg.data), arg.dtype.scalar)

    def create_fabs(self, arg):
        # Mask out the sign bit based on the primitive length
        dtype_tt = arg.dtype
        mask_bitwidth = dtype_tt.primitive_bitwidth - 1
        np_uint_dtype = getattr(np, f"uint{dtype_tt.primitive_bitwidth}")
        data = arg.data.view(np_uint_dtype)
        mask = (1 << mask_bitwidth) - 1
        ret = (data & mask).view(_get_np_dtype(dtype_tt))
        return TensorHandle(ret, arg.dtype.scalar)

    create_cos = lambda self, arg: self.unary_op(arg, np.cos)
    create_exp = lambda self, arg: self.unary_op(arg, np.exp)
    create_exp2 = lambda self, arg: self.unary_op(arg, np.exp2)
    create_iabs = lambda self, arg: self.unary_op(arg, np.abs)
    create_floor = lambda self, arg: self.unary_op(arg, np.floor)
    create_ceil = lambda self, arg: self.unary_op(arg, np.ceil)
    create_log = lambda self, arg: self.unary_op(arg, np.log)
    create_log2 = lambda self, arg: self.unary_op(arg, np.log2)
    create_precise_sqrt = lambda self, arg: self.unary_op(arg, np.sqrt)
    create_sqrt = lambda self, arg: self.unary_op(arg, np.sqrt)
    create_sin = lambda self, arg: self.unary_op(arg, np.sin)

    def create_erf(self, arg):
        ret = np_erf_fp32(arg.data) if arg.data.dtype == np.float32 else np_erf_fp64(arg.data)
        return TensorHandle(ret, arg.dtype.scalar)

    def create_rsqrt(self, arg):
        return TensorHandle(1 / np.sqrt(arg.data), arg.dtype.scalar)

    # tensor operators
    create_reshape = lambda self, arg, shape, allow_reorder: TensorHandle(arg.data.reshape(shape), arg.dtype.scalar)

    def create_trans(self, arg, perm):
        return TensorHandle(np.transpose(arg.data, perm), arg.dtype.scalar)

    def create_dot(self, a, b, d, input_precision, max_num_imprecise_acc):
        a_data = a.data
        b_data = b.data
        if (a.dtype.primitive_bitwidth == 8 and a.dtype.is_floating()) or \
           (b.dtype.primitive_bitwidth == 8 and b.dtype.is_floating()):
            a_data = _convert_float(a_data, a.dtype, tl.float16, None).view(np.float16)
            b_data = _convert_float(b_data, b.dtype, tl.float16, None).view(np.float16)
        return TensorHandle(np.matmul(a_data, b_data, dtype=d.data.dtype) + d.data, d.dtype.scalar)

    def create_make_range(self, start, stop):
        return TensorHandle(np.arange(start, stop, dtype=np.int32), tl.int32)

    def create_histogram(self, data, bins):
        return TensorHandle(np.histogram(data.data, bins=bins, range=(0, bins))[0], tl.int32)

    # pointer arithmetic

    def create_addptr(self, ptr, offset):
        dtype_tt = ptr.get_element_ty()
        element_bitwidth = dtype_tt.primitive_bitwidth
        # int1's bitwidth is 1, but we need to use 8 for pointer arithmetic
        element_bytewidth = max(1, element_bitwidth // 8)
        return TensorHandle(ptr.data + element_bytewidth * offset.data.astype(np.uint64), ptr.dtype)

    def create_tensor_pointer_load(self, ptr, boundary_check, padding_option, cache_modifier, eviction_policy,
                                   is_volatile):
        ptrs, masks = ptr.materialize_pointers(boundary_check)
        dtype_tt = ptrs.get_element_ty()
        dtype_np = _get_np_dtype(dtype_tt)
        if padding_option is None:
            other = None
        elif padding_option == _ir.PADDING_OPTION.PAD_ZERO:
            other = TensorHandle(np.zeros_like(ptrs.data, dtype=dtype_np), dtype_tt)
        elif padding_option == _ir.PADDING_OPTION.PAD_NAN:
            other = TensorHandle(np.full_like(ptrs.data, float('nan'), dtype=dtype_np), dtype_tt)
        else:
            raise ValueError(f"unsupported padding option {padding_option}")
        return self.create_masked_load(ptrs, masks, other, cache_modifier, eviction_policy, is_volatile)

    def create_tensor_pointer_store(self, ptr, value, boundary_check, cache_modifier, eviction_policy):
        ptrs, masks = ptr.materialize_pointers(boundary_check)
        return self.create_masked_store(ptrs, value, masks, cache_modifier, eviction_policy)

    def create_expand_dims(self, arg, axis):
        return TensorHandle(np.expand_dims(arg.data, axis), arg.dtype.scalar)

    def create_broadcast(self, arg, shape):
        return TensorHandle(np.broadcast_to(arg.data, shape), arg.dtype.scalar)

    def create_cat(self, lhs, rhs):
        return TensorHandle(np.concatenate([lhs.data, rhs.data]), lhs.dtype.scalar)

    def create_join(self, lhs, rhs):
        # Triton only supports joining two original tensors into a new one along the last axis
        return TensorHandle(np.stack([lhs.data, rhs.data], axis=-1), lhs.dtype.scalar)

    def create_split(self, val):
        # Triton only supports splitting the original tensor into two along the last axis
        return (TensorHandle(val.data[..., 0], val.dtype.scalar), TensorHandle(val.data[..., 1], val.dtype.scalar))

    def create_splat(self, arg, shape):
        if isinstance(arg.dtype, tl.block_type):
            return TensorHandle(np.full(shape, arg.data[0], dtype=_get_np_dtype(arg.dtype)), arg.dtype.scalar)
        else:  # scalar
            return TensorHandle(np.full(shape, arg.data, dtype=_get_np_dtype(arg.dtype)), arg.dtype.scalar)

    def create_atomic_cas(self, ptr, cmp, val, sem, scope):
        if sem not in self.ir_sem_to_interpreter_sem:
            raise ValueError(f"unsupported semantic {sem}")
        sem = self.ir_sem_to_interpreter_sem[sem]
        return TensorHandle(_interpreter.atomic_cas(ptr.data, cmp.data, val.data, sem), cmp.dtype.scalar)

    def create_atomic_rmw(self, rmwOp, ptr, val, mask, sem, scope):
        if rmwOp not in self.ir_rmw_op_to_interpreter_rmw_op:
            raise ValueError(f"unsupported rmwOp {rmwOp}")
        if sem not in self.ir_sem_to_interpreter_sem:
            raise ValueError(f"unsupported semantic {sem}")
        rmwOp = self.ir_rmw_op_to_interpreter_rmw_op[rmwOp]
        sem = self.ir_sem_to_interpreter_sem[sem]
        return TensorHandle(_interpreter.atomic_rmw(rmwOp, ptr.data, val.data, mask.data, sem), val.dtype.scalar)

    def create_extern_elementwise(self, libName, libPath, symbol, argList, retType, isPure):
        raise NotImplementedError("extern_elementwise not supported in interpreter mode")

    def create_inline_asm(self, inlineAsm, constraints, values, type, isPure, pack):
        raise NotImplementedError("inline_asm not supported in interpreter mode")

    def create_print(self, prefix, hex, values):
        # Interpreter's device_print function has a different format than Triton's device_print
        msg = f"({self.grid_idx[0]}, {self.grid_idx[1]}, {self.grid_idx[2]})"
        if prefix:
            msg += f" {prefix}"
        if hex:
            np.set_printoptions(formatter={'all': lambda x: f"0x{x:02x}"})
        for value in values:
            print(msg + f" {value.data}")
        if hex:
            np.set_printoptions(formatter=None)

    def create_assert(self, condition, message, fileName, funcName, lineNo):
        # Interpreter's device_assert function has a different format than Triton's device_assert
        assert condition, f"{message} in {fileName}:{funcName}:{lineNo}"

    def create_barrier(self):
        # Triton's barrier applies to each program in a grid, so it's a no-op in the interpreter
        pass

    def create_make_block_ptr(self, base, shape, strides, offsets, tensor_shape, order):
        # Create new offsets to avoid modifying the original
        new_offsets = [offset.clone() for offset in offsets]
        return BlockPointerHandle(base, shape, strides, new_offsets, tensor_shape, order)

    def create_advance(self, ptr, offsets):
        if len(ptr.offsets) != len(offsets):
            raise ValueError("len(ptr.offsets) != len(offsets)")
        # Create new offsets to avoid modifying the original
        new_offsets = [offset.clone() for offset in ptr.offsets]
        ret = BlockPointerHandle(ptr.base, ptr.shape, ptr.strides, new_offsets, ptr.tensor_shape, ptr.order)
        for i in range(len(offsets)):
            ret.offsets[i].data += offsets[i].data
        return ret

    def get_all_ones_value(self, type):
        np_type = _get_np_dtype(type)
        if "int" in np_type.name:
            return TensorHandle(np.full(1, -1, dtype=np_type), type.scalar)
        else:
            raise TypeError(f"unsupported type {type}")


def _patch_attr(obj, name, member, builder):
    new_member = lambda *args, member=member, **kwargs: (member(*args, **
                                                                {k: v
                                                                 for k, v in kwargs.items()
                                                                 if k != "_builder"}, _builder=builder))
    setattr(obj, name, new_member)


def _patch_builtin(pkg, builder):
    for name, member in inspect.getmembers(pkg):
        if tl.core.is_builtin(member):
            _patch_attr(pkg, name, member, builder)


def _patch_lang_tensor(tensor):

    def _get_bool(self):
        data = self.handle.data
        # in triton, only scalars can be converted to booleans
        # here we need this hack because all scalars are tensors
        return bool(data) if data.size == 1 else True

    def _get_transpose(self):
        return tl.core.tensor(TensorHandle(np.transpose(self.handle.data), self.handle.dtype), self.dtype.scalar)

    tensor.__index__ = lambda self: int(self.handle.data)
    tensor.__bool__ = lambda self: _get_bool(self)
    tensor.__repr__ = lambda self: repr(self.handle.data)
    tensor.__str__ = lambda self: str(self.handle.data)
    tensor.T = property(_get_transpose)


class ReduceScanOpIneterface:

    def __init__(self, axis, combine_fn):
        self.axis = axis
        self.combine_fn = combine_fn

    def check_axis(self, shape, axis):
        if axis is not None and axis >= len(shape):
            raise ValueError(f"axis {axis} out of bounds for shape {shape}")

    def check_tensor(self, input):
        for arg in input:
            if not isinstance(arg, tl.core.tensor):
                raise ValueError(f"input must be a tensor, got {type(arg)}")
            self.check_axis(arg.shape, self.axis)

    def to_tensor(self, ret, dtype):
        if hasattr(ret, "shape") and ret.shape:
            ret_type = tl.block_type(dtype, ret.shape)
        else:
            ret = np.array([ret], dtype=_get_np_dtype(dtype))
            ret_type = dtype
        return tl.core.tensor(TensorHandle(ret, dtype.scalar), ret_type)

    def apply(self, input):
        if not isinstance(input, tuple):
            input = (input, )
        self.check_tensor(input)
        return self.apply_impl(input)

    def apply_impl(self, input):
        raise NotImplementedError("apply_impl not implemented")


class ReduceOps(ReduceScanOpIneterface):

    def __init__(self, axis, combine_fn, keep_dims):
        super().__init__(axis, combine_fn)
        self.keep_dims = keep_dims

    def unravel(self, input, axis):
        ret = []
        for data in input:
            if axis is not None:
                ret.append(data)
            else:
                axis = 0
                ret.append(self.to_tensor(data.handle.data.flatten(), data.dtype))
        return tuple(ret), axis

    def generic_reduce(self, input):
        original_axis = self.axis
        input, axis = self.unravel(input, self.axis)
        input_data = []
        output_data = []
        input_shape = input[0].handle.data.shape
        output_shape = input_shape[0:axis] + input_shape[axis + 1:]
        for arg in input:
            input_data.append(arg.handle.data)
            output_data.append(np.zeros(output_shape, dtype=arg.handle.data.dtype))
        # Reduce on axis
        for i in range(input_data[0].size):
            # Recover input_index from i using input_shape
            input_index = np.unravel_index(i, input_shape)
            output_index = input_index[0:axis] + input_index[axis + 1:]
            input_tuple = tuple(self.to_tensor(d[input_index], input[ii].dtype) for ii, d in enumerate(input_data))
            if input_index[axis] == 0:
                # First element
                for j in range(len(output_data)):
                    output_data[j][output_index] = input_tuple[j].handle.data.item()
            else:
                acc_tuple = tuple(self.to_tensor(o[output_index], input[oi].dtype) for oi, o in enumerate(output_data))
                combine_fn_ret = self.combine_fn.fn(*acc_tuple, *input_tuple)
                acc_tuple = (combine_fn_ret, ) if not isinstance(combine_fn_ret, tuple) else combine_fn_ret
                for j in range(len(output_data)):
                    output_data[j][output_index] = acc_tuple[j].handle.data.item() if isinstance(
                        acc_tuple[j], tl.core.tensor) else acc_tuple[j]
        # Pack output
        ret = []
        for i, data in enumerate(output_data):
            if self.keep_dims:
                if original_axis is not None:
                    data = np.expand_dims(data, axis)
                else:
                    for _ in range(len(input_shape)):
                        data = np.expand_dims(data, 0)

            elif original_axis is None:
                # Take a scalar
                data = data.item()
            ret.append(self.to_tensor(data, input[i].dtype))
        return ret[0] if len(ret) == 1 else tuple(ret)

    def min_max(self, input, val_reduce_op, idx_reduce_op=None):
        # If input is a tuple, it must be (val, index), and we only take val
        input = input[0] if isinstance(input, tuple) else input
        val = None
        idx = None
        if val_reduce_op:
            val = self.to_tensor(val_reduce_op(input.handle.data, axis=self.axis, keepdims=self.keep_dims), input.dtype)
        if idx_reduce_op:
            idx = self.to_tensor(idx_reduce_op(input.handle.data, axis=self.axis, keepdims=self.keep_dims), tl.int32)
        if val is not None and idx is not None:
            return val, idx
        elif val is not None:
            return val
        elif idx is not None:
            return idx
        else:
            raise ValueError("val_reduce_op and idx_reduce_op are both None")

    def sum(self, input):
        return self.to_tensor(np.sum(input.handle.data, axis=self.axis, keepdims=self.keep_dims), input.dtype)

    def apply_impl(self, input):
        if self.combine_fn == tl.standard._argmin_combine_tie_break_left:
            return self.min_max(input[0], val_reduce_op=np.min, idx_reduce_op=np.argmin)
        elif self.combine_fn == tl.standard._argmax_combine_tie_break_left:
            return self.min_max(input[0], val_reduce_op=np.max, idx_reduce_op=np.argmax)
        elif self.combine_fn == tl.standard._elementwise_max:
            return self.min_max(input[0], val_reduce_op=np.max, idx_reduce_op=None)
        elif self.combine_fn == tl.standard._elementwise_min:
            return self.min_max(input[0], val_reduce_op=np.min, idx_reduce_op=None)
        elif self.combine_fn == tl.standard._sum_combine:
            return self.sum(input[0])
        else:
            # Fall back to the slow mode
            return self.generic_reduce(input)


class ScanOps(ReduceScanOpIneterface):

    def __init__(self, axis, combine_fn, reverse):
        super().__init__(axis, combine_fn)
        self.reverse = reverse

    def cumsum(self, input):
        return [self.to_tensor(np.cumsum(input.handle.data, axis=self.axis), dtype=input.dtype)]

    def cumprod(self, input):
        return [self.to_tensor(np.cumprod(input.handle.data, axis=self.axis), dtype=input.dtype)]

    def generic_scan(self, input):
        input_data = []
        output_data = []
        shape = input[0].handle.data.shape
        for arg in input:
            input_data.append(arg.handle.data)
            output_data.append(np.zeros(shape, dtype=arg.handle.data.dtype))
        # Scan on axis
        for i in range(input_data[0].size):
            # Recover index from i using shape
            index = np.unravel_index(i, shape)
            data = tuple(self.to_tensor(d[index], input[ii].dtype) for ii, d in enumerate(input_data))
            if index[self.axis] == 0:
                # First element
                for j in range(len(output_data)):
                    output_data[j][index] = data[j].handle.data.item()
            else:
                prev_index = tuple(index[i] - 1 if i == self.axis else index[i] for i in range(len(index)))
                acc_tuple = tuple(self.to_tensor(o[prev_index], input[oi].dtype) for oi, o in enumerate(output_data))
                combine_fn_ret = self.combine_fn.fn(*acc_tuple, *data)
                acc_tuple = (combine_fn_ret, ) if not isinstance(combine_fn_ret, tuple) else combine_fn_ret
                for j in range(len(output_data)):
                    output_data[j][index] = acc_tuple[j].handle.data.item() if isinstance(
                        acc_tuple[j], tl.core.tensor) else acc_tuple[j]
        # Pack output
        ret = []
        for i, data in enumerate(output_data):
            ret.append(self.to_tensor(data, input[i].dtype))
        return ret

    def apply_impl(self, input):
        new_input = []
        if self.reverse:
            for arg in input:
                new_input.append(self.to_tensor(np.flip(arg.handle.data, axis=self.axis), arg.dtype))
        else:
            new_input = input
        if self.combine_fn == tl.standard._sum_combine:
            ret = self.cumsum(new_input[0])
        elif self.combine_fn == tl.standard._prod_combine:
            ret = self.cumprod(new_input[0])
        else:
            # Fall back to the slow mode
            ret = self.generic_scan(new_input)
        if self.reverse:
            for arg in ret:
                arg.handle.data = np.flip(arg.handle.data, axis=self.axis)
        return len(ret) == 1 and ret[0] or tuple(ret)


def _patch_reduce_scan():
    # Because interpreter doesn't support region_builder_fn, we cannot patch the builder
    # to use the new reduce and scan functions.
    # Instead, we need to patch reduce and reduce functions in tl and tl.core
    def _new_reduce(input, axis, combine_fn, keep_dims=False, **kwargs):
        return ReduceOps(axis, combine_fn, keep_dims).apply(input)

    def _new_scan(input, axis, combine_fn, reverse=False, **kwargs):
        return ScanOps(axis, combine_fn, reverse).apply(input)

    tl.reduce = _new_reduce
    tl.associative_scan = _new_scan
    tl.core.reduce = _new_reduce
    tl.core.associative_scan = _new_scan


def _patch_lang_core(lang):

    def _new_to_ir(self, builder):
        # We need to specify signedness for integer types in the numpy mode
        if self.name == 'void':
            return builder.get_void_ty()
        elif self.name == 'int1':
            return builder.get_int1_ty()
        elif self.name == 'int8':
            return builder.get_int8_ty()
        elif self.name == 'uint8':
            return builder.get_uint8_ty()
        elif self.name == 'int16':
            return builder.get_int16_ty()
        elif self.name == 'uint16':
            return builder.get_uint16_ty()
        elif self.name == 'int32':
            return builder.get_int32_ty()
        elif self.name == 'uint32':
            return builder.get_uint32_ty()
        elif self.name == 'int64':
            return builder.get_int64_ty()
        elif self.name == 'uint64':
            return builder.get_uint64_ty()
        elif self.name == 'fp8e5':
            return builder.get_fp8e5_ty()
        elif self.name == 'fp8e4nv':
            return builder.get_fp8e4nv_ty()
        elif self.name == 'fp8e4b15':
            return builder.get_fp8e4b15_ty()
        elif self.name == 'fp16':
            return builder.get_half_ty()
        elif self.name == 'bf16':
            return builder.get_bf16_ty()
        elif self.name == 'fp32':
            return builder.get_float_ty()
        elif self.name == 'fp64':
            return builder.get_double_ty()
        raise ValueError(f'fail to convert {self} to ir type')

    # can't just map lang.static_range to `range`, because `tl.static_range`
    # can get `step` passed by keyword
    def _new_range(arg1, arg2=None, step=None, **kwargs):
        if step is None:
            step = 1
        if arg2 is None:
            start, end = 0, arg1
        else:
            start, end = arg1, arg2
        return range(start, end, step)

    def _new_static_assert(cond, msg=""):
        assert cond, msg

    def _set_attr(input, values, name):
        # skip non tensor types. This may happen for induction variables.
        if not isinstance(input, tl.tensor):
            return input
        # Unwrap constexpr
        values = [values] if not isinstance(values, (list, tuple)) else values
        values = [v.value if isinstance(v, tl.constexpr) else v for v in values]
        if len(values) != max(1, len(input.shape)):
            raise ValueError(f"len(values) != len(input.shape) for {name}")
        input.handle.set_attr(name, values)
        return input

    lang.range = _new_range
    lang.static_range = _new_range
    lang.static_assert = _new_static_assert
    lang.static_print = print
    lang.dtype.to_ir = _new_to_ir
    lang.multiple_of = partial(_set_attr, name="tt.divisiblity")
    lang.max_contiguous = partial(_set_attr, name="tt.contiguity")
    lang.max_constancy = partial(_set_attr, name="tt.constancy")

    _patch_reduce_scan()


def _patch_lang(fn):
    lang = [value for _, value in fn.__globals__.items() if value in [tl, tl.core]]
    assert len(lang) >= 1, "triton.language must be visible from within jit'd function"
    _patch_builtin(lang[0], interpreter_builder)
    _patch_builtin(lang[0].tensor, interpreter_builder)
    if lang[0] == tl:
        _patch_builtin(lang[0].math, interpreter_builder)
    _patch_lang_tensor(lang[0].tensor)
    _patch_lang_core(lang[0])


# TODO: wrap everything in triton tensors
def _implicit_cvt(arg):
    if isinstance(arg, int):
        ty = tl.str_to_ty(triton.runtime.jit.JITFunction._type_of(triton.runtime.jit.JITFunction._key_of(arg)))
        dtype = np.int32
        if -2**31 <= arg < 2**31:
            dtype = np.int32
        elif 2**31 <= arg < 2**32:
            dtype = np.uint32
        elif -2**63 <= arg < 2**63:
            dtype = np.int64
        elif 2**63 <= arg < 2**64:
            dtype = np.uint64
        else:
            raise ValueError(f"Unsupported integer value {arg}")
        handle = TensorHandle(np.array([arg], dtype=dtype), ty)
        return tl.tensor(handle, ty)
    if hasattr(arg, "data_ptr"):
        ty = tl.str_to_ty(triton.runtime.jit.JITFunction._type_of(triton.runtime.jit.JITFunction._key_of(arg)))
        handle = TensorHandle(np.array([arg.data_ptr()], dtype=np.uint64), ty)
        return tl.tensor(handle, ty)
    return arg


interpreter_builder = InterpreterBuilder()

# These keywords are not supported by the interpreter
RESERVED_KWS = ["num_warps", "num_stages", "num_ctas", "enable_fp_fusion", "grid", "maxnreg"]


class GridExecutor:

    def __init__(self, fn, arg_names, grid):
        from .jit import _normalize_ty  # TODO: modularize

        self.fn = fn
        self.arg_names = arg_names
        self.grid = grid
        __annotations__ = {name: _normalize_ty(ty) for name, ty in fn.__annotations__.items()}
        self.constexprs = [name for name in arg_names if __annotations__.get(name) == "constexpr"]

    def _init_args_hst(self, args_dev, kwargs):
        args_hst = []
        for arg in args_dev:
            if hasattr(arg, "data_ptr"):
                args_hst.append(arg.cpu())
            else:
                args_hst.append(arg)
        # Process keyword arguments
        kwargs_hst = {}
        for key, value in kwargs.items():
            if hasattr(value, "data_ptr"):
                kwargs_hst[key] = value.cpu()
            else:
                kwargs_hst[key] = value
        return args_hst, kwargs_hst

    def _restore_args_dev(self, args_dev, args_hst, kwargs, kwargs_hst):
        for arg_dev, arg_hst in zip(args_dev, args_hst):
            if hasattr(arg_dev, "data_ptr"):
                arg_dev.data.copy_(arg_hst.to(arg_dev.device).data)

        # Restore keyword arguments
        for key, kwarg_dev in kwargs.items():
            kwarg_hst = kwargs_hst[key]
            if hasattr(kwarg_dev, "data_ptr"):
                kwarg_dev.data.copy_(kwarg_hst.to(kwarg_dev.device).data)

    def __call__(self, *args_dev, **kwargs):
        # removes reserved keywords from kwargs
        kwargs = {k: v for k, v in kwargs.items() if k not in RESERVED_KWS}
        if kwargs.pop("warmup", False):
            return
        # copy arguments to the host
        args_hst, kwargs_hst = self._init_args_hst(args_dev, kwargs)
        # remaps core language functions to interpreted ones
        _patch_lang(self.fn)
        # we need to copy arguments to the host for the interpreter
        # implicitly convert tensor arguments to their base pointers
        args = inspect.getcallargs(self.fn, *args_hst, **kwargs_hst)
        args = {name: arg if name in self.constexprs else _implicit_cvt(arg) for name, arg in args.items()}
        # iterate through grid
        grid = self.grid(args) if callable(self.grid) else self.grid
        assert len(grid) <= 3, "grid must have at most 3 dimensions"
        grid = grid + (1, ) * (3 - len(grid))
        interpreter_builder.set_grid_dim(*grid)
        try:
            for x in range(grid[0]):
                for y in range(grid[1]):
                    for z in range(grid[2]):
                        interpreter_builder.set_grid_idx(x, y, z)
                        self.fn(**args)
        except Exception as e:
            raise InterpreterError(repr(e)) from e
        # copy arguments back to propagate side-effects
        self._restore_args_dev(args_dev, args_hst, kwargs, kwargs_hst)


class ASTTransformer(ast.NodeTransformer):

    def visit_Assign(self, node):
        names = []
        for target in node.targets:
            names += [self.visit(target)]
        if len(names) > 1:
            raise ValueError("Multiple assignments are not supported")
        # Modify the assignment x = value to
        # triton.core.language._to_tensor(value, interpreter_builder, False)
        node.value = ast.Call(
            func=ast.Attribute(
                value=ast.Attribute(
                    value=ast.Attribute(value=ast.Name(id='triton', ctx=ast.Load()), attr='language', ctx=ast.Load()),
                    attr='core', ctx=ast.Load()), attr='_to_tensor', ctx=ast.Load()),
            args=[node.value, ast.Name(id='interpreter_builder', ctx=ast.Load()),
                  ast.Constant(value=False)], keywords=[])
        return node


class FunctionRewriter:
    ast_transformer = ASTTransformer()

    def __init__(self, fn, **kwargs):
        self.fn = fn
        self.kwargs = kwargs
<<<<<<< HEAD
        signature = inspect.signature(fn)
        self.arg_names = [v.name for v in signature.parameters.values()]

    def _rewrite_ast(self):
        if self.fn in self.rewritted_fn:
            return self.rewritted_fn[self.fn]

        # FIXME: This is a temporary workaround to avoid compilation failures.
        self.rewritted_fn[self.fn] = self.fn
        return self.fn

=======
        self.filename: str = ""
        # Absolute line number in the file
        self.def_file_lineno: int = 0
        # Relative line numbers from the beginning of the function
        self.last_decorator_lineno: int = 0
        self.def_lineno: int = 0

    def rewrite_ast(self):
>>>>>>> 2946cd19
        # If exception is raise, it means the function does not have source code available,
        # e.g., dynamically generated functions, we cannot rewrite it so just return the original function
        try:
            lines, _ = inspect.getsourcelines(self.fn)
        except Exception:
            return self.fn

        # truncate lines before @triton.jit, which is the last decorator
        # @triton.autotune(...)
        # ...
        # @triton.jit <- this line is the last decorator, which must be a triton.jit
        #
        # def foo(...): <- this line is the function definition
        self.filename, self.def_file_lineno = self._get_jit_fn_file_line()
        self.last_decorator_lineno, self.def_lineno = self._find_decorator_and_def(lines)
        src = self._prepare_source(lines)
        transformed_ast = self._transform_ast(src)
        return self._compile_and_exec(transformed_ast)

    def _get_jit_fn_file_line(self):
        from .jit import get_jit_fn_file_line, JITFunction
        return get_jit_fn_file_line(JITFunction(self.fn))

    def _find_decorator_and_def(self, lines):
        last_decorator_lineno = 0
        def_lineno = 0
        # Line numbers start from 1
        for i, line in enumerate(lines):
            if line.strip().startswith("@"):
                last_decorator_lineno = i + 1
            if line.strip().startswith("def "):
                def_lineno = i + 1
        return last_decorator_lineno, def_lineno

    def _prepare_source(self, lines):
        lines = lines[self.last_decorator_lineno - 1:]
        src = ''.join(lines)
        return textwrap.dedent(src)

    def _transform_ast(self, src):
        parsed_ast = ast.parse(src)
        transformed_ast = self.ast_transformer.visit(parsed_ast)
        ast.fix_missing_locations(transformed_ast)
        # Default line numbers start from 1, so the difference should -1
        inc_lineno = (self.def_file_lineno - 1) - (self.def_lineno - self.last_decorator_lineno)
        ast.increment_lineno(transformed_ast, inc_lineno)
        return transformed_ast

    def _compile_and_exec(self, transformed_ast):
        compiled_code = compile(transformed_ast, filename=self.filename, mode='exec')
        local_namespace = {**self.kwargs}
        # Overwrite globals using the current global namespace
        fn_globals = self.fn.__globals__
        for key, value in globals().items():
            fn_globals[key] = value
        exec(compiled_code, fn_globals, local_namespace)
        return local_namespace[self.fn.__name__].fn


class InterpretedFunction:
    # Cache all rewritten functions
    rewritten_fn = {}

    def __init__(self, fn, **kwargs) -> None:
        self.fn = fn
        self.rewriter = FunctionRewriter(fn, **kwargs)

        def run(*args, **kwargs):
            grid = kwargs["grid"]
            fn = self.rewrite()
            return GridExecutor(fn, self.arg_names, grid)(*args, **kwargs)

        self.run = run
        signature = inspect.signature(fn)
        self.arg_names = [v.name for v in signature.parameters.values()]

    def rewrite(self):
        if self.fn not in self.rewritten_fn:
            self.rewritten_fn[self.fn] = self.rewriter.rewrite_ast()
        return self.rewritten_fn[self.fn]

    @property
    def __name__(self):
        return self.fn.__name__

    def __getitem__(self, grid):
        fn = self.rewrite()
        return GridExecutor(fn, self.arg_names, grid)

    def __call__(self, *args, **kwargs):
        # This is a device function call
        _patch_lang(self.fn)
        fn = self.rewrite()
        try:
            return fn(*args, **kwargs)
        except Exception as e:
            raise InterpreterError(repr(e)) from e<|MERGE_RESOLUTION|>--- conflicted
+++ resolved
@@ -1124,19 +1124,6 @@
     def __init__(self, fn, **kwargs):
         self.fn = fn
         self.kwargs = kwargs
-<<<<<<< HEAD
-        signature = inspect.signature(fn)
-        self.arg_names = [v.name for v in signature.parameters.values()]
-
-    def _rewrite_ast(self):
-        if self.fn in self.rewritted_fn:
-            return self.rewritted_fn[self.fn]
-
-        # FIXME: This is a temporary workaround to avoid compilation failures.
-        self.rewritted_fn[self.fn] = self.fn
-        return self.fn
-
-=======
         self.filename: str = ""
         # Absolute line number in the file
         self.def_file_lineno: int = 0
@@ -1145,7 +1132,9 @@
         self.def_lineno: int = 0
 
     def rewrite_ast(self):
->>>>>>> 2946cd19
+        # FIXME: This is a temporary workaround to avoid compilation failures.
+        return self.fn
+
         # If exception is raise, it means the function does not have source code available,
         # e.g., dynamically generated functions, we cannot rewrite it so just return the original function
         try:
