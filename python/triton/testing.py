--- conflicted
+++ resolved
@@ -86,14 +86,8 @@
     return torch.mean(torch.tensor(ret)).item()
 
 
-<<<<<<< HEAD
 def do_bench(fn, warmup=25, rep=100, grad_to_none=None, quantiles=None, fast_flush=True, return_mode="mean",
              device='xpu'):
-    assert return_mode in ["min", "max", "mean", "median"]
-    import torch
-=======
-def do_bench(fn, warmup=25, rep=100, grad_to_none=None, quantiles=None, fast_flush=True, return_mode="mean"):
->>>>>>> 5b9ed92b
     """
     Benchmark the runtime of the provided function. By default, return the median runtime of :code:`fn` along with
     the 20-th and 80-th performance percentile.
