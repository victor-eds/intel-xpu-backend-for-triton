--- conflicted
+++ resolved
@@ -144,15 +144,9 @@
     # doesn't contain any input data before the run
     cache_size = 256 * 1024 * 1024
     if fast_flush:
-<<<<<<< HEAD
-        cache = torch.empty(int(256e6 // 4), dtype=torch.int, device=device)
+        cache = torch.empty(int(cache_size // 4), dtype=torch.int, device=device)
     else:
-        cache = torch.empty(int(256e6), dtype=torch.int8, device=device)
-=======
-        cache = torch.empty(int(cache_size // 4), dtype=torch.int, device='cuda')
-    else:
-        cache = torch.empty(int(cache_size), dtype=torch.int8, device='cuda')
->>>>>>> 9c1e9ac9
+        cache = torch.empty(int(cache_size), dtype=torch.int8, device=device)
 
     # Estimate the runtime of the function
     start_event = Event(enable_timing=True)
