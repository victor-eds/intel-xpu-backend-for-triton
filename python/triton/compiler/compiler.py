from __future__ import annotations

import hashlib
import json

from .._C.libtriton.triton import (get_env_vars, ir)
# from ..runtime import driver, jit, JITFunction
# TODO: runtime.errors
from ..runtime.autotuner import OutOfResources
from ..runtime.cache import get_cache_manager
from ..runtime.driver import driver
from ..runtime.jit import (get_dev_ctxt_queue_objs, get_event_pool, get_imm_cmd_list)
from .utils import InfoFromBackendForTensorMap
from .backends.cuda import CUDABackend
from .backends.xpu import XPUBackend
from dataclasses import dataclass
from .code_generator import ast_to_ttir
from pathlib import Path
import re


@dataclass
class AttrsDescriptor:
    divisible_by_16: set = None
    equal_to_1: set = None
    ids_of_folded_args: set = None
    divisible_by_8: set = None

    def __post_init__(self):
        if self.divisible_by_16 is None:
            self.divisible_by_16 = set()
        if self.equal_to_1 is None:
            self.equal_to_1 = set()
        if self.ids_of_folded_args is None:
            self.ids_of_folded_args = set()
        if self.divisible_by_8 is None:
            self.divisible_by_8 = set()

    def hash(self):
        key = str([sorted(x) for x in self.__dict__.values()])
        return hashlib.md5(key.encode("utf-8")).hexdigest()


# - ^\s*tt\.func\s+ : match the start of the string, any leading whitespace, the keyword func,
#    and any following whitespace
# - (public\s+)? : optionally match the keyword public and any following whitespace
# - (@\w+) : match an @ symbol followed by one or more word characters
#   (letters, digits, or underscores), and capture it as group 1 (the function name)
# - (\((?:%\w+: \S+(?: \{\S+ = \S+ : \S+\})?(?:, )?)*\)) : match a pair of parentheses enclosing
#   zero or more arguments separated by commas, and capture it as group 2 (the argument list)
# - (attributes \{[\S\s]+\})? : optionally match attributes enclosed in braces and capture it as group 3
mlir_prototype_pattern = r"^\s*tt\.func\s+(?:public\s+)?(@\w+)(\((?:%\w+: [\S\s]+(?: \{\S+ = \S+ : \S+\})?(?:, )?)*\))\s*(attributes \{[\S\s]+\})?\s+\{\s*$"
ptx_prototype_pattern = r"\.(?:visible|extern)\s+\.(?:entry|func)\s+(\w+)\s*\(([^)]*)\)"
prototype_pattern = {
    "ttir": mlir_prototype_pattern,
    "ttgir": mlir_prototype_pattern,
    "ptx": ptx_prototype_pattern,
}

mlir_arg_type_pattern = r'%\w+: ((?:[^,\s<]+|<[^>]+>)+),?'
ptx_arg_type_pattern = r"\.param\s+\.(\w+)"
arg_type_pattern = {
    "ttir": mlir_arg_type_pattern,
    "ttgir": mlir_arg_type_pattern,
    "ptx": ptx_arg_type_pattern,
}


def convert_type_repr(x):
    # Currently we only capture the pointer type and assume the pointer is on global memory.
    # TODO: Capture and support shared memory space
    match = re.search(r'!tt\.ptr<([^,]+)', x)
    if match is not None:
        return '*' + convert_type_repr(match.group(1))
    return x


def _get_num_warps_from_ir_str(src: str):
    ttgir_num_warps_pattern = r'"triton_gpu.num-warps"\s?=\s?(\d+)\s?:'
    # TODO(jlebar): Using a regex to get num-warps is a hack, and will break if
    # e.g. someone has an instruction (not module) attribute named "num-warps".
    num_warps_matches = re.findall(ttgir_num_warps_pattern, src)
    assert len(num_warps_matches) == 1, "Expected exactly one match for num_warps"
    num_warps = int(num_warps_matches[0])

    # If warp specialization is enabled, the true number of warps from
    # the perspective of e.g. CUDA is num-warps times the number of
    # specialized groups.
    num_warp_groups_matches = re.findall(r'"triton_gpu.num-warp-groups-per-cta"\s?=\s?(\d+)\s?:', src)
    assert len(num_warp_groups_matches) == 0 or len(num_warp_groups_matches) == 1, \
      "Expected triton_gpu.num-warp-groups-per-cta attribute to appear 0 or 1 times"
    if num_warp_groups_matches:
        num_warps *= int(num_warp_groups_matches[0])

    return num_warps


class ASTSource:

    def __init__(self, fn, signature, constants=None, attrs=None) -> None:
        self.fn = fn
        self.ext = "ttir"
        self.name = fn.__name__
        self.signature = signature
        self.constants = constants
        self.attrs = attrs
        if isinstance(self.signature, str):
            self.signature = {k: v.strip() for k, v in enumerate(self.signature.split(","))}
        if self.constants is None:
            self.constants = dict()
        if self.attrs is None:
            self.attrs = AttrsDescriptor()

    def hash(self):
        key = f"{self.fn.cache_key}-{self.attrs.hash()}-{self.signature.values()}-{self.constants}"
        return hashlib.md5(key.encode("utf-8")).hexdigest()

    def make_ir(self, options):
        return ast_to_ttir(self.fn, self, options=options)

    def metadata(self):
        # TODO: remove once TMA support is cleaned up
        return {"ids_of_folded_args": tuple([int(k) for k in self.attrs.ids_of_folded_args])}

    def parse_options(self):
        return dict()


class IRSource:

    def __init__(self, path):
        self.path = path
        path = Path(path)
        self.ext = path.suffix[1:]
        self.src = path.read_text()
        match = re.search(prototype_pattern[self.ext], self.src, re.MULTILINE)
        self.name = match.group(1)
        signature = match.group(2)
        types = re.findall(arg_type_pattern[self.ext], signature)
        self.signature = {k: convert_type_repr(ty) for k, ty in enumerate(types)}

    def hash(self):
        return hashlib.md5(self.src.encode("utf-8")).hexdigest()

    def make_ir(self, options):
        context = ir.context()
        module = ir.parse_mlir_module(self.path, context)
        module.context = context
        return module

    def metadata(self):
        return dict()

    def parse_options(self):
        if self.ext == "ttgir":
            return {'num_warps': _get_num_warps_from_ir_str(self.src)}
        return dict()


def compile(src, target=None, options=None):
    if target is None:
<<<<<<< HEAD
        target = get_current_target()
    if target[0] in ['xpu']:
        backend = XPUBackend(target)
    else:
        backend = CUDABackend(target)
=======
        target = driver.get_current_target()
    backend = CUDABackend(target)
>>>>>>> 755002bd
    # create backend
    if not isinstance(src, ASTSource):
        assert isinstance(src, str), "source must be either AST or a filepath"
        src = IRSource(src)
    extra_options = src.parse_options()
    options = backend.parse_options(dict(options or dict(), **extra_options))
    # create cache manager
    key = f"{src.hash()}-{backend.hash()}-{options.hash()}-{frozenset(sorted(get_env_vars().items()))}"
    hash = hashlib.md5(key.encode("utf-8")).hexdigest()
    fn_cache_manager = get_cache_manager(hash)
    metadata_filename = f"{src.name}.json"
    metadata_group = fn_cache_manager.get_group(metadata_filename) or {}
    metadata_path = metadata_group.get(metadata_filename)
    if metadata_path is not None:
        # cache hit!
        metadata = json.loads(Path(metadata_path).read_text())
        so_path = backend.make_launcher_stub(src, metadata)
        return CompiledKernel(so_path, metadata_path)
    # initialize metadata
    metadata = {
        "target": target,
        **options.__dict__,
        **get_env_vars(),
        **src.metadata(),
    }
    # run compilation pipeline  and populate metadata
    stages = dict()
    backend.add_stages(stages, options)
    first_stage = list(stages.keys()).index(src.ext)
    module = src.make_ir(options)
    for ext, compile_ir in list(stages.items())[first_stage:]:
        next_module = compile_ir(module, metadata)
        metadata_group[f"{src.name}.{ext}"] = fn_cache_manager.put(next_module, f"{src.name}.{ext}")
        module = next_module
    # write-back metadata
    metadata_group[metadata_filename] = fn_cache_manager.put(json.dumps(metadata, default=vars), metadata_filename,
                                                             binary=False)
    fn_cache_manager.put_group(metadata_filename, metadata_group)
    so_path = backend.make_launcher_stub(src, metadata)
    # return handle to compiled kernel
    return CompiledKernel(so_path, metadata_group.get(metadata_filename))


class CompiledKernel:

    # Hooks for external tools to monitor the execution of triton kernels
    # TODO: move out of this namespace since it's a runtime thing
    launch_enter_hook = None
    launch_exit_hook = None

    def __init__(self, so_path, metadata_path):
        metadata_path = Path(metadata_path)
        # initialize launcher
        import importlib.util
        spec = importlib.util.spec_from_file_location("__triton_launcher", so_path)
        mod = importlib.util.module_from_spec(spec)
        spec.loader.exec_module(mod)
        self.run = getattr(mod, "launch")
        # initialize metadata
        self.metadata = json.loads(metadata_path.read_text())
        self.metadata['tensormaps_info'] = [InfoFromBackendForTensorMap(e) for e in self.metadata['tensormaps_info']
                                            ] if 'tensormaps_info' in self.metadata else []
        for i, _ in enumerate(self.metadata["tensormaps_info"]):
            self.metadata["tensormaps_info"][i].ids_of_folded_args = tuple(self.metadata["ids_of_folded_args"])
        for key, val in self.metadata.items():
            setattr(self, key, val)
        # stores the text of each level of IR that was generated during compilation
        asm_files = [file for file in metadata_path.parent.glob(f'{metadata_path.stem}.*') if file.suffix != '.json']
        self.asm = {
            file.suffix[1:]: file.read_bytes() if file.suffix[1:] == driver.binary_ext else file.read_text()
            for file in asm_files
        }
        self.kernel = self.asm[driver.binary_ext]
        # binaries are lazily initialized
        # because it involves doing runtime things
        # (e.g., checking amount of shared memory on current device)
        self.module = None
        self.function = None
        self.is_spirv = "spv" in self.asm

    def _init_handles(self):
        if self.module is not None:
            return
<<<<<<< HEAD
        device = get_current_device(self.is_spirv)
=======
        device = driver.get_current_device()
>>>>>>> 755002bd
        # not enough shared memory to run the kernel
        max_shared = driver.utils.get_device_properties(device)["max_shared_mem"]
        if self.shared > max_shared:
            raise OutOfResources(self.shared, max_shared, "shared memory")
        # TODO: n_regs, n_spills should be metadata generated when calling `ptxas`
        self.module, self.function, self.n_regs, self.n_spills = driver.utils.load_binary(
            self.name, self.kernel, self.shared, device)

    def __getattribute__(self, name):
        if name == 'run':
            self._init_handles()
        return super().__getattribute__(name)

    def __getitem__(self, grid):
        self._init_handles()

        def runner(*args, stream=None):
            args_expand = driver.assemble_tensormap_to_arg(self.tensormaps_info, args)
<<<<<<< HEAD
            if self.is_spirv:
                use_icl = 1
                if stream is None:
                    dev_obj, ctxt_obj, q_obj = get_dev_ctxt_queue_objs(self.is_spirv)
                    if q_obj == 0:
                        stream = get_imm_cmd_list()
                    else:
                        stream = 0
                        use_icl = 0
                event_pool = get_event_pool(self.is_spirv)
                self.c_wrapper(grid[0], grid[1], grid[2], self.num_warps, self.num_ctas, self.cluster_dims[0],
                               self.cluster_dims[1], self.cluster_dims[2], self.shared, use_icl, stream, q_obj, dev_obj,
                               ctxt_obj, self.function, CompiledKernel.launch_enter_hook,
                               CompiledKernel.launch_exit_hook, self, event_pool, *args_expand)
            else:
                if stream is None:
                    stream = get_cuda_stream()
                self.c_wrapper(grid[0], grid[1], grid[2], self.num_warps, self.num_ctas, self.cluster_dims[0],
                               self.cluster_dims[1], self.cluster_dims[2], self.shared, stream, self.function,
                               CompiledKernel.launch_enter_hook, CompiledKernel.launch_exit_hook, self, *args_expand)
=======
            if stream is None:
                device = driver.get_current_device()
                stream = driver.get_current_stream(device)
            self.run(grid[0], grid[1], grid[2], self.num_warps, self.num_ctas, self.cluster_dims[0],
                     self.cluster_dims[1], self.cluster_dims[2], self.shared, stream, self.function,
                     CompiledKernel.launch_enter_hook, CompiledKernel.launch_exit_hook, self, *args_expand)
>>>>>>> 755002bd

        return runner<|MERGE_RESOLUTION|>--- conflicted
+++ resolved
@@ -159,16 +159,11 @@
 
 def compile(src, target=None, options=None):
     if target is None:
-<<<<<<< HEAD
-        target = get_current_target()
+        target = driver.get_current_target()
     if target[0] in ['xpu']:
         backend = XPUBackend(target)
     else:
         backend = CUDABackend(target)
-=======
-        target = driver.get_current_target()
-    backend = CUDABackend(target)
->>>>>>> 755002bd
     # create backend
     if not isinstance(src, ASTSource):
         assert isinstance(src, str), "source must be either AST or a filepath"
@@ -252,11 +247,7 @@
     def _init_handles(self):
         if self.module is not None:
             return
-<<<<<<< HEAD
-        device = get_current_device(self.is_spirv)
-=======
         device = driver.get_current_device()
->>>>>>> 755002bd
         # not enough shared memory to run the kernel
         max_shared = driver.utils.get_device_properties(device)["max_shared_mem"]
         if self.shared > max_shared:
@@ -275,7 +266,6 @@
 
         def runner(*args, stream=None):
             args_expand = driver.assemble_tensormap_to_arg(self.tensormaps_info, args)
-<<<<<<< HEAD
             if self.is_spirv:
                 use_icl = 1
                 if stream is None:
@@ -286,23 +276,16 @@
                         stream = 0
                         use_icl = 0
                 event_pool = get_event_pool(self.is_spirv)
-                self.c_wrapper(grid[0], grid[1], grid[2], self.num_warps, self.num_ctas, self.cluster_dims[0],
-                               self.cluster_dims[1], self.cluster_dims[2], self.shared, use_icl, stream, q_obj, dev_obj,
-                               ctxt_obj, self.function, CompiledKernel.launch_enter_hook,
-                               CompiledKernel.launch_exit_hook, self, event_pool, *args_expand)
+                self.run(grid[0], grid[1], grid[2], self.num_warps, self.num_ctas, self.cluster_dims[0],
+                         self.cluster_dims[1], self.cluster_dims[2], self.shared, use_icl, stream, q_obj, dev_obj,
+                         ctxt_obj, self.function, CompiledKernel.launch_enter_hook, CompiledKernel.launch_exit_hook,
+                         self, event_pool, *args_expand)
             else:
                 if stream is None:
-                    stream = get_cuda_stream()
-                self.c_wrapper(grid[0], grid[1], grid[2], self.num_warps, self.num_ctas, self.cluster_dims[0],
-                               self.cluster_dims[1], self.cluster_dims[2], self.shared, stream, self.function,
-                               CompiledKernel.launch_enter_hook, CompiledKernel.launch_exit_hook, self, *args_expand)
-=======
-            if stream is None:
-                device = driver.get_current_device()
-                stream = driver.get_current_stream(device)
-            self.run(grid[0], grid[1], grid[2], self.num_warps, self.num_ctas, self.cluster_dims[0],
-                     self.cluster_dims[1], self.cluster_dims[2], self.shared, stream, self.function,
-                     CompiledKernel.launch_enter_hook, CompiledKernel.launch_exit_hook, self, *args_expand)
->>>>>>> 755002bd
+                    device = driver.get_current_device()
+                    stream = driver.get_current_stream(device)
+                self.run(grid[0], grid[1], grid[2], self.num_warps, self.num_ctas, self.cluster_dims[0],
+                         self.cluster_dims[1], self.cluster_dims[2], self.shared, stream, self.function,
+                         CompiledKernel.launch_enter_hook, CompiledKernel.launch_exit_hook, self, *args_expand)
 
         return runner