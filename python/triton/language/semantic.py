from __future__ import annotations  # remove after python 3.11

from functools import wraps
from typing import List, Optional, Sequence, Tuple, TypeVar

from .._C.libtriton.triton import ir
from ..common.build import is_hip
from . import core as tl

T = TypeVar('T')

<<<<<<< HEAD
# TODO: redundant code -- remove after 3P backend refactor


def _is_cuda(target):
    from ..compiler.compiler import CudaTargetDescriptor
    return isinstance(target, CudaTargetDescriptor) and target.capability != 'spirv'


# Create custom exception that prints message "hello"

=======
>>>>>>> 72c98339

class IncompatibleTypeErrorImpl(Exception):

    def __init__(self, type_a, type_b):
        self.type_a = type_a
        self.type_b = type_b
        self.message = "invalid operands of type " + self.type_a.__repr__() + " and " + self.type_b.__repr__()
        super(IncompatibleTypeErrorImpl, self).__init__(self.message)


# ===----------------------------------------------------------------------===##
# Programming Model
# ===----------------------------------------------------------------------===##


def program_id(axis: int, builder: ir.builder) -> tl.tensor:
    if axis not in (0, 1, 2):
        raise ValueError(f"program_id axis must be 0, 1, or 2 but got {axis}")
    return tl.tensor(builder.create_get_program_id(axis), tl.int32)


def num_programs(axis: int, builder: ir.builder) -> tl.tensor:
    if axis not in (0, 1, 2):
        raise ValueError(f"num_programs axis must be 0, 1, or 2 but got {axis}")
    return tl.tensor(builder.create_get_num_programs(axis), tl.int32)


# ===----------------------------------------------------------------------===//
#                               Implicit Casting Utilities
# ===----------------------------------------------------------------------===//


def integer_promote_impl(a_ty: tl.dtype, b_ty: tl.dtype) -> tl.dtype:
    a_rank = a_ty.int_bitwidth
    b_rank = b_ty.int_bitwidth
    a_sn = a_ty.int_signedness
    b_sn = b_ty.int_signedness
    # Rules for signedness taken from "Usual arithmetic conversions" on
    # https://en.cppreference.com/w/c/language/conversion.
    if a_sn == b_sn:
        return a_ty if a_rank > b_rank else b_ty
    elif a_sn == tl.dtype.SIGNEDNESS.UNSIGNED:
        return a_ty if a_rank >= b_rank else b_ty
    elif b_sn == tl.dtype.SIGNEDNESS.UNSIGNED:
        return b_ty if b_rank >= a_rank else a_ty
    assert False


def computation_type_impl(a_ty: tl.dtype, b_ty: tl.dtype, div_or_mod: bool) -> tl.dtype:
    # 1) if one operand is double, the other is implicitly
    #    converted to double
    if a_ty.is_fp64() or b_ty.is_fp64():
        return tl.float64
    # 2) if one operand is float, the other is implicitly
    #    converted to float
    if a_ty.is_fp32() or b_ty.is_fp32():
        return tl.float32
    # 3 ) if one operand is half, the other is implicitly converted to half
    #     unless we're doing / or %, which do not exist natively in PTX for fp16.
    #     Supported PTX op: add, sub, mul, fma, neg, abs, min, max, tanh, ex2, setp
    if a_ty.is_fp16() or b_ty.is_fp16():
        if div_or_mod:
            return tl.float32
        else:
            return tl.float16
    # 4) return bf16 only if both operands are of bf16
    if a_ty.is_bf16() or b_ty.is_bf16():
        if div_or_mod:
            return tl.float32
        if a_ty.is_bf16() and b_ty.is_bf16():
            return tl.bfloat16
        return tl.float32
    if not a_ty.is_int() or not b_ty.is_int():
        assert False
    # 5 ) both operands are integer and undergo
    #    integer promotion
    if div_or_mod and a_ty.int_signedness != b_ty.int_signedness:
        raise ValueError("Cannot use /, #, or % with " + a_ty.__repr__() + " and " + b_ty.__repr__() +
                         " because they have different signedness;"
                         "this is unlikely to result in a useful answer. Cast them to the same signedness.")
    return integer_promote_impl(a_ty, b_ty)


# ===----------------------------------------------------------------------===//
#                               Binary Operators
# ===----------------------------------------------------------------------===//


def check_ptr_type_impl(type_a: tl.dtype, type_b: tl.dtype, allow_ptr_a: bool) -> None:
    if type_a.is_ptr():
        if not allow_ptr_a:
            raise IncompatibleTypeErrorImpl(type_a, type_b)
        # T* + U* with T != U
        if type_b.is_ptr() and (type_a != type_b):
            raise IncompatibleTypeErrorImpl(type_a, type_b)
        # T* + float
        if type_b.is_floating():
            raise IncompatibleTypeErrorImpl(type_a, type_b)


def binary_op_type_checking_impl(lhs: tl.tensor, rhs: tl.tensor, builder: ir.builder, allow_lhs_ptr=False,
                                 allow_rhs_ptr=False, arithmetic_check=True,
                                 div_or_mod=False) -> Tuple[tl.tensor, tl.tensor]:
    # implicit broadcasting
    lhs, rhs = broadcast_impl_value(lhs, rhs, builder)
    # implicit typecasting
    lhs_sca_ty = lhs.type.scalar
    rhs_sca_ty = rhs.type.scalar
    check_ptr_type_impl(lhs_sca_ty, rhs_sca_ty, allow_lhs_ptr)
    check_ptr_type_impl(rhs_sca_ty, lhs_sca_ty, allow_rhs_ptr)
    if arithmetic_check and not lhs_sca_ty.is_ptr() and not rhs_sca_ty.is_ptr():
        ret_sca_ty = computation_type_impl(lhs_sca_ty, rhs_sca_ty, div_or_mod)
        lhs = cast(lhs, ret_sca_ty, builder)
        rhs = cast(rhs, ret_sca_ty, builder)
    return lhs, rhs


def add(input: tl.tensor, other: tl.tensor, builder: ir.builder) -> tl.tensor:
    input, other = binary_op_type_checking_impl(input, other, builder, True, True)
    input_scalar_ty = input.type.scalar
    other_scalar_ty = other.type.scalar
    if input_scalar_ty.is_ptr() and other_scalar_ty.is_ptr():
        raise ValueError("cannot add pointers together")

    # offset + ptr
    # ptr + offset
    if other_scalar_ty.is_ptr() and not input_scalar_ty.is_ptr():
        input, other = other, input
        input_scalar_ty = input.type.scalar
        other_scalar_ty = other.type.scalar
    if input_scalar_ty.is_ptr():
        return tl.tensor(builder.create_addptr(input.handle, other.handle), input.type)
    # float + float
    elif input_scalar_ty.is_floating():
        return tl.tensor(builder.create_fadd(input.handle, other.handle), input.type)
    # int + int
    elif input_scalar_ty.is_int():
        return tl.tensor(builder.create_add(input.handle, other.handle), input.type)
    assert False


def sub(input: tl.tensor, other: tl.tensor, builder: ir.builder) -> tl.tensor:
    input, other = binary_op_type_checking_impl(input, other, builder, True, False)
    scalar_ty = input.type.scalar
    # ptr - offset
    if scalar_ty.is_ptr():
        return tl.tensor(builder.create_addptr(input.handle, minus(other, builder).handle), input.type)
    # float - float
    if scalar_ty.is_floating():
        return tl.tensor(builder.create_fsub(input.handle, other.handle), input.type)
    # int - int
    elif scalar_ty.is_int():
        return tl.tensor(builder.create_sub(input.handle, other.handle), input.type)
    assert False


def mul(input: tl.tensor, other: tl.tensor, builder: ir.builder) -> tl.tensor:
    input, other = binary_op_type_checking_impl(input, other, builder)
    scalar_ty = input.type.scalar
    # float * float
    if scalar_ty.is_floating():
        return tl.tensor(builder.create_fmul(input.handle, other.handle), input.type)
    # * int
    elif scalar_ty.is_int():
        return tl.tensor(builder.create_mul(input.handle, other.handle), input.type)
    assert False


def truediv(input: tl.tensor, other: tl.tensor, builder: ir.builder) -> tl.tensor:
    input, other = binary_op_type_checking_impl(input, other, builder, False, False, True, True)
    input_scalar_ty = input.type.scalar
    other_scalar_ty = other.type.scalar
    # float / int
    if input_scalar_ty.is_floating() and other_scalar_ty.is_int():
        other = cast(other, input_scalar_ty, builder)
    # int / float
    elif input_scalar_ty.is_int() and other_scalar_ty.is_floating():
        input = cast(input, other_scalar_ty, builder)
    # int / int (cast to tl.float32)
    elif input_scalar_ty.is_int() and other_scalar_ty.is_int():
        input = cast(input, tl.float32, builder)
        other = cast(other, tl.float32, builder)
    # float / float (cast to the highest exponent type)
    elif input_scalar_ty.is_floating() and other_scalar_ty.is_floating():
        if input_scalar_ty.fp_mantissa_width > other_scalar_ty.fp_mantissa_width:
            other = cast(other, input_scalar_ty, builder)
        else:
            input = cast(input, other_scalar_ty, builder)
    # unreachable
    else:
        assert False
    return tl.tensor(builder.create_fdiv(input.handle, other.handle), input.type)


def floordiv(input: tl.tensor, other: tl.tensor, builder: ir.builder) -> tl.tensor:
    input, other = binary_op_type_checking_impl(input, other, builder, False, False, True, True)
    input_scalar_ty = input.type.scalar
    other_scalar_ty = other.type.scalar
    if input_scalar_ty.is_int() and other_scalar_ty.is_int():
        ret_ty = integer_promote_impl(input_scalar_ty, other_scalar_ty)
        input = cast(input, ret_ty, builder)
        other = cast(other, ret_ty, builder)
        if ret_ty.is_int_signed():
            return tl.tensor(builder.create_sdiv(input.handle, other.handle), input.type)
        else:
            return tl.tensor(builder.create_udiv(input.handle, other.handle), input.type)
    assert False


def fdiv(input: tl.tensor, other: tl.tensor, ieee_rounding: bool, builder: ir.builder) -> tl.tensor:
    input_scalar_ty = input.type.scalar
    other_scalar_ty = other.type.scalar
    if not input_scalar_ty.is_floating() or not other_scalar_ty.is_floating():
        raise ValueError("both operands of fdiv must have floating scalar type")
    input, other = binary_op_type_checking_impl(input, other, builder, False, False, False, True)
    ret = builder.create_fdiv(input.handle, other.handle)
    return tl.tensor(ret, input.type)


def mod(input: tl.tensor, other: tl.tensor, builder: ir.builder) -> tl.tensor:
    input, other = binary_op_type_checking_impl(input, other, builder, False, False, True, True)
    scalar_ty = input.type.scalar
    other_scalar_ty = other.type.scalar
    # float % float
    if scalar_ty.is_floating():
        # input - input.div(other, rounding_mode="floor") * other
        ret = sub(input, mul(floor(fdiv(input, other, False, builder), builder), other, builder), builder)
        return ret
    # % int
    elif scalar_ty.is_int():
        if scalar_ty.int_signedness != other_scalar_ty.int_signedness:
            raise ValueError("Cannot mod " + scalar_ty.__repr__() + " by " + other_scalar_ty.__repr__() + " "
                             "because they have different signedness;"
                             "this is unlikely to result in a useful answer. Cast them to the same signedness.")
        if scalar_ty.is_int_signed():
            return tl.tensor(builder.create_srem(input.handle, other.handle), input.type)
        else:
            return tl.tensor(builder.create_urem(input.handle, other.handle), input.type)
    assert False


##############
# bitwise ops
##############


def bitwise_op_type_checking_impl(input: tl.tensor, other: tl.tensor,
                                  builder: ir.builder) -> Tuple[tl.tensor, tl.tensor]:
    input, other = binary_op_type_checking_impl(input, other, builder, False, False, False)
    input_sca_ty = input.type.scalar
    other_sca_ty = other.type.scalar
    if not input_sca_ty.is_int() or not other_sca_ty.is_int():
        raise IncompatibleTypeErrorImpl(input_sca_ty, other_sca_ty)
    ret_sca_ty = integer_promote_impl(input_sca_ty, other_sca_ty)
    if ret_sca_ty != input_sca_ty:
        input = cast(input, ret_sca_ty, builder)
    if ret_sca_ty != other_sca_ty:
        other = cast(other, ret_sca_ty, builder)
    return input, other


def and_(input: tl.tensor, other: tl.tensor, builder: ir.builder) -> tl.tensor:
    input, other = bitwise_op_type_checking_impl(input, other, builder)
    return tl.tensor(builder.create_and(input.handle, other.handle), input.type)


def or_(input: tl.tensor, other: tl.tensor, builder: ir.builder) -> tl.tensor:
    input, other = bitwise_op_type_checking_impl(input, other, builder)
    return tl.tensor(builder.create_or(input.handle, other.handle), input.type)


def xor_(input: tl.tensor, other: tl.tensor, builder: ir.builder) -> tl.tensor:
    input, other = bitwise_op_type_checking_impl(input, other, builder)
    return tl.tensor(builder.create_xor(input.handle, other.handle), input.type)


def logical_and(input: tl.tensor, other: tl.tensor, builder: ir.builder) -> tl.tensor:
    if not input.type.is_int1():
        input = bitcast(input, tl.dtype("int1"), builder)
    if not other.type.is_int1():
        other = bitcast(other, tl.dtype("int1"), builder)
    return and_(input, other, builder)


def logical_or(input: tl.tensor, other: tl.tensor, builder: ir.builder) -> tl.tensor:
    if not input.type.is_int1():
        input = bitcast(input, tl.dtype("int1"), builder)
    if not other.type.is_int1():
        other = bitcast(other, tl.dtype("int1"), builder)
    return or_(input, other, builder)


def not_(input: tl.tensor, builder: ir.builder):
    if not input.type.is_int1():
        input = bitcast(input, tl.dtype("int1"), builder)
    return invert(input, builder)


def lshr(input: tl.tensor, other: tl.tensor, builder: ir.builder) -> tl.tensor:
    input, other = bitwise_op_type_checking_impl(input, other, builder)
    return tl.tensor(builder.create_lshr(input.handle, other.handle), input.type)


def ashr(input: tl.tensor, other: tl.tensor, builder: ir.builder) -> tl.tensor:
    input, other = bitwise_op_type_checking_impl(input, other, builder)
    return tl.tensor(builder.create_ashr(input.handle, other.handle), input.type)


def shl(input: tl.tensor, other: tl.tensor, builder: ir.builder) -> tl.tensor:
    input, other = bitwise_op_type_checking_impl(input, other, builder)
    return tl.tensor(builder.create_shl(input.handle, other.handle), input.type)


# ===----------------------------------------------------------------------===//
#                               Unary Operators
# ===----------------------------------------------------------------------===//


def plus(input: tl.tensor) -> tl.tensor:
    return input


def minus(input: tl.tensor, builder: ir.builder) -> tl.tensor:
    input_sca_ty = input.type.scalar
    if input_sca_ty.is_ptr():
        raise ValueError("wrong type argument to unary minus (" + input_sca_ty.__repr__() + ")")
    _0 = tl.tensor(builder.get_null_value(input_sca_ty.to_ir(builder)), input_sca_ty)
    return sub(_0, input, builder)


def invert(input: tl.tensor, builder: tl.tensor) -> tl.tensor:
    input_sca_ty = input.type.scalar
    if input_sca_ty.is_ptr() or input_sca_ty.is_floating():
        raise ValueError("wrong type argument to unary invert (" + input_sca_ty.__repr__() + ")")
    _1 = tl.tensor(builder.get_all_ones_value(input_sca_ty.to_ir(builder)), input_sca_ty)
    return xor_(input, _1, builder)


# ===----------------------------------------------------------------------===//
#                               Comparison Operators
# ===----------------------------------------------------------------------===//
def _bool_like(v: tl.tensor) -> tl.block_type:
    if not v.type.is_block():
        return tl.int1
    shape = v.type.shape
    return tl.block_type(tl.int1, shape)


def greater_than(input: tl.tensor, other: tl.tensor, builder: ir.builder) -> tl.tensor:
    input, other = binary_op_type_checking_impl(input, other, builder)
    scalar_ty = input.type.scalar
    # float > float
    if scalar_ty.is_floating():
        return tl.tensor(builder.create_fcmpOGT(input.handle, other.handle), _bool_like(input))
    # > int
    elif scalar_ty.is_int():
        if scalar_ty.is_int_signed():
            return tl.tensor(builder.create_icmpSGT(input.handle, other.handle), _bool_like(input))
        else:
            return tl.tensor(builder.create_icmpUGT(input.handle, other.handle), _bool_like(input))
    assert False


def greater_equal(input: tl.tensor, other: tl.tensor, builder: ir.builder) -> tl.tensor:
    input, other = binary_op_type_checking_impl(input, other, builder)
    scalar_ty = input.type.scalar
    # float >= float
    if scalar_ty.is_floating():
        return tl.tensor(builder.create_fcmpOGE(input.handle, other.handle), _bool_like(input))
    # >= int
    elif scalar_ty.is_int():
        if scalar_ty.is_int_signed():
            return tl.tensor(builder.create_icmpSGE(input.handle, other.handle), _bool_like(input))
        else:
            return tl.tensor(builder.create_icmpUGE(input.handle, other.handle), _bool_like(input))
    assert False


def less_than(input: tl.tensor, other: tl.tensor, builder: ir.builder) -> tl.tensor:
    input, other = binary_op_type_checking_impl(input, other, builder)
    scalar_ty = input.type.scalar
    # float < float
    if scalar_ty.is_floating():
        return tl.tensor(builder.create_fcmpOLT(input.handle, other.handle), _bool_like(input))
    # < int
    elif scalar_ty.is_int():
        if scalar_ty.is_int_signed():
            return tl.tensor(builder.create_icmpSLT(input.handle, other.handle), _bool_like(input))
        else:
            return tl.tensor(builder.create_icmpULT(input.handle, other.handle), _bool_like(input))
    assert False


def less_equal(input: tl.tensor, other: tl.tensor, builder: ir.builder) -> tl.tensor:
    input, other = binary_op_type_checking_impl(input, other, builder)
    scalar_ty = input.type.scalar
    # float < float
    if scalar_ty.is_floating():
        return tl.tensor(builder.create_fcmpOLE(input.handle, other.handle), _bool_like(input))
    # < int
    elif scalar_ty.is_int():
        if scalar_ty.is_int_signed():
            return tl.tensor(builder.create_icmpSLE(input.handle, other.handle), _bool_like(input))
        else:
            return tl.tensor(builder.create_icmpULE(input.handle, other.handle), _bool_like(input))
    assert False


def equal(input: tl.tensor, other: tl.tensor, builder: ir.builder) -> tl.tensor:
    input, other = binary_op_type_checking_impl(input, other, builder)
    scalar_ty = input.type.scalar
    # float == float
    if scalar_ty.is_floating():
        return tl.tensor(builder.create_fcmpOEQ(input.handle, other.handle), _bool_like(input))
    # == int
    elif scalar_ty.is_int():
        return tl.tensor(builder.create_icmpEQ(input.handle, other.handle), _bool_like(input))
    assert False


def not_equal(input: tl.tensor, other: tl.tensor, builder: ir.builder) -> tl.tensor:
    input, other = binary_op_type_checking_impl(input, other, builder)
    scalar_ty = input.type.scalar
    # float == float
    if scalar_ty.is_floating():
        return tl.tensor(builder.create_fcmpUNE(input.handle, other.handle), _bool_like(input))
    # == int
    elif scalar_ty.is_int():
        return tl.tensor(builder.create_icmpNE(input.handle, other.handle), _bool_like(input))
    assert False


# ===----------------------------------------------------------------------===//
#                               Block Creation
# ===----------------------------------------------------------------------===//


def arange(start: int, end: int, builder: ir.builder) -> tl.tensor:
    if not isinstance(start, int) or not isinstance(end, int):
        raise ValueError("arange's arguments must be of type tl.constexpr")
    is_start_int64 = bool(start >> 32)
    is_end_int64 = bool(end >> 32)
    if is_start_int64 or is_end_int64:
        raise ValueError("arange must fit in int32")
    if end <= start:
        raise ValueError("arange's end argument must be greater than the start argument")

    shape = [end - start]
    ret_ty = tl.block_type(tl.int32, shape)
    return tl.tensor(builder.create_make_range(start, end), ret_ty)


def full(shape: List[int], value, dtype: tl.dtype, builder: ir.builder) -> tl.tensor:
    if isinstance(value, tl.tensor):
        assert value.numel.value == 1, "only accepts size-1 tensor"
        value = cast(value, dtype, builder)
    else:
        # scalar
        if dtype is None:
            raise ValueError("dtype must be specified when value is not a tensor")
        if value == 0:
            value = builder.get_null_value(dtype.to_ir(builder))
        else:
            get_value_fn = getattr(builder, f"get_{dtype.name}")
            value = get_value_fn(value)
        value = tl.tensor(value, dtype)

    return splat(value, shape, builder)


# ===----------------------------------------------------------------------===//
#                               Shape Manipulation
# ===----------------------------------------------------------------------===//


def splat(value: tl.tensor, shape: List[int], builder: ir.builder) -> tl.tensor:
    assert not value.type.is_block(), "Cannot splat a block tensor"
    if len(shape) == 0:
        return value
    ret_ty = tl.block_type(value.dtype, shape)
    return tl.tensor(builder.create_splat(value.handle, shape), ret_ty)


def view(input: tl.tensor, dst_shape: List[int], builder: ir.builder) -> tl.tensor:
    numel = 1
    for s in dst_shape:
        numel *= s
    if input.type.numel != numel:
        raise ValueError("cannot view block of different shape")
    ret_ty = tl.block_type(input.type.scalar, dst_shape)
    return tl.tensor(builder.create_reshape(input.handle, dst_shape, True), ret_ty)


def reshape(input: tl.tensor, dst_shape: List[int], builder: ir.builder) -> tl.tensor:
    ret_ty = tl.block_type(input.type.scalar, dst_shape)
    return tl.tensor(builder.create_reshape(input.handle, dst_shape, False), ret_ty)


def expand_dims(input: tl.tensor, axis: int, builder: ir.builder) -> tl.tensor:
    dst_shape = [tl._constexpr_to_value(x) for x in input.shape]
    dst_shape.insert(axis, 1)

    if not input.type.is_block():
        return splat(input, shape=dst_shape, builder=builder)

    ret_ty = tl.block_type(input.type.scalar, dst_shape)
    return tl.tensor(builder.create_expand_dims(input.handle, axis), ret_ty)


def cat(lhs: tl.tensor, rhs: tl.tensor, can_reorder: bool, builder: ir.builder) -> tl.tensor:
    assert can_reorder, "current implementation of `cat` always may reorder elements"
    assert len(lhs.shape) == 1
    ret_type = tl.block_type(lhs.type.scalar, [lhs.shape[0] + rhs.shape[0]])
    return tl.tensor(builder.create_cat(lhs.handle, rhs.handle), ret_type)


def trans(input: tl.tensor, builder: ir.builder) -> tl.tensor:
    if len(input.shape) != 2:
        raise ValueError("Only 2D tensors can be transposed")
    ret_type = tl.block_type(input.type.scalar, [input.shape[1], input.shape[0]])
    return tl.tensor(builder.create_trans(input.handle), ret_type)


def broadcast_impl_shape(input: tl.tensor, shape: List[int], builder: ir.builder) -> tl.tensor:
    if not input.type.is_block():
        ret_ty = tl.block_type(input.type, shape)
        return tl.tensor(builder.create_splat(input.handle, shape), ret_ty)
    src_shape = input.type.get_block_shapes()
    if len(src_shape) != len(shape):
        raise ValueError(f"Cannot broadcast, rank mismatch: {src_shape}, {shape}")
    if shape == src_shape:
        return input
    for i, item in enumerate(src_shape):
        if shape[i] != item and item != 1:
            raise ValueError(f"Cannot broadcast, the expanded size of the tensor ({shape[i]})"
                             f" must match the existing size ({item}) at non-singleton dimension"
                             f" {i}: {src_shape}, {shape}")
    ret_ty = tl.block_type(input.type.scalar, shape)
    return tl.tensor(builder.create_broadcast(input.handle, shape), ret_ty)


def broadcast_impl_value(lhs: tl.tensor, rhs: tl.tensor, builder: ir.builder) -> tl.tensor:
    lhs_ty = lhs.type
    rhs_ty = rhs.type

    # make_shape_compatible(block, scalar)
    if lhs_ty.is_block() and not rhs_ty.is_block():
        rhs_ty = tl.block_type(rhs_ty.scalar, lhs_ty.shape)
        rhs = tl.tensor(builder.create_splat(rhs.handle, lhs_ty.get_block_shapes()), rhs_ty)
    # make_shape_compatible(scalar, block)
    elif not lhs_ty.is_block() and rhs_ty.is_block():
        lhs_ty = tl.block_type(lhs_ty.scalar, rhs_ty.shape)
        lhs = tl.tensor(builder.create_splat(lhs.handle, rhs_ty.get_block_shapes()), lhs_ty)
    # make_shape_compatible(block, block)
    elif lhs_ty.is_block() and rhs_ty.is_block():
        lhs_shape = lhs_ty.get_block_shapes()
        rhs_shape = rhs_ty.get_block_shapes()

        if len(lhs_shape) < len(rhs_shape):
            # Add new axes to lhs
            for dim in range(len(lhs_shape), len(rhs_shape)):
                lhs = tl.tensor(builder.create_expand_dims(lhs.handle, 0),
                                tl.block_type(lhs_ty.scalar, [1] + lhs_shape))
                lhs_ty = lhs.type
                lhs_shape = lhs_ty.get_block_shapes()
        elif len(rhs_shape) < len(lhs_shape):
            # Add new axes to rhs
            for dim in range(len(rhs_shape), len(lhs_shape)):
                rhs = tl.tensor(builder.create_expand_dims(rhs.handle, 0),
                                tl.block_type(rhs_ty.scalar, [1] + rhs_shape))
                rhs_ty = rhs.type
                rhs_shape = rhs_ty.get_block_shapes()
        assert len(rhs_shape) == len(lhs_shape)

        ret_shape = []
        for i, left in enumerate(lhs_shape):
            right = rhs_shape[i]
            if left == 1:
                ret_shape.append(right)
            elif right == 1:
                ret_shape.append(left)
            elif left == right:
                ret_shape.append(left)
            else:
                raise ValueError("Cannot make_shape_compatible: incompatible dimensions "
                                 "at index " + str(i) + ": " + str(left) + " and " + str(right))
        if lhs_shape != ret_shape:
            ret_ty = tl.block_type(lhs_ty.scalar, ret_shape)
            lhs = tl.tensor(builder.create_broadcast(lhs.handle, ret_shape), ret_ty)
        if rhs_shape != ret_shape:
            ret_ty = tl.block_type(rhs_ty.scalar, ret_shape)
            rhs = tl.tensor(builder.create_broadcast(rhs.handle, ret_shape), ret_ty)
    # (scalar, scalar) => returns original blocks
    return lhs, rhs


#######
# cast
#######


def bitcast(input: tl.tensor, dst_ty: tl.dtype, builder: ir.builder) -> tl.tensor:
    src_ty = input.type
    if src_ty.is_block():
        dst_ty = tl.block_type(dst_ty.scalar, input.type.get_block_shapes())
    if src_ty == dst_ty:
        return input
    src_sca_ty = src_ty.scalar
    dst_sca_ty = dst_ty.scalar
    if src_sca_ty.is_ptr() or dst_sca_ty.is_ptr():
        return cast(input, dst_ty, builder)
    # Bitcast
    src_bits = src_sca_ty.primitive_bitwidth
    dst_bits = dst_sca_ty.primitive_bitwidth
    if src_bits != dst_bits:
        raise ValueError("Cannot bitcast data-type of size " + str(src_bits) + " to "
                         "data-type of size " + str(dst_bits))
    return tl.tensor(builder.create_bitcast(input.handle, dst_ty.to_ir(builder)), dst_ty)


def cast(input: tl.tensor, dst_ty: tl.dtype, builder: ir.builder) -> tl.tensor:
    src_ty = input.type
    if isinstance(dst_ty, tl.constexpr):
        dst_ty = dst_ty.value
    if src_ty.is_block():
        dst_ty = tl.block_type(dst_ty.scalar, input.type.get_block_shapes())
    if src_ty == dst_ty:
        return input

    src_sca_ty = src_ty.scalar
    dst_sca_ty = dst_ty.scalar

    if (src_sca_ty.is_fp8e4nv() or dst_sca_ty.is_fp8e4nv()):
        assert builder.options.allow_fp8e4nv, "fp8e4nv data type is not supported on CUDA arch < 89"

    # Casting with customized floating types involved: fp8 <=> bf16, fp16, fp32, fp64
    if (src_sca_ty.is_fp8() and dst_sca_ty.is_floating()) or \
       (src_sca_ty.is_floating() and dst_sca_ty.is_fp8()):
        return tl.tensor(builder.create_fp_to_fp(input.handle, dst_ty.to_ir(builder)), dst_ty)

    # bf16 <=> (not fp32)
    if (src_sca_ty.is_fp16() and not dst_sca_ty.is_fp32()) or \
       (src_sca_ty.is_bf16() and not dst_sca_ty.is_fp32()):
        return cast(cast(input, tl.float32, builder), dst_sca_ty, builder)

    # Standard floating types' casting: truncation
    #   fp64 => fp32, fp16, bf16
    #   fp32 => fp16, bf16
    truncate_fp = src_sca_ty.is_floating() and \
        dst_sca_ty.is_floating() and \
        src_sca_ty.primitive_bitwidth > dst_sca_ty.primitive_bitwidth
    if truncate_fp:
        return tl.tensor(builder.create_fp_trunc(input.handle, dst_ty.to_ir(builder)), dst_ty)

    # Standard floating types' casting: extension
    #   fp32 => fp64
    #   fp16 => fp32, fp64
    #   bf16 => fp32, fp64
    ext_fp = src_sca_ty.is_floating() and \
        dst_sca_ty.is_floating() and \
        src_sca_ty.primitive_bitwidth < dst_sca_ty.primitive_bitwidth
    if ext_fp:
        return tl.tensor(builder.create_fp_ext(input.handle, dst_ty.to_ir(builder)), dst_ty)

    # Casting between integer types
    if src_sca_ty.is_int() and dst_sca_ty.is_int() and \
       (src_sca_ty.int_bitwidth != dst_sca_ty.int_bitwidth or src_sca_ty.int_signedness != dst_sca_ty.int_signedness):
        sign_extend = src_sca_ty.is_int_signed() and not src_sca_ty.is_bool()
        if dst_sca_ty.is_bool():
            ty = input.dtype.to_ir(builder)
            _0 = tl.tensor(builder.get_null_value(ty), input.dtype)
            return not_equal(input, _0, builder)
        else:
            return tl.tensor(builder.create_int_cast(input.handle, dst_ty.to_ir(builder), sign_extend), dst_ty)

    # Casting standard floating types to integer types
    if src_sca_ty.is_standard_floating() and dst_sca_ty.is_int():
        if dst_sca_ty.is_bool():
            ty = input.dtype.to_ir(builder)
            _0 = tl.tensor(builder.get_null_value(ty), input.dtype)
            return not_equal(input, _0, builder)
        elif dst_sca_ty.is_int_signed():
            return tl.tensor(builder.create_fp_to_si(input.handle, dst_ty.to_ir(builder)), dst_ty)
        else:
            return tl.tensor(builder.create_fp_to_ui(input.handle, dst_ty.to_ir(builder)), dst_ty)

    # Casting integer types to standard floating types
    if src_sca_ty.is_int() and dst_sca_ty.is_standard_floating():
        if src_sca_ty.is_bool() or not src_sca_ty.is_int_signed():
            return tl.tensor(builder.create_ui_to_fp(input.handle, dst_ty.to_ir(builder)), dst_ty)
        else:
            return tl.tensor(builder.create_si_to_fp(input.handle, dst_ty.to_ir(builder)), dst_ty)

    # Casting pointer types to integer types
    if src_sca_ty.is_ptr() and dst_sca_ty.is_int():
        bitwidth = dst_sca_ty.int_bitwidth
        if bitwidth == 64:
            return tl.tensor(builder.create_ptr_to_int(input.handle, dst_ty.to_ir(builder)), dst_ty)
        if bitwidth == 1:
            return not_equal(cast(input, tl.int64, builder), tl.tensor(builder.get_int64(0), tl.int64), builder)

    # Casting integer types to pointer types
    if src_sca_ty.is_int() and dst_sca_ty.is_ptr():
        return tl.tensor(builder.create_int_to_ptr(input.handle, dst_ty.to_ir(builder)), dst_ty)

    # Casting pointer types to pointer types
    if src_sca_ty.is_ptr() and dst_sca_ty.is_ptr():
        return tl.tensor(builder.create_bitcast(input.handle, dst_ty.to_ir(builder)), dst_ty)

    assert False, f'cannot cast {input} to {dst_ty}'


# ===----------------------------------------------------------------------===//
#                               Memory Operators
# ===----------------------------------------------------------------------===//


def _str_to_load_cache_modifier(cache_modifier):
    cache = ir.CACHE_MODIFIER.NONE  # default
    if cache_modifier:
        if cache_modifier == ".ca":
            cache = ir.CACHE_MODIFIER.CA
        elif cache_modifier == ".cg":
            cache = ir.CACHE_MODIFIER.CG
        else:
            raise ValueError(f"Cache modifier {cache_modifier} not supported")
    return cache


def _str_to_store_cache_modifier(cache_modifier):
    cache = ir.CACHE_MODIFIER.NONE  # default
    if cache_modifier:
        if cache_modifier == ".wb":
            cache = ir.CACHE_MODIFIER.WB
        elif cache_modifier == ".cg":
            cache = ir.CACHE_MODIFIER.CG
        elif cache_modifier == ".cs":
            cache = ir.CACHE_MODIFIER.CS
        elif cache_modifier == ".wt":
            cache = ir.CACHE_MODIFIER.WT
        else:
            raise ValueError(f"Cache modifier {cache_modifier} not supported")
    return cache


def _str_to_eviction_policy(eviction_policy):
    eviction = ir.EVICTION_POLICY.NORMAL  # default
    if eviction_policy:
        if eviction_policy == "evict_last":
            eviction = ir.EVICTION_POLICY.EVICT_LAST
        elif eviction_policy == "evict_first":
            eviction = ir.EVICTION_POLICY.EVICT_FIRST
        else:
            raise ValueError(f"Eviction policy {eviction_policy} not supported")
    return eviction


def _str_to_padding_option(padding_option):
    padding = None  # default
    if padding_option:
        if padding_option == "zero":
            padding = ir.PADDING_OPTION.PAD_ZERO
        elif padding_option == "nan":
            padding = ir.PADDING_OPTION.PAD_NAN
        else:
            raise ValueError(f"Padding option {padding_option} not supported")
    return padding


def _str_to_sem(sem_option):
    sem = ir.MEM_SEMANTIC.ACQUIRE_RELEASE
    if sem_option:
        if sem_option == "acquire":
            sem = ir.MEM_SEMANTIC.ACQUIRE
        elif sem_option == "release":
            sem = ir.MEM_SEMANTIC.RELEASE
        elif sem_option == "acq_rel":
            sem = ir.MEM_SEMANTIC.ACQUIRE_RELEASE
        elif sem_option == "relaxed":
            sem = ir.MEM_SEMANTIC.RELAXED
        else:
            raise ValueError(f"Memory semantic {sem_option} not supported")
    return sem


def _str_to_scope(scope_option):
    scope = ir.MEM_SYNC_SCOPE.GPU
    if scope_option:
        if scope_option == "gpu":
            scope = ir.MEM_SYNC_SCOPE.GPU
        elif scope_option == "cta":
            scope = ir.MEM_SYNC_SCOPE.CTA
        elif scope_option == "sys":
            scope = ir.MEM_SYNC_SCOPE.SYSTEM
        else:
            raise ValueError(f"Memory semantic {scope_option} not supported")
    return scope


def _canonicalize_boundary_check(boundary_check, block_shape):
    if boundary_check:
        if not hasattr(boundary_check, "__iter__"):
            boundary_check = [boundary_check]
        boundary_check = [elem.value if isinstance(elem, tl.constexpr) else elem for elem in boundary_check]
        for dim in boundary_check:
            assert isinstance(dim, int) and 0 <= dim < len(block_shape)
        assert len(boundary_check) > 0
        assert len(boundary_check) == len(set(boundary_check)), "Duplicate dimension in `boundary_check`"
        return sorted(boundary_check)
    return tuple()


def _load_block_pointer(ptr, mask, other, boundary_check, padding, cache, eviction, is_volatile, builder):
    # Load by a block pointer: `pointer_type<block_type<>>`
    # Block pointer can not have `mask` and `other` arguments
    if mask or other:
        raise ValueError("`mask` and `other` arguments cannot be specified for loading block pointers")

    elt_ty = ptr.type.element_ty.element_ty
    assert elt_ty != tl.int1, "`tl.int1` should be rewrited in `tl.make_block_ptr`"
    if elt_ty.is_int() and padding == ir.PADDING_OPTION.PAD_NAN:
        raise ValueError("Padding option `nan` is not supported for integer block pointers")

    # `dst_ty` is de-referenced type of the pointer type
    dst_ty = ptr.type.element_ty

    # Check `boundary_check` argument
    boundary_check = _canonicalize_boundary_check(boundary_check, dst_ty.get_block_shapes())

    # Build IR
    return tl.tensor(
        builder.create_tensor_pointer_load(ptr.handle, boundary_check, padding, cache, eviction, is_volatile), dst_ty)


def _load_legacy(ptr, mask, other, boundary_check, padding, cache, eviction, is_volatile, builder):
    # Load by a tensor of pointers or a pointer of scalar: `block_type<pointer_type<>>` or `pointer_type<>`
    if not ptr.type.scalar.is_ptr():
        raise ValueError(f"Unsupported ptr type {ptr.type.__repr__()} in `tl.load`")

    # Check `mask`, `other`, `boundary_check`, and `padding` arguments
    if not mask and other:
        raise ValueError("`other` cannot be provided without `mask`")
    if padding or boundary_check:
        raise ValueError("`padding_option` or `boundary_check` argument is not supported for loading a tensor of"
                         "pointers or loading a scalar. Because the compiler does not know the boundary; please "
                         "use block pointers (defined by `make_block_ptr`) instead")

    # For a pointer of scalar, check the type of `mask` and `other`
    if not ptr.type.is_block():
        if mask and mask.type.is_block():
            raise ValueError("Mask argument cannot be block type if pointer argument is not a block")
        if other and other.type.is_block():
            raise ValueError("Other argument cannot be block type if pointer argument is not a block")

    # Make `mask` and `other` into the same shape as `ptr`
    if ptr.type.is_block():
        if mask:
            mask = broadcast_impl_shape(mask, ptr.type.get_block_shapes(), builder)
        if other:
            other = broadcast_impl_shape(other, ptr.type.get_block_shapes(), builder)

    # Get `pointer_type<elt_ty>` and `elt_ty`
    ptr_ty = ptr.type.scalar
    elt_ty = ptr_ty.element_ty

    # Treat `pointer_type<tl.int1>` as `pointer_type<tl.int8>`
    if elt_ty == tl.int1:
        elt_ty = tl.int8
        ptr_ty = tl.pointer_type(elt_ty, ptr_ty.address_space)
        ptr = cast(ptr, ptr_ty, builder)

    # Cast `other` into `ele_ty` type
    if other:
        other = cast(other, elt_ty, builder)

    # Create loaded result type `dst_ty`
    if ptr.type.is_block():
        shape = ptr.type.get_block_shapes()
        dst_ty = tl.block_type(elt_ty, shape)
    else:
        # Load by de-referencing the pointer of scalar
        dst_ty = elt_ty

    # Build IR
    if not mask:
        return tl.tensor(builder.create_load(ptr.handle, cache, eviction, is_volatile), dst_ty)
    else:
        return tl.tensor(
            builder.create_masked_load(ptr.handle, mask.handle, other.handle if other else None, cache, eviction,
                                       is_volatile), dst_ty)


def load(ptr: tl.tensor, mask: Optional[tl.tensor], other: Optional[tl.tensor], boundary_check, padding_option: str,
         cache_modifier: str, eviction_policy: str, is_volatile: bool, builder: ir.builder) -> tl.tensor:
    # Cache, eviction and padding options
    cache = _str_to_load_cache_modifier(cache_modifier)
    eviction = _str_to_eviction_policy(eviction_policy)
    padding = _str_to_padding_option(padding_option)

    if ptr.type.is_ptr() and ptr.type.element_ty.is_block():
        # Load by a block pointer: `pointer_type<block_type<>>`
        return _load_block_pointer(ptr, mask, other, boundary_check, padding, cache, eviction, is_volatile, builder)
    else:
        # Load by a tensor of pointers or a pointer of scalar: `block_type<pointer_type<>>` or `pointer_type<>`
        return _load_legacy(ptr, mask, other, boundary_check, padding, cache, eviction, is_volatile, builder)


def _store_block_pointer(ptr, val, mask, boundary_check, cache, eviction, builder):
    # Store by a block pointer: `pointer_type<block_type<>>`
    # Block pointers can not have the `mask` argument
    if mask:
        raise ValueError("`mask` and `other` arguments cannot be specified for loading block pointers")

    # Check same shape and element type
    block_shape = ptr.type.element_ty.get_block_shapes()
    if not val.type.is_block():
        val = broadcast_impl_shape(val, block_shape, builder)
    assert val.type.is_block(), "Value argument must be block type or a scalar"
    assert block_shape == val.type.get_block_shapes(
    ), f"Block shape({block_shape}) and value shape({val.type.get_block_shapes()}) mismatch"
    assert ptr.type.element_ty.element_ty == val.type.element_ty, f"Block element type({ptr.type.element_ty.element_ty}) and value element type({val.type.element_ty}) mismatch"

    elt_ty = ptr.type.element_ty.element_ty
    assert elt_ty != tl.int1, "`tl.int1` should be rewrited in `tl.make_block_ptr`"

    # Check `boundary_check` argument
    boundary_check = _canonicalize_boundary_check(boundary_check, block_shape)

    # Build IR
    return tl.tensor(builder.create_tensor_pointer_store(ptr.handle, val.handle, boundary_check, cache, eviction),
                     tl.void)


def _store_legacy(ptr, val, mask, boundary_check, cache, eviction, builder):
    # Store by a tensor of pointers or a pointer of scalar: `block_type<pointer_type<>>` or `pointer_type<>`
    if not ptr.type.scalar.is_ptr():
        raise ValueError(f"Unsupported ptr type {ptr.type.__repr__()} in `tl.store`")

    # Check `boundary_check` argument
    if boundary_check:
        raise ValueError("`boundary_check` argument is not supported for storing a tensor of pointers or storing a "
                         "scalar. Because the compiler does not know the boundary; please use block pointers "
                         "(defined by `make_block_ptr`) instead")

    # For a pointer of scalar, check the type of `val` and `mask`
    if not ptr.type.is_block():
        if val.type.is_block():
            raise ValueError("Value argument cannot be block type if pointer argument is not a block")
        if mask and mask.type.is_block():
            raise ValueError("Mask argument cannot be block type if pointer argument is not a block")

    # Make `mask` and `val` into the same shape as `ptr`
    if ptr.type.is_block():
        val = broadcast_impl_shape(val, ptr.type.get_block_shapes(), builder)
        if mask:
            mask = broadcast_impl_shape(mask, ptr.type.get_block_shapes(), builder)

    ptr_ty = ptr.type.scalar
    elt_ty = ptr_ty.element_ty

    # Treat `pointer_type<tl.int1>` as `pointer_type<tl.int8>`
    if elt_ty == tl.int1:
        elt_ty = tl.int8
        ptr_ty = tl.pointer_type(elt_ty, ptr_ty.address_space)
        ptr = cast(ptr, ptr_ty, builder)

    # Cast to target data type
    val = cast(val, elt_ty, builder)

    # Build IR
    if not mask:
        return tl.tensor(builder.create_store(ptr.handle, val.handle, cache, eviction), tl.void)
    if not mask.type.scalar.is_bool():
        raise ValueError("Mask must have boolean scalar type")
    return tl.tensor(builder.create_masked_store(ptr.handle, val.handle, mask.handle, cache, eviction), tl.void)


def store(ptr: tl.tensor, val: tl.tensor, mask: Optional[tl.tensor], boundary_check, cache_modifier: str,
          eviction_policy: str, builder: ir.builder) -> tl.tensor:
    # Cache and eviction options
    cache = _str_to_store_cache_modifier(cache_modifier)
    eviction = _str_to_eviction_policy(eviction_policy)

    if ptr.type.is_ptr() and ptr.type.element_ty.is_block():
        # Store by a block pointer: `pointer_type<block_type<>>`
        return _store_block_pointer(ptr, val, mask, boundary_check, cache, eviction, builder)
    else:
        # Store by a tensor of pointers or a pointer of scalar: `block_type<pointer_type<>>` or `pointer_type<>`
        return _store_legacy(ptr, val, mask, boundary_check, cache, eviction, builder)


#########
# atomic
#########


def atomic_cas(ptr: tl.tensor, cmp: tl.tensor, val: tl.tensor, sem: str, scope: str, builder: ir.builder) -> tl.tensor:
    sem = _str_to_sem(sem)
    scope = _str_to_scope(scope)
    element_ty = ptr.type.scalar.element_ty
    if element_ty.primitive_bitwidth not in [16, 32, 64]:
        raise ValueError("atomic_cas only supports elements with width {16, 32, 64}")
    return tl.tensor(builder.create_atomic_cas(ptr.handle, cmp.handle, val.handle, sem, scope), val.type)


def atom_red_typechecking_impl(ptr: tl.tensor, val: tl.tensor, mask: tl.tensor, op: str,
                               builder: ir.builder) -> Tuple[tl.tensor, tl.tensor, tl.tensor]:
    if not ptr.type.scalar.is_ptr():
        raise ValueError("Pointer argument of store instruction is " + ptr.type.__repr__())
    element_ty = ptr.type.scalar.element_ty
    if element_ty is tl.float16 and op != 'add':
        raise ValueError("atomic_" + op + " does not support fp16")
    if element_ty in [tl.int1, tl.int8, tl.int16, tl.bfloat16]:
        raise ValueError("atomic_" + op + " does not support " + str(element_ty))
    if ptr.type.is_block():
        if mask:
            mask = broadcast_impl_shape(mask, ptr.type.get_block_shapes(), builder)
        if val:
            val = broadcast_impl_shape(val, ptr.type.get_block_shapes(), builder)
    val = cast(val, ptr.type.scalar.element_ty, builder)
    if not mask:
        mask_ir = builder.get_int1(True)
        mask_ty = tl.int1
        if ptr.type.is_block():
            mask_ir = builder.create_splat(mask_ir, ptr.type.get_block_shapes())
            mask_ty = tl.block_type(tl.int1, ptr.type.get_block_shapes())
        mask = tl.tensor(mask_ir, mask_ty)
    return ptr, val, mask


def atomic_max(ptr: tl.tensor, val: tl.tensor, mask: tl.tensor, sem: str, scope: str, builder: ir.builder) -> tl.tensor:
    ptr, val, mask = atom_red_typechecking_impl(ptr, val, mask, 'max', builder)
    sem = _str_to_sem(sem)
    scope = _str_to_scope(scope)
    sca_ty = val.type.scalar
    # direct call to atomic_max for integers
    if sca_ty.is_int():
        if sca_ty.is_int_signed():
            return tl.tensor(
                builder.create_atomic_rmw(ir.ATOMIC_OP.MAX, ptr.handle, val.handle, mask.handle, sem, scope), val.type)
        else:
            return tl.tensor(
                builder.create_atomic_rmw(ir.ATOMIC_OP.UMAX, ptr.handle, val.handle, mask.handle, sem, scope), val.type)
    # for float
    # return atomic_smax(i_ptr, i_val) if val >= 0
    # return atomic_umin(i_ptr, i_val) if val < 0
    if sca_ty not in {tl.float32, tl.float64}:
        raise TypeError(f"atomic_max not supported for dtype {sca_ty}")

    itype = tl.int32 if sca_ty == tl.float32 else tl.int64
    zero = full([], 0.0, sca_ty, builder)

    i_val = bitcast(val, itype, builder)
    i_ptr = bitcast(ptr, tl.pointer_type(itype, 1), builder)
    pos = greater_equal(val, zero, builder)
    neg = less_than(val, zero, builder)
    pos_ret = tl.tensor(
        builder.create_atomic_rmw(ir.ATOMIC_OP.MAX, i_ptr.handle, i_val.handle,
                                  and_(mask, pos, builder).handle, sem, scope), i_val.type)
    neg_ret = tl.tensor(
        builder.create_atomic_rmw(ir.ATOMIC_OP.UMIN, i_ptr.handle, i_val.handle,
                                  and_(mask, neg, builder).handle, sem, scope), i_val.type)
    ret = where(pos, pos_ret, neg_ret, builder)
    return bitcast(ret, sca_ty, builder)


def atomic_min(ptr: tl.tensor, val: tl.tensor, mask: tl.tensor, sem: str, scope: str, builder: ir.builder) -> tl.tensor:
    ptr, val, mask = atom_red_typechecking_impl(ptr, val, mask, 'min', builder)
    sem = _str_to_sem(sem)
    scope = _str_to_scope(scope)
    sca_ty = val.type.scalar
    # direct call to atomic_min for integers
    if sca_ty.is_int():
        if sca_ty.is_int_signed():
            return tl.tensor(
                builder.create_atomic_rmw(ir.ATOMIC_OP.MIN, ptr.handle, val.handle, mask.handle, sem, scope), val.type)
        else:
            return tl.tensor(
                builder.create_atomic_rmw(ir.ATOMIC_OP.UMIN, ptr.handle, val.handle, mask.handle, sem, scope), val.type)
    # for float
    # return atomic_smin(i_ptr, i_val) if val >= 0
    # return atomic_umax(i_ptr, i_val) if val < 0
    if sca_ty not in {tl.float32, tl.float64}:
        raise TypeError(f"atomic_min not supported for dtype {sca_ty}")

    itype = tl.int32 if sca_ty == tl.float32 else tl.int64
    zero = full([], 0.0, sca_ty, builder)

    i_val = bitcast(val, itype, builder)
    i_ptr = bitcast(ptr, tl.pointer_type(itype, 1), builder)
    pos = greater_equal(val, zero, builder)
    neg = less_than(val, zero, builder)
    pos_ret = tl.tensor(
        builder.create_atomic_rmw(ir.ATOMIC_OP.MIN, i_ptr.handle, i_val.handle,
                                  and_(mask, pos, builder).handle, sem, scope), i_val.type)
    neg_ret = tl.tensor(
        builder.create_atomic_rmw(ir.ATOMIC_OP.UMAX, i_ptr.handle, i_val.handle,
                                  and_(mask, neg, builder).handle, sem, scope), i_val.type)
    ret = where(pos, pos_ret, neg_ret, builder)
    return bitcast(ret, sca_ty, builder)


def atomic_add(ptr: tl.tensor, val: tl.tensor, mask: tl.tensor, sem: str, scope: str, builder: ir.builder) -> tl.tensor:
    ptr, val, mask = atom_red_typechecking_impl(ptr, val, mask, 'add', builder)
    sem = _str_to_sem(sem)
    scope = _str_to_scope(scope)
    sca_ty = val.type.scalar
    op = ir.ATOMIC_OP.FADD if sca_ty.is_floating() else ir.ATOMIC_OP.ADD
    return tl.tensor(builder.create_atomic_rmw(op, ptr.handle, val.handle, mask.handle, sem, scope), val.type)


def atomic_and(ptr: tl.tensor, val: tl.tensor, mask: tl.tensor, sem: str, scope: str, builder: ir.builder) -> tl.tensor:
    ptr, val, mask = atom_red_typechecking_impl(ptr, val, mask, 'and', builder)
    sem = _str_to_sem(sem)
    scope = _str_to_scope(scope)
    return tl.tensor(builder.create_atomic_rmw(ir.ATOMIC_OP.AND, ptr.handle, val.handle, mask.handle, sem, scope),
                     val.type)


def atomic_or(ptr: tl.tensor, val: tl.tensor, mask: tl.tensor, sem: str, scope: str, builder: ir.builder) -> tl.tensor:
    ptr, val, mask = atom_red_typechecking_impl(ptr, val, mask, 'or', builder)
    sem = _str_to_sem(sem)
    scope = _str_to_scope(scope)
    return tl.tensor(builder.create_atomic_rmw(ir.ATOMIC_OP.OR, ptr.handle, val.handle, mask.handle, sem, scope),
                     val.type)


def atomic_xor(ptr: tl.tensor, val: tl.tensor, mask: tl.tensor, sem: str, scope: str, builder: ir.builder) -> tl.tensor:
    ptr, val, mask = atom_red_typechecking_impl(ptr, val, mask, 'xor', builder)
    sem = _str_to_sem(sem)
    scope = _str_to_scope(scope)
    return tl.tensor(builder.create_atomic_rmw(ir.ATOMIC_OP.XOR, ptr.handle, val.handle, mask.handle, sem, scope),
                     val.type)


def atomic_xchg(ptr: tl.tensor, val: tl.tensor, mask: tl.tensor, sem: str, scope: str,
                builder: ir.builder) -> tl.tensor:
    ptr, val, mask = atom_red_typechecking_impl(ptr, val, mask, 'xchg', builder)
    sem = _str_to_sem(sem)
    scope = _str_to_scope(scope)
    return tl.tensor(builder.create_atomic_rmw(ir.ATOMIC_OP.XCHG, ptr.handle, val.handle, mask.handle, sem, scope),
                     val.type)


# ===----------------------------------------------------------------------===//
#                               Linear Algebra
# ===----------------------------------------------------------------------===//


def gpu_has_mfma() -> bool:
    if not is_hip():
        return False
    return True  # mfma supported in ['gfx908', 'gfx90a']


def mfma_supported(M, N, K, allow_tf32, ret_scalar_ty) -> bool:
    if not gpu_has_mfma():
        return False
    # TODO: Add check for configurations and types.
    return True


def dot(lhs: tl.tensor, rhs: tl.tensor, acc: tl.tensor, allow_tf32: bool, max_num_imprecise_acc: int,
        out_dtype: tl.dtype, builder: ir.builder) -> tl.tensor:

    def assert_dtypes_valid(lhs_dtype, rhs_dtype, options):
        if not options.allow_fp8e4nv:
            assert not lhs_dtype.is_fp8e4nv() and not rhs_dtype.is_fp8e4nv(
            ), "Dot op does not support fp8e4nv on CUDA arch < 90"
            if lhs_dtype.is_fp8() and rhs_dtype.is_fp8():
                return
            assert lhs_dtype == rhs_dtype, f"First input ({lhs_dtype}) and second input ({rhs_dtype}) must have the same dtype!"
        else:
            assert not lhs_dtype.is_fp8e4b15() and not rhs_dtype.is_fp8e4b15(
            ), "Dot op does not support fp8e4b15 on CUDA arch >= 90"
            assert not lhs_dtype.is_fp8e4b15x4() and not rhs_dtype.is_fp8e4b15x4(
            ), "Dot op does not support fp8e4b15x4 on CUDA arch >= 90"
            if lhs_dtype.is_int() or rhs_dtype.is_int():
                assert lhs_dtype == rhs_dtype, f"Both operands must be same type. First operand ({lhs_dtype}) and second operand ({rhs_dtype})"
                assert lhs_dtype.is_int8() or lhs_dtype.is_uint8(
                ), f"Both operands must be either int8 or uint8. Operand type ({lhs_dtype})"
            elif lhs_dtype.is_fp8() or rhs_dtype.is_fp8():
                assert lhs_dtype.is_fp8e4nv() or lhs_dtype.is_fp8e5(
                ), f"Only supports fp8e4nv or fp8e5. First operand ({lhs_dtype})"
                assert rhs_dtype.is_fp8e4nv() or rhs_dtype.is_fp8e5(
                ), f"Only supports fp8e4nv or fp8e5. Second operand ({rhs_dtype})"
            else:
                assert lhs_dtype.is_fp16() or lhs_dtype.is_bf16() or lhs_dtype.is_fp32() or lhs_dtype.is_int1(
                ), f"Unsupported dtype {lhs_dtype}"
                assert rhs_dtype.is_fp16() or rhs_dtype.is_bf16() or rhs_dtype.is_fp32() or rhs_dtype.is_int1(
                ), f"Unsupported dtype {rhs_dtype}"
                assert lhs_dtype == rhs_dtype, f"First input ({lhs_dtype}) and second input ({rhs_dtype}) must have the same dtype!"

    assert lhs.type.is_block() and rhs.type.is_block()

    assert_dtypes_valid(lhs.dtype, rhs.dtype, builder.options)

    assert len(lhs.shape) == 2, f"First input shape ({lhs.shape}) is not two dimensional!"
    assert len(rhs.shape) == 2, f"Second input shape ({rhs.shape}) is not two dimensional!"
    assert lhs.shape[1].value == rhs.shape[
        0].value, f"First input shape ({lhs.shape}) and second input shape {rhs.shape} are not compatible for matmul (second index of first shape ({lhs.shape[1].value}) must be equal to first index of second shape ({rhs.shape[0].value})"
    assert lhs.shape[0].value >= 16 and lhs.shape[1].value >= 16 \
        and rhs.shape[1].value >= 16, \
        f"All values in both first input shape ({lhs.shape}) and second input shape ({rhs.shape}) must be >= 16!"
    if lhs.type.scalar.is_int():
        assert lhs.type.scalar == tl.int8, "only int8 supported!"
        # TODO: This is CUDA specific, check if ROCm has the same limitation
        assert lhs.shape[1].value >= 32, "small blocks not supported!"
        _0 = builder.get_int32(0)
        ret_scalar_ty = tl.int32
    elif out_dtype.is_bf16():
        raise ValueError(
            "out_dtype=bfloat16 is unsupported. Please use out_dtype=float32/float16 and cast with `.to(tl.bfloat16)`")
    elif lhs.type.scalar.is_fp32() or lhs.type.scalar.is_bf16():
        _0 = builder.get_fp32(0)
        ret_scalar_ty = tl.float32
    else:
        _0 = builder.get_fp16(0) if out_dtype.is_fp16() else builder.get_fp32(0)
        ret_scalar_ty = out_dtype

    M = lhs.type.shape[0]
    N = rhs.type.shape[1]

    # Cast operands of types f16 and i8 for configurations where FMA only supported.
    if is_hip() and not mfma_supported(M, N, lhs.type.shape[1], allow_tf32, ret_scalar_ty):
        ret_cast_scalar_ty = tl.float32 if lhs.type.scalar.is_int() else ret_scalar_ty
        lhs = cast(lhs, ret_cast_scalar_ty, builder)
        rhs = cast(rhs, ret_cast_scalar_ty, builder)
        if ret_cast_scalar_ty == tl.float16:
            _0 = builder.create_splat(builder.get_fp16(0), [M, N])
        else:
            _0 = builder.create_splat(builder.get_fp32(0), [M, N])
        ret_ty = tl.block_type(ret_cast_scalar_ty, [M, N])
        ret = tl.tensor(builder.create_dot(lhs.handle, rhs.handle, _0, allow_tf32), ret_ty)
        return cast(ret, ret_scalar_ty, builder)
    if is_hip() and mfma_supported(M, N, lhs.type.shape[1], allow_tf32,
                                   ret_scalar_ty) and ret_scalar_ty.primitive_bitwidth < 32:
        if lhs.type.scalar.is_int():
            ret_dot_scalar_ty = tl.int32
            _0 = builder.create_splat(builder.get_int32(0), [M, N])
        else:
            ret_dot_scalar_ty = tl.float32
            _0 = builder.create_splat(builder.get_fp32(0), [M, N])
        ret_ty = tl.block_type(ret_dot_scalar_ty, [M, N])
        ret = tl.tensor(builder.create_dot(lhs.handle, rhs.handle, _0, allow_tf32), ret_ty)
        return cast(ret, ret_scalar_ty, builder)
    ret_ty = tl.block_type(ret_scalar_ty, [M, N])
    if acc is None:
        acc_handle = builder.create_splat(_0, [M, N])
    else:
        acc_handle = acc.handle
        assert acc.type == ret_ty

    # max_num_imprecise_acc only applies to fp8 -> fp32 dot on sm_90
    max_num_imprecise_acc = 0
    if lhs.dtype.is_fp8() and rhs.dtype.is_fp8():
        max_num_imprecise_acc = builder.options.max_num_imprecise_acc_default
        if max_num_imprecise_acc is None:
            max_num_imprecise_acc = 2**30

    return tl.tensor(builder.create_dot(lhs.handle, rhs.handle, acc_handle, allow_tf32, max_num_imprecise_acc), ret_ty)


# ===----------------------------------------------------------------------===//
#                               Indexing
# ===----------------------------------------------------------------------===//


def where(condition: tl.tensor, x: tl.tensor, y: tl.tensor, builder: ir.builder) -> tl.tensor:
    condition = cast(condition, tl.int1, builder)
    if condition.type.is_block():
        condition, x = broadcast_impl_value(condition, x, builder)
        x, y = broadcast_impl_value(x, y, builder)
        condition, x = broadcast_impl_value(condition, x, builder)

    x, y = binary_op_type_checking_impl(x, y, builder, True, True)
    if not condition.type.is_block():
        condition, _ = broadcast_impl_value(condition, x, builder)
    ret_ty = x.type
    return tl.tensor(builder.create_select(condition.handle, x.handle, y.handle), ret_ty)


# ===----------------------------------------------------------------------===//
#                               Reduction
# ===----------------------------------------------------------------------===


def reduction(inputs: Sequence[tl.tensor], axis: int, region_builder_fn, builder: ir.builder) -> Tuple[tl.tensor, ...]:
    if axis is None:
        new_inputs = []
        for i in range(len(inputs)):
            new_shape = [inputs[i].numel.value]
            new_inputs.append(view(inputs[i], new_shape, builder))
        inputs = tuple(new_inputs)
        axis = 0
    # get result shape
    shape = inputs[0].type.shape
    ret_shape = [s for i, s in enumerate(shape) if i != axis]
    for t in inputs:
        assert t.type.shape == shape

    def wrap_tensor(x, scalar_ty):
        if ret_shape:
            res_ty = tl.block_type(scalar_ty, ret_shape)
        else:
            # 0d-tensor -> scalar
            res_ty = scalar_ty
        return tl.tensor(x, res_ty)

    reduce_op = builder.create_reduce([t.handle for t in inputs], axis)
    region_builder_fn(reduce_op)
    reduce_op.verify()

    return tuple(wrap_tensor(reduce_op.get_result(i), inputs[i].type.scalar) for i in range(len(inputs)))


# ===----------------------------------------------------------------------===
#                               Associative Scan
# ===----------------------------------------------------------------------===


def associative_scan(inputs: Sequence[tl.tensor], axis: int, region_builder_fn,
                     builder: ir.builder) -> Tuple[tl.tensor, ...]:
    if len(inputs) != 1:
        raise ValueError("Current implementation only support single tensor input")
    shape = inputs[0].type.shape

    def wrap_tensor(x, scalar_ty):
        res_ty = tl.block_type(scalar_ty, shape)
        return tl.tensor(x, res_ty)

    scan_op = builder.create_scan([t.handle for t in inputs], axis)
    region_builder_fn(scan_op)
    scan_op.verify()

    return tuple(wrap_tensor(scan_op.get_result(i), inputs[i].type.scalar) for i in range(len(inputs)))


# ===----------------------------------------------------------------------===
#                               Math
# ===----------------------------------------------------------------------===


def _check_dtype(dtypes: List[str]) -> T:
    """
    We're following libdevice's convention to check accepted data types for math functions.
    It is not a good practice to support all data types as accelerators/GPUs don't support
    many float16 and bfloat16 math operations.
    We should let the users know that they are using and invoke explicit cast to convert
    the data type to the supported one.
    """

    def wrapper(fn):

        @wraps(fn)
        def check(*args, **kwargs):
            # concatenate args and kwargs
            all_args = list(args) + list(kwargs.values())
            for arg in [a for a in all_args if isinstance(a, tl.tensor)]:
                if arg.type.scalar.name not in dtypes:
                    raise ValueError(f"Expected dtype {dtypes} but got {arg.type.scalar.name}")
            return fn(*args, **kwargs)

        return check

    return wrapper


def umulhi(x: tl.tensor, y: tl.tensor, builder: ir.builder) -> tl.tensor:
    x, y = binary_op_type_checking_impl(x, y, builder)
    # FIXME(Keren): not portable, should be fixed
    from . import math
    return math.mulhi(x, y, _builder=builder)


@_check_dtype(dtypes=["fp32", "fp64"])
def floor(x: tl.tensor, builder: ir.builder) -> tl.tensor:
    # FIXME(Keren): not portable, should be fixed
    from . import math
    return math.floor(x, _builder=builder)


@_check_dtype(dtypes=["fp32", "fp64"])
def exp(x: tl.tensor, builder: ir.builder) -> tl.tensor:
    return tl.tensor(builder.create_exp(x.handle), x.type)


@_check_dtype(dtypes=["fp32", "fp64"])
def log(x: tl.tensor, builder: ir.builder) -> tl.tensor:
    return tl.tensor(builder.create_log(x.handle), x.type)


@_check_dtype(dtypes=["fp32", "fp64"])
def cos(x: tl.tensor, builder: ir.builder) -> tl.tensor:
    return tl.tensor(builder.create_cos(x.handle), x.type)


@_check_dtype(dtypes=["fp32", "fp64"])
def sin(x: tl.tensor, builder: ir.builder) -> tl.tensor:
    return tl.tensor(builder.create_sin(x.handle), x.type)


@_check_dtype(dtypes=["fp32", "fp64"])
def sqrt(x: tl.tensor, builder: ir.builder) -> tl.tensor:
    return tl.tensor(builder.create_sqrt(x.handle), x.type)


def abs(x: tl.tensor, builder: ir.builder) -> tl.tensor:
    dtype = x.dtype
    if dtype.is_floating():
        return tl.tensor(builder.create_fabs(x.handle), x.type)
    elif dtype.is_int_signed():
        return tl.tensor(builder.create_iabs(x.handle), x.type)
    elif dtype.is_int_unsigned():
        return x  # no-op
    else:
        assert False, f"Unexpected dtype {dtype}"


##


def multiple_of(x: tl.tensor, values: List[int]) -> tl.tensor:
    if max(1, len(x.shape)) != len(values):
        raise ValueError("Shape of input to multiple_of does not match the length of values")
    x.handle.set_attr("tt.divisibility", ir.make_attr(values, x.handle.get_context()))
    return x


def max_contiguous(x: tl.tensor, values: List[int]) -> tl.tensor:
    if len(x.shape) != len(values):
        raise ValueError("Shape of input to max_contiguous does not match the length of values")
    x.handle.set_attr("tt.contiguity", ir.make_attr(values, x.handle.get_context()))
    return x


def max_constancy(x: tl.tensor, values: List[int]) -> tl.tensor:
    if len(x.shape) != len(values):
        raise ValueError("Shape of input to max_constancy does not match the length of values")
    x.handle.set_attr("tt.constancy", ir.make_attr(values, x.handle.get_context()))
    return x


def debug_barrier(builder: ir.builder) -> tl.tensor:
    return tl.tensor(builder.create_barrier(), tl.void)


def device_print(prefix: str, args: List[tl.tensor], builder: ir.builder) -> tl.tensor:
    # It makes sense visually for prefix to end in ": "; make it so.  Also,
    # non-empty prefixes should start with " ".
    if not prefix.endswith(" ") and args:
        prefix += " "
    if not prefix.endswith(": ") and args:
        prefix = prefix[:-1] + ": "
    if len(prefix) > 2 and not prefix.startswith(" "):
        prefix = " " + prefix

    new_args = []
    for arg in args:
        new_args.append(arg.handle)
    return tl.tensor(builder.create_print(prefix, new_args), tl.void)


def device_assert(cond: tl.tensor, msg: str, file_name: str, func_name, lineno: int, builder: ir.builder) -> tl.tensor:
    cond_ty = cond.type
    if not cond_ty.is_block():
        cond_ty = tl.block_type(cond_ty.scalar, (1, ))
        cond = tl.tensor(builder.create_splat(cond.handle, (1, )), cond_ty)
    return tl.tensor(builder.create_assert(cond.handle, msg, file_name, func_name, lineno), tl.void)


def _convert_elem_to_ir_value(builder, elem, require_i64):
    if isinstance(elem, int):
        elem = tl.constexpr(elem)
    if isinstance(elem, tl.constexpr):
        return builder.get_int64(elem.value) if require_i64 else builder.get_int32(elem.value)
    elif isinstance(elem, tl.tensor):
        assert elem.numel.value == 1, "Expected a scalar in shape/strides/offsets"
        assert elem.dtype.is_int(), "Expected an integer scalar type in shape/strides/offsets"
        if elem.dtype != tl.int64 and require_i64:
            return builder.create_int_cast(elem.handle, builder.get_int64_ty(), elem.dtype.is_int_signed())
        elif elem.dtype != tl.int32:
            return builder.create_int_cast(elem.handle, builder.get_int32_ty(), elem.dtype.is_int_signed())
        return elem.handle
    assert False, f"Unsupported element type in shape/strides/offsets: {type(elem)}"


def _convert_to_ir_values(builder, list_like, require_i64=True):
    if hasattr(list_like, "__iter__"):
        return [_convert_elem_to_ir_value(builder, elem, require_i64) for elem in list_like]
    return [_convert_elem_to_ir_value(builder, list_like, require_i64)]


def make_block_ptr(base: tl.tensor, shape, strides, offsets, block_shape, order, builder: ir.builder) -> tl.tensor:
    # Convert dynamic arguments to IR values
    # NOTES(Chenggang): current `shape/strides` are `int64_t`, while `offsets/block_shape` are `int32_t`
    shape = _convert_to_ir_values(builder, shape)
    strides = _convert_to_ir_values(builder, strides)
    offsets = _convert_to_ir_values(builder, offsets, require_i64=False)

    # Check `base` type
    if not base.type.is_ptr() or base.type.element_ty.is_block():
        raise ValueError("Expected `base` to be a pointer type (but not a block pointer type or others)")

    # Treat `pointer_type<tl.int1>` as `pointer_type<tl.int8>`
    if base.type.element_ty == tl.int1:
        base = cast(base, tl.pointer_type(tl.int8, base.type.address_space), builder)

    # Check whether `block_shape` is static
    if not hasattr(block_shape, "__iter__"):
        block_shape = [block_shape]
    block_shape = [elem.value if isinstance(elem, tl.constexpr) else elem for elem in block_shape]
    assert all([isinstance(elem, int) and -2**31 <= elem < 2**31 for elem in block_shape]), \
        "Expected a list of constant integers (`int32_t` range) in `block_shape`"

    # Check `order`
    if not hasattr(order, "__iter__"):
        order = [order]
    order = [elem.value if isinstance(elem, tl.constexpr) else elem for elem in order]
    assert sorted(order) == list(range(len(order))), "Expected a permutation of (0, 1, ..., len(order)-1) in order"

    # Must have same length
    assert all([len(block_shape) == len(list_like) for list_like in [shape, strides, offsets, order]]), \
        "Expected shape/strides/offsets/block_shape to have the same length"

    # Build value, the type is:
    #   `pointer_type<blocked<shape, element_type>>` in Python
    #   `tt.ptr<tensor<shape, element_type>>` in MLIR
    handle = builder.create_make_block_ptr(base.handle, shape, strides, offsets, block_shape, order)
    return tl.tensor(handle, tl.pointer_type(tl.block_type(base.type.element_ty, block_shape)))


def advance(base: tl.tensor, offsets, builder: ir.builder) -> tl.tensor:
    # Convert dynamic offsets to IR values
    offsets = _convert_to_ir_values(builder, offsets, require_i64=False)

    # Advanced block pointer type is the same as before
    return tl.tensor(builder.create_advance(base.handle, offsets), base.type)<|MERGE_RESOLUTION|>--- conflicted
+++ resolved
@@ -9,19 +9,6 @@
 
 T = TypeVar('T')
 
-<<<<<<< HEAD
-# TODO: redundant code -- remove after 3P backend refactor
-
-
-def _is_cuda(target):
-    from ..compiler.compiler import CudaTargetDescriptor
-    return isinstance(target, CudaTargetDescriptor) and target.capability != 'spirv'
-
-
-# Create custom exception that prints message "hello"
-
-=======
->>>>>>> 72c98339
 
 class IncompatibleTypeErrorImpl(Exception):
 
