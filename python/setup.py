import os
import platform
import re
import contextlib
import shutil
import subprocess
import sys
import sysconfig
import tarfile
import zipfile
import urllib.request
from io import BytesIO
from distutils.command.clean import clean
from pathlib import Path
from typing import NamedTuple

from setuptools import Extension, setup
from setuptools.command.build_ext import build_ext
from setuptools.command.build_py import build_py
from dataclasses import dataclass

from distutils.command.install import install
from setuptools.command.develop import develop
from setuptools.command.egg_info import egg_info
from wheel.bdist_wheel import bdist_wheel


@dataclass
class Backend:
    name: str
    package_data: dict
    src_dir: str
    backend_dir: str
    install_dir: str
    is_external: bool


class BackendInstaller:

    @staticmethod
    def prepare(backend_name: str, backend_src_dir: str = None, is_external: bool = False):
        # Initialize submodule if there is one for in-tree backends.
        if not is_external:
            root_dir = os.path.join(os.pardir, "third_party")
            assert backend_name in os.listdir(
                root_dir), f"{backend_name} is requested for install but not present in {root_dir}"

            try:
                subprocess.run(["git", "submodule", "update", "--init", f"{backend_name}"], check=True,
                               stdout=subprocess.DEVNULL, cwd=root_dir)
            except subprocess.CalledProcessError:
                pass
            except FileNotFoundError:
                pass

            backend_src_dir = os.path.join(root_dir, backend_name)

        backend_path = os.path.abspath(os.path.join(backend_src_dir, "backend"))
        assert os.path.exists(backend_path), f"{backend_path} does not exist!"

        for file in ["compiler.py", "driver.py"]:
            assert os.path.exists(os.path.join(backend_path, file)), f"${file} does not exist in ${backend_path}"

        install_dir = os.path.join(os.path.dirname(__file__), "triton", "backends", backend_name)
        package_data = [f"{os.path.relpath(p, backend_path)}/*" for p, _, _, in os.walk(backend_path)]
        return Backend(name=backend_name, package_data=package_data, src_dir=backend_src_dir, backend_dir=backend_path,
                       install_dir=install_dir, is_external=is_external)

    # Copy all in-tree backends under triton/third_party.
    @staticmethod
    def copy(active):
        return [BackendInstaller.prepare(backend) for backend in active]

    # Copy all external plugins provided by the `TRITON_PLUGIN_DIRS` env var.
    # TRITON_PLUGIN_DIRS is a semicolon-separated list of paths to the plugins.
    # Expect to find the name of the backend under dir/backend/name.conf
    @staticmethod
    def copy_externals():
        backend_dirs = os.getenv("TRITON_PLUGIN_DIRS")
        if backend_dirs is None:
            return []
        backend_dirs = backend_dirs.strip().split(";")
        backend_names = [Path(os.path.join(dir, "backend", "name.conf")).read_text().strip() for dir in backend_dirs]
        return [
            BackendInstaller.prepare(backend_name, backend_src_dir=backend_src_dir, is_external=True)
            for backend_name, backend_src_dir in zip(backend_names, backend_dirs)
        ]


# Taken from https://github.com/pytorch/pytorch/blob/master/tools/setup_helpers/env.py
def check_env_flag(name: str, default: str = "") -> bool:
    return os.getenv(name, default).upper() in ["ON", "1", "YES", "TRUE", "Y"]


def get_build_type():
    if check_env_flag("DEBUG"):
        return "Debug"
    elif check_env_flag("REL_WITH_DEB_INFO"):
        return "RelWithDebInfo"
    elif check_env_flag("TRITON_REL_BUILD_WITH_ASSERTS"):
        return "TritonRelBuildWithAsserts"
    elif check_env_flag("TRITON_BUILD_WITH_O1"):
        return "TritonBuildWithO1"
    else:
        # TODO: change to release when stable enough
        return "TritonRelBuildWithAsserts"


def get_env_with_keys(key: list):
    for k in key:
        if k in os.environ:
            return os.environ[k]
    return ""


# --- third party packages -----


class Package(NamedTuple):
    package: str
    name: str
    url: str
    include_flag: str
    lib_flag: str
    syspath_var_name: str


# pybind11
def get_pybind11_package_info():
    pybind11_version_path = os.path.join(get_base_dir(), "cmake", "pybind11-version.txt")
    with open(pybind11_version_path, "r") as pybind11_version_file:
        version = pybind11_version_file.read().strip()
    name = f"pybind11-{version}"
    url = f"https://github.com/pybind/pybind11/archive/refs/tags/v{version}.tar.gz"
    return Package("pybind11", name, url, "PYBIND11_INCLUDE_DIR", "", "PYBIND11_SYSPATH")


# json
def get_json_package_info():
    url = "https://github.com/nlohmann/json/releases/download/v3.11.3/include.zip"
    return Package("json", "", url, "JSON_INCLUDE_DIR", "", "JSON_SYSPATH")


# llvm
def get_llvm_package_info():
    system = platform.system()
    try:
        arch = {"x86_64": "x64", "arm64": "arm64", "aarch64": "arm64"}[platform.machine()]
    except KeyError:
        arch = platform.machine()
    if system == "Darwin":
        system_suffix = f"macos-{arch}"
    elif system == "Linux":
        if arch == 'arm64':
            system_suffix = 'ubuntu-arm64'
        elif arch == 'x64':
            vglibc = tuple(map(int, platform.libc_ver()[1].split('.')))
            vglibc = vglibc[0] * 100 + vglibc[1]
            if vglibc > 228:
                # Ubuntu 24 LTS (v2.39)
                # Ubuntu 22 LTS (v2.35)
                # Ubuntu 20 LTS (v2.31)
                system_suffix = "ubuntu-x64"
            elif vglibc > 217:
                # Manylinux_2.28 (v2.28)
                # AlmaLinux 8 (v2.28)
                system_suffix = "almalinux-x64"
            else:
                # Manylinux_2014 (v2.17)
                # CentOS 7 (v2.17)
                system_suffix = "centos-x64"
        else:
            print(
                f"LLVM pre-compiled image is not available for {system}-{arch}. Proceeding with user-configured LLVM from source build."
            )
            return Package("llvm", "LLVM-C.lib", "", "LLVM_INCLUDE_DIRS", "LLVM_LIBRARY_DIR", "LLVM_SYSPATH")
    else:
        print(
            f"LLVM pre-compiled image is not available for {system}-{arch}. Proceeding with user-configured LLVM from source build."
        )
        return Package("llvm", "LLVM-C.lib", "", "LLVM_INCLUDE_DIRS", "LLVM_LIBRARY_DIR", "LLVM_SYSPATH")
    # use_assert_enabled_llvm = check_env_flag("TRITON_USE_ASSERT_ENABLED_LLVM", "False")
    # release_suffix = "assert" if use_assert_enabled_llvm else "release"
    llvm_hash_path = os.path.join(get_base_dir(), "cmake", "llvm-hash.txt")
    with open(llvm_hash_path, "r") as llvm_hash_file:
        rev = llvm_hash_file.read(8)
    name = f"llvm-{rev}-{system_suffix}"
    url = f"https://oaitriton.blob.core.windows.net/public/llvm-builds/{name}.tar.gz"
    return Package("llvm", name, url, "LLVM_INCLUDE_DIRS", "LLVM_LIBRARY_DIR", "LLVM_SYSPATH")


def open_url(url):
    user_agent = 'Mozilla/5.0 (X11; Linux x86_64; rv:109.0) Gecko/20100101 Firefox/119.0'
    headers = {
        'User-Agent': user_agent,
    }
    request = urllib.request.Request(url, None, headers)
    # Set timeout to 300 seconds to prevent the request from hanging forever.
    return urllib.request.urlopen(request, timeout=300)


# ---- package data ---


def get_triton_cache_path():
    user_home = os.getenv("TRITON_HOME")
    if not user_home:
        user_home = os.getenv("HOME") or os.getenv("USERPROFILE") or os.getenv("HOMEPATH") or None
    if not user_home:
        raise RuntimeError("Could not find user home directory")
    return os.path.join(user_home, ".triton")


def get_thirdparty_packages(packages: list):
    triton_cache_path = get_triton_cache_path()
    thirdparty_cmake_args = []
    for p in packages:
        package_root_dir = os.path.join(triton_cache_path, p.package)
        package_dir = os.path.join(package_root_dir, p.name)
        if os.environ.get(p.syspath_var_name):
            package_dir = os.environ[p.syspath_var_name]
        version_file_path = os.path.join(package_dir, "version.txt")
        if p.syspath_var_name not in os.environ and\
           (not os.path.exists(version_file_path) or Path(version_file_path).read_text() != p.url):
            with contextlib.suppress(Exception):
                shutil.rmtree(package_root_dir)
            os.makedirs(package_root_dir, exist_ok=True)
            print(f'downloading and extracting {p.url} ...')
            with open_url(p.url) as response:
                if p.url.endswith(".zip"):
                    file_bytes = BytesIO(response.read())
                    with zipfile.ZipFile(file_bytes, "r") as file:
                        file.extractall(path=package_root_dir)
                else:
                    with tarfile.open(fileobj=response, mode="r|*") as file:
                        file.extractall(path=package_root_dir)
            # write version url to package_dir
            with open(os.path.join(package_dir, "version.txt"), "w") as f:
                f.write(p.url)
        if p.include_flag:
            thirdparty_cmake_args.append(f"-D{p.include_flag}={package_dir}/include")
        if p.lib_flag:
            thirdparty_cmake_args.append(f"-D{p.lib_flag}={package_dir}/lib")
    return thirdparty_cmake_args


def download_and_copy(name, src_path, variable, version, url_func):
    triton_cache_path = get_triton_cache_path()
    if variable in os.environ:
        return
    base_dir = os.path.dirname(__file__)
    system = platform.system()
    try:
        arch = {"x86_64": "64", "arm64": "aarch64", "aarch64": "aarch64"}[platform.machine()]
    except KeyError:
        arch = platform.machine()
    url = url_func(arch, version)
    tmp_path = os.path.join(triton_cache_path, "nvidia", name)  # path to cache the download
    dst_path = os.path.join(base_dir, os.pardir, "third_party", "nvidia", "backend", src_path)  # final binary path
    src_path = os.path.join(tmp_path, src_path)
    download = not os.path.exists(src_path)
    if os.path.exists(dst_path) and system == "Linux" and shutil.which(dst_path) is not None:
        curr_version = subprocess.check_output([dst_path, "--version"]).decode("utf-8").strip()
        curr_version = re.search(r"V([.|\d]+)", curr_version).group(1)
        download = download or curr_version != version
    if download:
        print(f'downloading and extracting {url} ...')
        file = tarfile.open(fileobj=open_url(url), mode="r|*")
        file.extractall(path=tmp_path)
    os.makedirs(os.path.split(dst_path)[0], exist_ok=True)
    print(f'copy {src_path} to {dst_path} ...')
    if os.path.isdir(src_path):
        shutil.copytree(src_path, dst_path, dirs_exist_ok=True)
    else:
        shutil.copy(src_path, dst_path)


# ---- cmake extension ----


def get_base_dir():
    return os.path.abspath(os.path.join(os.path.dirname(__file__), os.pardir))


def get_cmake_dir():
    plat_name = sysconfig.get_platform()
    python_version = sysconfig.get_python_version()
    dir_name = f"cmake.{plat_name}-{sys.implementation.name}-{python_version}"
    cmake_dir = Path(get_base_dir()) / "python" / "build" / dir_name
    cmake_dir.mkdir(parents=True, exist_ok=True)
    return cmake_dir


class CMakeClean(clean):

    def initialize_options(self):
        clean.initialize_options(self)
        self.build_temp = get_cmake_dir()


class CMakeBuildPy(build_py):

    def run(self) -> None:
        self.run_command('build_ext')
        return super().run()


class CMakeExtension(Extension):

    def __init__(self, name, path, sourcedir=""):
        Extension.__init__(self, name, sources=[])
        self.sourcedir = os.path.abspath(sourcedir)
        self.path = path


class CMakeBuild(build_ext):

    user_options = build_ext.user_options + \
        [('base-dir=', None, 'base directory of Triton')]

    def initialize_options(self):
        build_ext.initialize_options(self)
        self.base_dir = get_base_dir()

    def finalize_options(self):
        build_ext.finalize_options(self)

    def run(self):
        try:
            out = subprocess.check_output(["cmake", "--version"])
        except OSError:
            raise RuntimeError("CMake must be installed to build the following extensions: " +
                               ", ".join(e.name for e in self.extensions))

        match = re.search(r"version\s*(?P<major>\d+)\.(?P<minor>\d+)([\d.]+)?", out.decode())
        cmake_major, cmake_minor = int(match.group("major")), int(match.group("minor"))
        if (cmake_major, cmake_minor) < (3, 18):
            raise RuntimeError("CMake >= 3.18.0 is required")

        for ext in self.extensions:
            self.build_extension(ext)

    def get_proton_cmake_args(self):
        cmake_args = get_thirdparty_packages([get_json_package_info(), get_pybind11_package_info()])
        cupti_include_dir = get_env_with_keys(["TRITON_CUPTI_PATH"])
        if cupti_include_dir == "":
            cupti_include_dir = os.path.join(get_base_dir(), "third_party", "nvidia", "backend", "include")
        cmake_args += ["-DCUPTI_INCLUDE_DIR=" + cupti_include_dir]
        roctracer_include_dir = get_env_with_keys(["ROCTRACER_INCLUDE_PATH"])
        if roctracer_include_dir == "":
            roctracer_include_dir = os.path.join(get_base_dir(), "third_party", "amd", "backend", "include")
        cmake_args += ["-DROCTRACER_INCLUDE_DIR=" + roctracer_include_dir]
        return cmake_args

    def build_extension(self, ext):
        lit_dir = shutil.which('lit')
        ninja_dir = shutil.which('ninja')
        # lit is used by the test suite
        thirdparty_cmake_args = get_thirdparty_packages([get_pybind11_package_info(), get_llvm_package_info()])
        extdir = os.path.abspath(os.path.dirname(self.get_ext_fullpath(ext.path)))
        # create build directories
        if not os.path.exists(self.build_temp):
            os.makedirs(self.build_temp)
        # python directories
        python_include_dir = sysconfig.get_path("platinclude")
        cmake_args = [
            "-G", "Ninja",  # Ninja is much faster than make
            "-DCMAKE_MAKE_PROGRAM=" +
            ninja_dir,  # Pass explicit path to ninja otherwise cmake may cache a temporary path
            "-DCMAKE_EXPORT_COMPILE_COMMANDS=ON", "-DLLVM_ENABLE_WERROR=ON",
            "-DCMAKE_LIBRARY_OUTPUT_DIRECTORY=" + extdir, "-DTRITON_BUILD_TUTORIALS=OFF",
            "-DTRITON_BUILD_PYTHON_MODULE=ON", "-DPython3_EXECUTABLE:FILEPATH=" + sys.executable,
            "-DCMAKE_VERBOSE_MAKEFILE:BOOL=ON", "-DPYTHON_INCLUDE_DIRS=" + python_include_dir,
            "-DTRITON_CODEGEN_BACKENDS=" + ';'.join([b.name for b in backends if not b.is_external]),
            "-DTRITON_PLUGIN_DIRS=" + ';'.join([b.src_dir for b in backends if b.is_external])
        ]
        if lit_dir is not None:
            cmake_args.append("-DLLVM_EXTERNAL_LIT=" + lit_dir)
        cmake_args.extend(thirdparty_cmake_args)

        # configuration
        cfg = get_build_type()
        build_args = ["--config", cfg]

        if platform.system() == "Windows":
            cmake_args += [f"-DCMAKE_RUNTIME_OUTPUT_DIRECTORY_{cfg.upper()}={extdir}"]
            if sys.maxsize > 2**32:
                cmake_args += ["-A", "x64"]
        else:
            cmake_args += ["-DCMAKE_BUILD_TYPE=" + cfg]
            max_jobs = os.getenv("MAX_JOBS", str(2 * os.cpu_count()))
            build_args += ['-j' + max_jobs]

        if check_env_flag("TRITON_BUILD_WITH_CLANG_LLD"):
            cmake_args += [
                "-DCMAKE_C_COMPILER=clang",
                "-DCMAKE_CXX_COMPILER=clang++",
                "-DCMAKE_LINKER=lld",
                "-DCMAKE_EXE_LINKER_FLAGS=-fuse-ld=lld",
                "-DCMAKE_MODULE_LINKER_FLAGS=-fuse-ld=lld",
                "-DCMAKE_SHARED_LINKER_FLAGS=-fuse-ld=lld",
            ]

        # Note that asan doesn't work with binaries that use the GPU, so this is
        # only useful for tools like triton-opt that don't run code on the GPU.
        #
        # I tried and gave up getting msan to work.  It seems that libstdc++'s
        # std::string does not play nicely with clang's msan (I didn't try
        # gcc's).  I was unable to configure clang to ignore the error, and I
        # also wasn't able to get libc++ to work, but that doesn't mean it's
        # impossible. :)
        if check_env_flag("TRITON_BUILD_WITH_ASAN"):
            cmake_args += [
                "-DCMAKE_C_FLAGS=-fsanitize=address",
                "-DCMAKE_CXX_FLAGS=-fsanitize=address",
            ]

        if check_env_flag("TRITON_BUILD_WITH_CCACHE"):
            cmake_args += [
                "-DCMAKE_CXX_COMPILER_LAUNCHER=ccache",
            ]

        if check_env_flag("TRITON_BUILD_PROTON", "ON"):  # Default ON
            cmake_args += self.get_proton_cmake_args()
        else:
            cmake_args += ["-DTRITON_BUILD_PROTON=OFF"]

        env = os.environ.copy()
        cmake_dir = get_cmake_dir()
        subprocess.check_call(["cmake", self.base_dir] + cmake_args, cwd=cmake_dir, env=env)
        subprocess.check_call(["cmake", "--build", "."] + build_args, cwd=cmake_dir)
        subprocess.check_call(["cmake", "--build", ".", "--target", "mlir-doc"], cwd=cmake_dir)


nvidia_version_path = os.path.join(get_base_dir(), "cmake", "nvidia-toolchain-version.txt")
with open(nvidia_version_path, "r") as nvidia_version_file:
    NVIDIA_TOOLCHAIN_VERSION = nvidia_version_file.read().strip()

download_and_copy(
    name="ptxas",
    src_path="bin/ptxas",
    variable="TRITON_PTXAS_PATH",
    version=NVIDIA_TOOLCHAIN_VERSION,
    url_func=lambda arch, version:
    f"https://anaconda.org/nvidia/cuda-nvcc/{version}/download/linux-{arch}/cuda-nvcc-{version}-0.tar.bz2",
)
download_and_copy(
    name="cuobjdump",
    src_path="bin/cuobjdump",
    variable="TRITON_CUOBJDUMP_PATH",
    version=NVIDIA_TOOLCHAIN_VERSION,
    url_func=lambda arch, version:
    f"https://anaconda.org/nvidia/cuda-cuobjdump/{version}/download/linux-{arch}/cuda-cuobjdump-{version}-0.tar.bz2",
)
download_and_copy(
    name="nvdisasm",
    src_path="bin/nvdisasm",
    variable="TRITON_NVDISASM_PATH",
    version=NVIDIA_TOOLCHAIN_VERSION,
    url_func=lambda arch, version:
    f"https://anaconda.org/nvidia/cuda-nvdisasm/{version}/download/linux-{arch}/cuda-nvdisasm-{version}-0.tar.bz2",
)
download_and_copy(
    name="cudacrt",
    src_path="include",
    variable="TRITON_CUDACRT_PATH",
    version=NVIDIA_TOOLCHAIN_VERSION,
    url_func=lambda arch, version:
    f"https://anaconda.org/nvidia/cuda-nvcc/{version}/download/linux-{arch}/cuda-nvcc-{version}-0.tar.bz2",
)
download_and_copy(
    name="cudart",
    src_path="include",
    variable="TRITON_CUDART_PATH",
    version=NVIDIA_TOOLCHAIN_VERSION,
    url_func=lambda arch, version:
    f"https://anaconda.org/nvidia/cuda-cudart-dev/{version}/download/linux-{arch}/cuda-cudart-dev-{version}-0.tar.bz2",
)
download_and_copy(
    name="cupti",
    src_path="include",
    variable="TRITON_CUPTI_PATH",
    version=NVIDIA_TOOLCHAIN_VERSION,
    url_func=lambda arch, version:
    f"https://anaconda.org/nvidia/cuda-cupti/{version}/download/linux-{arch}/cuda-cupti-{version}-0.tar.bz2",
)

backends = [*BackendInstaller.copy(["intel", "nvidia", "amd"]), *BackendInstaller.copy_externals()]


def add_link_to_backends():
    for backend in backends:
        if os.path.islink(backend.install_dir):
            os.unlink(backend.install_dir)
        if os.path.exists(backend.install_dir):
            shutil.rmtree(backend.install_dir)
        os.symlink(backend.backend_dir, backend.install_dir)


def add_link_to_proton():
    proton_dir = os.path.abspath(os.path.join(os.path.dirname(__file__), os.pardir, "third_party", "proton", "proton"))
    proton_install_dir = os.path.join(os.path.dirname(__file__), "triton", "profiler")
    if os.path.islink(proton_install_dir):
        os.unlink(proton_install_dir)
    if os.path.exists(proton_install_dir):
        shutil.rmtree(proton_install_dir)
    os.symlink(proton_dir, proton_install_dir)


def add_links():
    add_link_to_backends()
    if check_env_flag("TRITON_BUILD_PROTON", "ON"):  # Default ON
        add_link_to_proton()


class plugin_install(install):

    def run(self):
        add_links()
        install.run(self)


class plugin_develop(develop):

    def run(self):
        add_links()
        develop.run(self)


class plugin_bdist_wheel(bdist_wheel):

    def run(self):
        add_links()
        bdist_wheel.run(self)


class plugin_egginfo(egg_info):

    def run(self):
        add_links()
        egg_info.run(self)


package_data = {
    "triton/tools": ["compile.h", "compile.c"],
    **{f"triton/backends/{b.name}": b.package_data
       for b in backends},
}


def get_packages():
    packages = [
        "triton",
        "triton/_C",
        "triton/compiler",
        "triton/language",
        "triton/language/extra",
        "triton/language/extra/cuda",
        "triton/language/extra/hip",
        "triton/language/extra/intel",
        "triton/runtime",
        "triton/backends",
        "triton/tools",
    ]
    packages += [f'triton/backends/{backend.name}' for backend in backends]
    packages += ["triton/profiler"]
    return packages


def get_entry_points():
    entry_points = {}
    if check_env_flag("TRITON_BUILD_PROTON", "ON"):  # Default ON
        entry_points["console_scripts"] = [
            "proton-viewer = triton.profiler.viewer:main",
            "proton = triton.profiler.proton:main",
        ]
    return entry_points


<<<<<<< HEAD
def get_install_requires():
    install_requires = [
        "filelock",
        "packaging",  # used by third_party/intel/backend/compiler.py
    ]  # yapf: disable
    return install_requires


=======
>>>>>>> aa3ac0a1
setup(
    name=os.environ.get("TRITON_WHEEL_NAME", "triton"),
    version="3.0.0" + os.environ.get("TRITON_WHEEL_VERSION_SUFFIX", ""),
    author="Philippe Tillet",
    author_email="phil@openai.com",
    description="A language and compiler for custom Deep Learning operations",
    long_description="",
    packages=get_packages(),
    entry_points=get_entry_points(),
    package_data=package_data,
    include_package_data=True,
    ext_modules=[CMakeExtension("triton", "triton/_C/")],
    cmdclass={
        "build_ext": CMakeBuild,
        "build_py": CMakeBuildPy,
        "clean": CMakeClean,
        "install": plugin_install,
        "develop": plugin_develop,
        "bdist_wheel": plugin_bdist_wheel,
        "egg_info": plugin_egginfo,
    },
    zip_safe=False,
    # for PyPI
    keywords=["Compiler", "Deep Learning"],
    url="https://github.com/triton-lang/triton/",
    classifiers=[
        "Development Status :: 4 - Beta",
        "Intended Audience :: Developers",
        "Topic :: Software Development :: Build Tools",
        "License :: OSI Approved :: MIT License",
        "Programming Language :: Python :: 3.8",
        "Programming Language :: Python :: 3.9",
        "Programming Language :: Python :: 3.10",
        "Programming Language :: Python :: 3.11",
        "Programming Language :: Python :: 3.12",
    ],
    test_suite="tests",
    extras_require={
        "build": [
            "cmake>=3.20",
            "importlib_metadata",
            "lit",
        ],
        "tests": [
            "autopep8",
            "flake8",
            "isort",
            # FIXME: pytorch<2.3.0 doesn't support numpy 2.0
            "numpy<2.0",
            "pytest",
            "scipy>=1.7.1",
            "llnl-hatchet",
            "cmake>=3.20",
        ],
        "tutorials": [
            "matplotlib",
            "pandas",
            "tabulate",
        ],
    },
)<|MERGE_RESOLUTION|>--- conflicted
+++ resolved
@@ -577,17 +577,13 @@
     return entry_points
 
 
-<<<<<<< HEAD
 def get_install_requires():
     install_requires = [
-        "filelock",
         "packaging",  # used by third_party/intel/backend/compiler.py
     ]  # yapf: disable
     return install_requires
 
 
-=======
->>>>>>> aa3ac0a1
 setup(
     name=os.environ.get("TRITON_WHEEL_NAME", "triton"),
     version="3.0.0" + os.environ.get("TRITON_WHEEL_VERSION_SUFFIX", ""),
@@ -597,6 +593,7 @@
     long_description="",
     packages=get_packages(),
     entry_points=get_entry_points(),
+    install_requires=get_install_requires(),
     package_data=package_data,
     include_package_data=True,
     ext_modules=[CMakeExtension("triton", "triton/_C/")],
