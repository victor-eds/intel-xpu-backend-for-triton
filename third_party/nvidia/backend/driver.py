--- conflicted
+++ resolved
@@ -390,11 +390,7 @@
     @staticmethod
     def is_active():
         import torch
-<<<<<<< HEAD
-        return torch.version.hip is None and not torch.xpu.is_available()
-=======
         return torch.cuda.is_available() and (torch.version.hip is None)
->>>>>>> 4b44478c
 
     def assemble_tensormap_to_arg(self, tensormaps_info, args):
         args_with_tma = list(args)
