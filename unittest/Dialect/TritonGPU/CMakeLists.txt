--- conflicted
+++ resolved
@@ -1,14 +1,10 @@
 add_triton_ut(
 	NAME TestSwizzling
 	SRCS SwizzleTest.cpp
-<<<<<<< HEAD
 	LIBS TritonGPUIR TritonNvidiaGPUIR TritonTransforms ${dialect_libs} ${conversion_libs} ${triton_libs}
-=======
-	LIBS TritonGPUIR TritonNvidiaGPUIR  ${dialect_libs} ${conversion_libs} ${triton_libs}
 )
 add_triton_ut(
 	NAME Dialect
 	SRCS DialectTest.cpp
 	LIBS TritonGPUIR ${dialect_libs} ${conversion_libs} ${triton_libs}
->>>>>>> a82608a7
 )