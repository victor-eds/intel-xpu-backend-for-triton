cmake_minimum_required(VERSION 3.18)

if(POLICY CMP0116)
# Introduced in cmake 3.20
# https://cmake.org/cmake/help/latest/policy/CMP0116.html
  cmake_policy(SET CMP0116 OLD)
endif()

include(ExternalProject)

set(CMAKE_CXX_STANDARD 17)

set(CMAKE_INCLUDE_CURRENT_DIR ON)

project(triton)
include(CTest)

if(NOT WIN32)
  list(APPEND CMAKE_MODULE_PATH "${CMAKE_CURRENT_SOURCE_DIR}/cmake")
endif()

# Options
option(TRITON_BUILD_TUTORIALS "Build C++ Triton tutorials" ON)
option(TRITON_BUILD_PYTHON_MODULE "Build Python Triton bindings" OFF)
set(TRITON_CODEGEN_BACKENDS "" CACHE STRING "Enable different codegen backends")

# Ensure Python3 vars are set correctly
# used conditionally in this file and by lit tests

# Customized release build type with assertions: TritonRelBuildWithAsserts
set(CMAKE_C_FLAGS_TRITONRELBUILDWITHASSERTS "-O2 -g")
set(CMAKE_CXX_FLAGS_TRITONRELBUILDWITHASSERTS "-O2 -g")

# Default build type
if(NOT CMAKE_BUILD_TYPE)
  message(STATUS "Default build type: Release")
  set(CMAKE_BUILD_TYPE "Release")
endif()

if(NOT WIN32)
  find_library(TERMINFO_LIBRARY tinfo)
endif()

# Compiler flags
include_directories(${CMAKE_CURRENT_SOURCE_DIR}/include)

# Third-party
include_directories(${PYBIND11_INCLUDE_DIR})

set(CMAKE_CXX_FLAGS "${CMAKE_C_FLAGS} -D__STDC_FORMAT_MACROS  -fPIC -std=gnu++17 -fvisibility=hidden -fvisibility-inlines-hidden")

if(APPLE)
  set(CMAKE_OSX_DEPLOYMENT_TARGET 11.6)
endif()

# #########
# LLVM
# #########
if(NOT MLIR_DIR)
  if(NOT LLVM_LIBRARY_DIR)
    if(WIN32)
      find_package(LLVM 13 REQUIRED COMPONENTS nvptx amdgpu)

      include_directories(${LLVM_INCLUDE_DIRS})
      separate_arguments(LLVM_DEFINITIONS_LIST NATIVE_COMMAND ${LLVM_DEFINITIONS})
      add_definitions(${LLVM_DEFINITIONS_LIST})

      llvm_map_components_to_libnames(LLVM_LIBRARIES support core
        NVPTXInfo nvptxcodegen
        AMDGPUInfo AMDGPUcodegen
      )
    else()
      find_package(LLVM 11 REQUIRED COMPONENTS "nvptx;amdgpu")
    endif()

    message(STATUS "Found LLVM ${LLVM_PACKAGE_VERSION}")

    # FindLLVM outputs LLVM_LIBRARY_DIRS but we expect LLVM_LIBRARY_DIR here
    set(LLVM_LIBRARY_DIR ${LLVM_LIBRARY_DIRS})

    if(APPLE)
      set(CMAKE_OSX_DEPLOYMENT_TARGET "10.14")
    endif()

  # sometimes we don't want to use llvm-config, since it may have been downloaded for some specific linux distros
  else()
    set(LLVM_LDFLAGS "-L${LLVM_LIBRARY_DIR}")
    set(LLVM_LIBRARIES
      LLVMNVPTXCodeGen
      LLVMNVPTXDesc
      LLVMNVPTXInfo
      LLVMAMDGPUDisassembler
      LLVMMCDisassembler
      LLVMAMDGPUCodeGen
      LLVMMIRParser
      LLVMGlobalISel
      LLVMSelectionDAG
      LLVMipo
      LLVMInstrumentation
      LLVMVectorize
      LLVMLinker
      LLVMIRReader
      LLVMAsmParser
      LLVMFrontendOpenMP
      LLVMAsmPrinter
      LLVMDebugInfoDWARF
      LLVMCodeGen
      LLVMTarget
      LLVMScalarOpts
      LLVMInstCombine
      LLVMAggressiveInstCombine
      LLVMTransformUtils
      LLVMBitWriter
      LLVMAnalysis
      LLVMProfileData
      LLVMObject
      LLVMTextAPI
      LLVMBitReader
      LLVMAMDGPUAsmParser
      LLVMMCParser
      LLVMAMDGPUDesc
      LLVMAMDGPUUtils
      LLVMMC
      LLVMDebugInfoCodeView
      LLVMDebugInfoMSF
      LLVMCore
      LLVMRemarks
      LLVMBitstreamReader
      LLVMBinaryFormat
      LLVMAMDGPUInfo
      LLVMSupport
      LLVMDemangle
      LLVMPasses
      LLVMAnalysis
      LLVMTransformUtils
      LLVMScalarOpts
      LLVMTransformUtils
      LLVMipo
      LLVMObjCARCOpts
      LLVMCoroutines
      LLVMAnalysis
    )
  endif()

  set(MLIR_DIR ${LLVM_LIBRARY_DIR}/cmake/mlir)
endif()

# GenISAIntrinsics
if (NOT TARGET GenISAIntrinsics)
  if (EXISTS "${GenISAIntrinsics_LIB_DIR}/libGenISAIntrinsics.a")
    set(GenISAIntrinsics_LDFLAGS "-L${GenISAIntrinsics_LIB_DIR}")
  elseif (EXISTS "${LLVM_LIBRARY_DIR}/libGenISAIntrinsics.a")
    set(GenISAIntrinsics_LDFLAGS "-L${LLVM_LIBRARY_DIR}")
  else()
    message(FATAL_ERROR "Can't find libGenISAIntrinsics.a at ${LLVM_LIBRARY_DIR}. Please install it into that directory, or provide explicit path with -DGenISAIntrinsics_LIB_DIR=")
  endif()
endif()
set(GenISAIntrinsics_LIBRARY
  libGenISAIntrinsics.a
)
message(STATUS "GenISAIntrinsics_LDFLAGS: ${GenISAIntrinsics_LDFLAGS}")

# Python module
if(TRITON_BUILD_PYTHON_MODULE)
  message(STATUS "Adding Python module")
  set(PYTHON_SRC_PATH ${CMAKE_CURRENT_SOURCE_DIR}/python/src)
  set(PYTHON_SRC ${PYTHON_SRC_PATH}/main.cc
                ${PYTHON_SRC_PATH}/triton.cc
                ${PYTHON_SRC_PATH}/translation.cc
                ${PYTHON_SRC_PATH}/runtime.cc
                ${PYTHON_SRC_PATH}/interpreter.cc)
  include_directories("." ${PYTHON_SRC_PATH})

  if(PYTHON_INCLUDE_DIRS)
    include_directories(${PYTHON_INCLUDE_DIRS})
  else()
    find_package(Python3 REQUIRED COMPONENTS Development Interpreter)
    include_directories(${Python3_INCLUDE_DIRS})
    link_directories(${Python3_LIBRARY_DIRS})
    link_libraries(${Python3_LIBRARIES})
    add_link_options(${Python3_LINK_OPTIONS})
  endif()
endif()

# # Triton
# file(GLOB_RECURSE LIBTRITON_SRC lib/*.cc)
# if (WIN32 AND TRITON_BUILD_PYTHON_MODULE)
# Python3_add_library(triton SHARED ${LIBTRITON_SRC} ${PYTHON_SRC})
# set_target_properties(triton PROPERTIES SUFFIX ".pyd")
# set_target_properties(triton PROPERTIES PREFIX "lib")
# else()
# add_library(triton SHARED ${LIBTRITON_SRC} ${PYTHON_SRC})
# endif()

# MLIR
find_package(MLIR REQUIRED CONFIG PATHS ${MLIR_DIR})

list(APPEND CMAKE_MODULE_PATH "${MLIR_CMAKE_DIR}")
list(APPEND CMAKE_MODULE_PATH "${LLVM_CMAKE_DIR}")

include(TableGen) # required by AddMLIR
include(AddLLVM)
include(AddMLIR)

# Disable warnings that show up in external code (gtest;pybind11)
set(CMAKE_CXX_FLAGS "${CMAKE_CXX_FLAGS} -Werror -Wno-covered-switch-default")

include_directories(${MLIR_INCLUDE_DIRS})
include_directories(${LLVM_INCLUDE_DIRS})
include_directories(${PROJECT_SOURCE_DIR}/include)
include_directories(${PROJECT_BINARY_DIR}/include) # Tablegen'd files

# link_directories(${LLVM_LIBRARY_DIR})
add_subdirectory(include)
add_subdirectory(lib)

# find_package(PythonLibs REQUIRED)
set(TRITON_SOURCE_DIR "${CMAKE_CURRENT_SOURCE_DIR}")
set(TRITON_BINARY_DIR "${CMAKE_CURRENT_BINARY_DIR}")

get_property(dialect_libs GLOBAL PROPERTY MLIR_DIALECT_LIBS)
get_property(conversion_libs GLOBAL PROPERTY MLIR_CONVERSION_LIBS)

# TODO: Figure out which target is sufficient to fix errors; triton is
# apparently not enough. Currently set linking libstdc++fs for all targets
# to support some old version GCC compilers like 8.3.0.
if (NOT WIN32 AND NOT APPLE)
  link_libraries(stdc++fs)
endif()

if(TRITON_BUILD_PYTHON_MODULE)
  add_library(triton SHARED ${PYTHON_SRC})
  set(TRITON_LIBRARIES
    TritonAnalysis
    TritonTransforms
    TritonGPUTransforms
    TritonNvidiaGPUTransforms
    TritonLLVMIR
<<<<<<< HEAD
    TritonPTX
    TritonSPIRV
=======
>>>>>>> 03678a3a
    ${dialect_libs}
    ${conversion_libs}

    # optimizations
    MLIRBytecodeWriter
    MLIRPass
    MLIRTransforms
    MLIRLLVMDialect
    MLIRSupport
    MLIRTargetLLVMIRExport
    MLIRMathToLLVM
    MLIRNVVMToLLVMIRTranslation
    MLIRROCDLToLLVMIRTranslation
    MLIRGENXToLLVMIRTranslation
    MLIRIR
  )

  if(WIN32)
    target_link_libraries(triton PRIVATE ${LLVM_LIBRARIES} ${LLVM_SPIRV_LIBRARY}
      ${GenISAIntrinsics_LIBRARY}
      ${CMAKE_DL_LIBS} ${TRITON_LIBRARIES}
    )
  elseif(APPLE)
    target_link_libraries(triton ${LLVM_LIBRARIES} ${LLVM_SPIRV_LIBRARY}
      ${GenISAIntrinsics_LIBRARY} z
      ${TRITON_LIBRARIES}
    )
  else()
    target_link_libraries(triton ${LLVM_LIBRARIES} z
      ${TRITON_LIBRARIES} ${LLVM_SPIRV_LIBRARY} ${GenISAIntrinsics_LIBRARY}
    )
  endif()

  target_link_options(triton PRIVATE ${LLVM_LDFLAGS} ${LLVM_SPIRV_LDFLAGS} ${GenISAIntrinsics_LDFLAGS})
endif()

if(UNIX AND NOT APPLE)
  set(CMAKE_SHARED_LINKER_FLAGS "${CMAKE_SHARED_LINKER_FLAGS} -Wl,--exclude-libs,ALL")
endif()

if(TRITON_BUILD_PYTHON_MODULE AND NOT WIN32)
  set(CMAKE_SHARED_LIBRARY_SUFFIX ".so")

  # Check if the platform is MacOS
  if(APPLE)
    set(PYTHON_LDFLAGS "-undefined dynamic_lookup -flto")
  endif()

  target_link_libraries(triton ${CUTLASS_LIBRARIES} ${PYTHON_LDFLAGS})
endif()

list(LENGTH TRITON_CODEGEN_BACKENDS CODEGEN_BACKENDS_LEN)
if (${CODEGEN_BACKENDS_LEN} GREATER 0)
  set(PYTHON_THIRD_PARTY_PATH ${CMAKE_CURRENT_SOURCE_DIR}/python/triton/third_party)
  foreach(CODEGEN_BACKEND ${TRITON_CODEGEN_BACKENDS})
    add_subdirectory(third_party/${CODEGEN_BACKEND})
  endforeach()
endif()

add_subdirectory(bin)
add_subdirectory(test)
add_subdirectory(unittest)<|MERGE_RESOLUTION|>--- conflicted
+++ resolved
@@ -236,11 +236,7 @@
     TritonGPUTransforms
     TritonNvidiaGPUTransforms
     TritonLLVMIR
-<<<<<<< HEAD
-    TritonPTX
     TritonSPIRV
-=======
->>>>>>> 03678a3a
     ${dialect_libs}
     ${conversion_libs}
 
